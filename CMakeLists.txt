--- conflicted
+++ resolved
@@ -202,12 +202,8 @@
   RENAME_EXECUTABLE(distributed_net_clients)
 ENDIF()
 
-<<<<<<< HEAD
-SET(TEST_TARGETS TESTupnp TESTnatpmp TESTkademlia TESTkademlia_api TESTtransport)
-=======
 # SET(TEST_TARGETS TESTupnp TESTnatpmp TESTnode TESTkademlia TESTtransport)
-SET(TEST_TARGETS TESTnode TESTkademlia TESTtransport)
->>>>>>> 87614e30
+SET(TEST_TARGETS TESTkademlia TESTtransport TESTkademlia_api)
 SET_TARGET_PROPERTIES(${TEST_TARGETS} KademliaDemo benchmark_static PROPERTIES FOLDER "Tests")
 IF(Mysqlpp_FOUND)
   SET_TARGET_PROPERTIES(distributed_net_clients PROPERTIES FOLDER "Tests")
@@ -237,16 +233,10 @@
                         ${SYS_LIB})
 TARGET_LINK_LIBRARIES(TESTtransport maidsafe_dht_static gtest_static)
 TARGET_LINK_LIBRARIES(TESTkademlia maidsafe_dht_static gmock_static)
-<<<<<<< HEAD
 TARGET_LINK_LIBRARIES(TESTkademlia_api maidsafe_dht_static gtest_static)
-#### TARGET_LINK_LIBRARIES(TESTnode maidsafe_dht_static gtest_static)
-TARGET_LINK_LIBRARIES(TESTnatpmp maidsafe_dht_static gtest_static)
-TARGET_LINK_LIBRARIES(TESTupnp maidsafe_dht_static gtest_static)
-=======
-TARGET_LINK_LIBRARIES(TESTnode maidsafe_dht_static gtest_static)
+# TARGET_LINK_LIBRARIES(TESTnode maidsafe_dht_static gtest_static)
 # TARGET_LINK_LIBRARIES(TESTnatpmp maidsafe_dht_static gtest_static)
 # TARGET_LINK_LIBRARIES(TESTupnp maidsafe_dht_static gtest_static)
->>>>>>> 87614e30
 TARGET_LINK_LIBRARIES(KademliaDemo maidsafe_dht_static boost_program_options)
 TARGET_LINK_LIBRARIES(benchmark_static maidsafe_dht_static boost_program_options)
 IF(Mysqlpp_FOUND)
@@ -282,12 +272,8 @@
                               ${PROJECT_SOURCE_DIR}/src/maidsafe-dht/kademlia/rpcs.pb.cc
                                 PROPERTIES COMPILE_FLAGS "/W0")
 
-<<<<<<< HEAD
-  SET_TARGET_PROPERTIES(TESTkademlia TESTkademlia_api TESTnatpmp TESTtransport TESTupnp KademliaDemo benchmark_static PROPERTIES
-=======
   # SET_TARGET_PROPERTIES(TESTkademlia TESTnode TESTnatpmp TESTtransport TESTupnp KademliaDemo benchmark_static PROPERTIES
-  SET_TARGET_PROPERTIES(TESTkademlia TESTnode TESTtransport KademliaDemo benchmark_static PROPERTIES
->>>>>>> 87614e30
+  SET_TARGET_PROPERTIES(TESTkademlia TESTtransport TESTkademlia_api KademliaDemo benchmark_static PROPERTIES
                           LINK_FLAGS "/STACK:1048576"
                           LINK_FLAGS_RELEASE "/OPT:REF /OPT:ICF /LTCG /INCREMENTAL:NO ${LINKER_LIBS_DIRS_RELEASE}"
                           LINK_FLAGS_DEBUG "${LINKER_LIBS_DIRS_DEBUG}"
@@ -315,6 +301,8 @@
                               ${PROJECT_SOURCE_DIR}/src/maidsafe-dht/tests/kademlia/test_routing_table.cc
                               ${PROJECT_SOURCE_DIR}/src/maidsafe-dht/tests/kademlia/test_datastore.cc
                               ${PROJECT_SOURCE_DIR}/src/maidsafe-dht/tests/kademlia/test_contact.cc
+                              ${PROJECT_SOURCE_DIR}/src/maidsafe-dht/tests/functional_kademlia/test_node_environment.cc
+                              ${PROJECT_SOURCE_DIR}/src/maidsafe-dht/tests/functional_kademlia/main.cc
                               # ${PROJECT_SOURCE_DIR}/src/maidsafe-dht/tests/nat-pmp/test_natpmp.cc
                               ${PROJECT_SOURCE_DIR}/src/maidsafe-dht/tests/transport/test_tcp_transport.cc
                               # ${PROJECT_SOURCE_DIR}/src/maidsafe-dht/tests/upnp/test_upnp.cc
@@ -329,7 +317,6 @@
                               ${PROJECT_SOURCE_DIR}/src/maidsafe-dht/transport/tcp_connection.cc
                               ${PROJECT_SOURCE_DIR}/src/maidsafe-dht/transport/udp_transport.cc
                               ${PROJECT_SOURCE_DIR}/src/maidsafe-dht/transport/udp_request.cc
-                              ${PROJECT_SOURCE_DIR}/src/maidsafe-dht/tests/transport/test_transport_api.cc
                               PROPERTIES COMPILE_FLAGS "-Wno-effc++")
   SET_SOURCE_FILES_PROPERTIES(${PROTO_SOURCE_FILES} PROPERTIES COMPILE_FLAGS "-w")
 ENDIF()
@@ -340,7 +327,7 @@
 ###################################################################################################
 IF(PYTHONINTERP_FOUND)
   IF(UNIX)
-    ADD_TEST(STYLE_CHECK_KAD python ${MaidSafeCommon_TOOLS_DIR}/cpplint.py ${STYLE_KADEMLIA} ${ALL_FILES_TEST_KADEMLIA_DIR} ${ALL_FILES_TEST_FUNCTIONAL_KADEMLIA_DIR})
+    ADD_TEST(STYLE_CHECK_KAD python ${MaidSafeCommon_TOOLS_DIR}/cpplint.py ${STYLE_KADEMLIA} ${ALL_FILES_TEST_KADEMLIA_DIR} ${ALL_FILES_TEST_NODE_DIR})
     SET_PROPERTY(TEST STYLE_CHECK_KAD PROPERTY LABELS Functional Kademlia CodingStyle)
     ADD_TEST(STYLE_CHECK_TRANSPORT python ${MaidSafeCommon_TOOLS_DIR}/cpplint.py ${STYLE_TRANSPORT} ${ALL_FILES_TEST_TRANSPORT_DIR})
     SET_PROPERTY(TEST STYLE_CHECK_TRANSPORT PROPERTY LABELS Functional Transport CodingStyle)
