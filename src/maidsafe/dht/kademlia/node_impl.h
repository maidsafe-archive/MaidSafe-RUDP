/* Copyright (c) 2009 maidsafe.net limited
All rights reserved.

Redistribution and use in source and binary forms, with or without modification,
are permitted provided that the following conditions are met:

    * Redistributions of source code must retain the above copyright notice,
    this list of conditions and the following disclaimer.
    * Redistributions in binary form must reproduce the above copyright notice,
    this list of conditions and the following disclaimer in the documentation
    and/or other materials provided with the distribution.
    * Neither the name of the maidsafe.net limited nor the names of its
    contributors may be used to endorse or promote products derived from this
    software without specific prior written permission.

THIS SOFTWARE IS PROVIDED BY THE COPYRIGHT HOLDERS AND CONTRIBUTORS "AS IS" AND
ANY EXPRESS OR IMPLIED WARRANTIES, INCLUDING, BUT NOT LIMITED TO, THE IMPLIED
WARRANTIES OF MERCHANTABILITY AND FITNESS FOR A PARTICULAR PURPOSE ARE
DISCLAIMED.  IN NO EVENT SHALL THE COPYRIGHT HOLDER OR CONTRIBUTORS BE LIABLE
FOR ANY DIRECT, INDIRECT, INCIDENTAL, SPECIAL, EXEMPLARY, OR CONSEQUENTIAL
DAMAGES (INCLUDING, BUT NOT LIMITED TO, PROCUREMENT OF SUBSTITUTE GOODS OR
SERVICES; LOSS OF USE, DATA, OR PROFITS; OR BUSINESS INTERRUPTION) HOWEVER
CAUSED AND ON ANY THEORY OF LIABILITY, WHETHER IN CONTRACT, STRICT LIABILITY, OR
TORT (INCLUDING NEGLIGENCE OR OTHERWISE) ARISING IN ANY WAY OUT OF THE USE OF
THIS SOFTWARE, EVEN IF ADVISED OF THE POSSIBILITY OF SUCH DAMAGE.
*/

#ifndef MAIDSAFE_DHT_KADEMLIA_NODE_IMPL_H_
#define MAIDSAFE_DHT_KADEMLIA_NODE_IMPL_H_

#include <cstdint>
#include <memory>
#include <string>
#include <vector>

#include "boost/asio/io_service.hpp"
#include "boost/date_time/posix_time/posix_time_types.hpp"
#include "boost/thread/shared_mutex.hpp"
#include "boost/thread/locks.hpp"
#include "boost/thread.hpp"
#include "boost/enable_shared_from_this.hpp"

#ifdef __MSVC__
#pragma warning(push)
#pragma warning(disable:4512)
#endif
#include "boost/signals2/connection.hpp"
#ifdef __MSVC__
#pragma warning(pop)
#endif

#include "maidsafe/dht/kademlia/node_impl_structs.h"
#include "maidsafe/dht/kademlia/config.h"
#include "maidsafe/dht/kademlia/node-api.h"
#include "maidsafe/dht/kademlia/contact.h"
#include "maidsafe/dht/kademlia/datastore.h"

namespace maidsafe {

namespace dht {

namespace kademlia {

class DataStore;
class Service;
class RoutingTable;
class Rpcs;

namespace test {
class MockNodeImplTest;
class MockNodeImplTest_FUNC_KAD_HandleIterationStructure_Test;
class MockNodeImplTest_BEH_KAD_Join_Test;
class MockNodeImplTest_BEH_KAD_Getters_Test;
class MockNodeImplTest_BEH_KAD_Leave_Test;
class MockNodeImplTest_BEH_KAD_DownlistClient_Test;
class MockNodeApiTest_BEH_KAD_Join_Server_Test;
class MockNodeImplTest_BEH_KAD_ValidateContact_Test;
class MockNodeImplTest_BEH_KAD_PingOldestContact_Test;

class NodeImplTest_BEH_KAD_Store_Test;
class NodeImplTest_BEH_KAD_StoreRefresh_Test;
class NodeImplTest_BEH_KAD_DeleteRefresh_Test;
}  // namespace test

enum SearchMarking { kSearchDown, kSearchContacted };

typedef std::shared_ptr<boost::signals2::signal<void(const Contact&)>>
        ReportDownContactPtr;
typedef std::function<void(RankInfoPtr, const int&)> StoreRefreshFunctor;

class Node::Impl {
 public:
  Impl(AsioService &asio_service,                             // NOLINT (Fraser)
       TransportPtr listening_transport,
       MessageHandlerPtr message_handler,
       SecurifierPtr default_securifier,
       AlternativeStorePtr alternative_store,
       bool client_only_node,
       const uint16_t &k,
       const uint16_t &alpha,
       const uint16_t &beta,
       const boost::posix_time::time_duration &mean_refresh_interval);
  // virtual destructor to allow tests to use a derived Impl and befriend it
  // rather than polluting this with friend tests.
  virtual ~Impl();
  void Join(const NodeId &node_id,
            const std::vector<Contact> &bootstrap_contacts,
            JoinFunctor callback);
  void Leave(std::vector<Contact> *bootstrap_contacts);
  /** Function to STORE data to the Kademlia network.
   *  @param[in] Key The key to find
   *  @param[in] value The value to store.
   *  @param[in] signature The signature to store.
   *  @param[in] ttl The ttl for the new data.
   *  @param[in] securifier The securifier to pass further.
   *  @param[in] callback The callback to report the results. */
  void Store(const Key &key,
             const std::string &value,
             const std::string &signature,
             const boost::posix_time::time_duration &ttl,
             SecurifierPtr securifier,
             StoreFunctor callback);
  /** Function to DELETE the content of a <key, value> in the Kademlia network.
   *  The operation will delete the original one then store the new one.
   *  @param[in] Key The key to find
   *  @param[in] value The value to delete.
   *  @param[in] signature The signature to delete.
   *  @param[in] securifier The securifier to use.
   *  @param[in] callback The callback to report the results. */
  void Delete(const Key &key,
              const std::string &value,
              const std::string &signature,
              SecurifierPtr securifier,
              DeleteFunctor callback);
  /** Function to UPDATE the content of a <key, value> in the Kademlia network.
   *  The operation will delete the original one then store the new one.
   *  @param[in] Key The key to find
   *  @param[in] new_value The new_value to store.
   *  @param[in] new_signature The new_signature to store.
   *  @param[in] old_value The old_value to delete.
   *  @param[in] old_signature The old_signature to delete.
   *  @param[in] securifier The securifier to pass further.
   *  @param[in] ttl The ttl for the new data.
   *  @param[in] callback The callback to report the results. */
  void Update(const Key &key,
              const std::string &new_value,
              const std::string &new_signature,
              const std::string &old_value,
              const std::string &old_signature,
              SecurifierPtr securifier,
              const boost::posix_time::time_duration &ttl,
              UpdateFunctor callback);
  /** Function to FIND VALUES of the Key from the Kademlia network.
   *  @param[in] Key The key to find
   *  @param[in] securifier The securifier to pass further.
   *  @param[in] callback The callback to report the results. */
  void FindValue(const Key &key,
                 SecurifierPtr securifier,
                 FindValueFunctor callback);
  /** Function to FIND k-closest NODES to the Key from the Kademlia network.
   *  @param[in] Key The key to locate
   *  @param[in] callback The callback to report the results. */
  void FindNodes(const Key &key, FindNodesFunctor callback);
  /** Function to get a contact info from the Kademlia network.
   *  @param[in] node_id The node_id to locate
   *  @param[in] callback The callback to report the results. */
  void GetContact(const NodeId &node_id, GetContactFunctor callback);
  /** Function to set the contact's last_seen to now.
   *  @param[in] contact The contact to set */
  void SetLastSeenToNow(const Contact &contact);
  /** Function to set the contact's last_seen to now.
   *  @param[in] contact The contact to set */
  void IncrementFailedRpcs(const Contact &contact);
  /** Function to update the contact's rank_info.
   *  @param[in] contact The contact to update
   *  @param[in] rank_info The rank info to update */
  void UpdateRankInfo(const Contact &contact, RankInfoPtr rank_info);
  /** Get the local RankInfo of the contact
   *  @param[in] contact The contact to find
   *  @return The localRankInfo of the contact */
  RankInfoPtr GetLocalRankInfo(const Contact &contact) const;
  /** Get all contacts in the routing table
   *  @param[out] contacts All contacts in the routing table */
  void GetAllContacts(std::vector<Contact> *contacts);
  /** Get Bootstrap contacts in the routing table
   *  @param[out] contacts Bootstrap contacts in the routing table */
  void GetBootstrapContacts(std::vector<Contact> *contacts);
  /** Getter.
   *  @return The contact_ */
  Contact contact() const;
  /** Getter.
   *  @return The joined_ */
  bool joined() const;
  /** Getter.
   *  @return The alternative_store_ */
  AlternativeStorePtr alternative_store();
  /** Getter.
   *  @return The on_online_status_change_ */
  OnOnlineStatusChangePtr on_online_status_change();
  /** Getter.
   *  @return The client_only_node flag. */
  bool client_only_node() const;
  /** Getter.
   *  @return The k_ */
  uint16_t k() const;
  /** Getter.
   *  @return The kAlpha_ */
  uint16_t alpha() const;
  /** Getter.
   *  @return The kBeta_ */
  uint16_t beta() const;
  /** Getter.
   *  @return The kMeanRefreshInterval_ */
  boost::posix_time::time_duration mean_refresh_interval() const;
  /** Setter. Will connect the signal in service as well.
   *  @param[in] service The service to connect */
  void SetService(std::shared_ptr<Service> service);
  bool refresh_thread_running() const;
  bool downlist_thread_running() const;

  friend class test::MockNodeImplTest;
  friend class test::MockNodeImplTest_FUNC_KAD_HandleIterationStructure_Test;
  friend class test::MockNodeImplTest_BEH_KAD_Join_Test;
  friend class test::MockNodeImplTest_BEH_KAD_Getters_Test;
  friend class test::MockNodeImplTest_BEH_KAD_Leave_Test;
  friend class test::MockNodeImplTest_BEH_KAD_DownlistClient_Test;
  friend class test::MockNodeImplTest_BEH_KAD_ValidateContact_Test;
  friend class test::MockNodeImplTest_BEH_KAD_PingOldestContact_Test;

  friend class test::NodeImplTest_BEH_KAD_Store_Test;
  friend class test::NodeImplTest_BEH_KAD_StoreRefresh_Test;
  friend class test::NodeImplTest_BEH_KAD_DeleteRefresh_Test;

 private:
  Impl(const Impl&);
  Impl &operator=(const Impl&);

  /** Setter. Will connect the ping_oldest_contact signal in routing table. */
  void EnablePingOldestContact();
  /** Setter. Will connect the validate_contact signal in routing table. */
  void EnableValidateContact();

  /** Callback from the rpc->findnode request for GetContact.
   *  @param[in] result_size The number of closest contacts find.
   *  @param[in] cs the k-closest contacts to the node_id
   *  @param[in] node_id The node_id of the contact to search.
   *  @param[in] callback The callback to report the results. */
  void GetContactCallBack(int result_size,
                          const std::vector<Contact> &cs,
                          const NodeId &node_id,
                          GetContactFunctor callback);

  /** Function to add acquired closest contacts into shared struct info, during
   *  the execution of iterative search.
   *  Used by: FindNodes, FindValue
   *  @param[in] T FindNodesArgs, FindValueArgs
   *  @param[in] contacts The closest contacts.
   *  @param[in] find_args The arguments struct holding all shared info. */
  template <class T>
  void AddContactsToContainer(const std::vector<Contact> contacts,
                              std::shared_ptr<T> find_args);

  /** Function to execute iterative rpc->findnode requests.
   *  Used by: FindNodes, FindValue
   *  @param[in] T FindNodesArgs, FindValueArgs
   *  @param[in] find_args The arguments struct holding all shared info. */
  template <class T>
  void IterativeSearch(std::shared_ptr<T> find_args);

  /** Callback from the rpc->findvalue requests, during the FindValue operation.
   *  @param[in] rank_info rank info
   *  @param[in] result Indicator from the rpc->findvalue. Any negative
   *  value shall be considered as the enquired contact got some problems.
   *  @param[in] values The values of the key.
   *  @param[in] contacts The closest contacts.
   *  @param[in] alternative_store The alternative store contact.
   *  @param[in] fvrpc The arguments struct holding all shared info. */
  void IterativeSearchValueResponse(RankInfoPtr rank_info,
                                    int result,
                                    const std::vector<std::string> &values,
                                    const std::vector<Contact> &contacts,
                                    const Contact &alternative_store,
                                    std::shared_ptr<RpcArgs> fvrpc);

  /** Callback from the rpc->findnodes requests, during the FindNodes operation.
   *  @param[in] rank_info rank info
   *  @param[in] result Indicator from the rpc->findnodes. Any negative
   *  value shall be considered as the enquired contact got some problems.
   *  @param[in] contacts The closest contacts.
   *  @param[in] fnrpc The arguments struct holding all shared info. */
  void IterativeSearchNodeResponse(RankInfoPtr rank_info,
                              int result,
                              const std::vector<Contact> &contacts,
                              std::shared_ptr<RpcArgs> fnrpc);

  /** Function to handle the iteration search structure.
   *  Used by: FindNodes, FindValue
   *  @param[in] T FindNodesArgs, FindValueArgs
   *  @param[in] contact The current responding contact
   *  @param[in] fa The arguments struct holding all shared info.
   *  @param[in] mark Indicate if the current responding contact is down or not
   *  @param[out] response_code The response_code in case of search can be
   *  stopped.
   *  @param[out] closest_contacts The closest contacts in case of search can be
   *  stopped.
   *  @param[out] cur_iteration_done Indicates if a new iteration can be
   *  started.
   *  @param[out] calledback Indicates if a the search can be stopped. */
  template <class T>
  bool HandleIterationStructure(const Contact &contact,
                                std::shared_ptr<T> fa,
                                NodeSearchState mark,
                                int *response_code,
                                std::vector<Contact> *closest_contacts,
                                bool *cur_iteration_done,
                                bool *calledback);

  /** Function to be connected with the ping_oldest_contact signal in routing
   *  table. Will try to ping the report in oldest contact
   *  @param[in] oldest_contact The report in oldest_contact
   *  @param[in] replacement_contact The contact trying to replace the oldest
   *  @param[in] replacement_rank_info Rank info of the replacement contact */
  void PingOldestContact(const Contact &oldest_contact,
                         const Contact &replacement_contact,
                         RankInfoPtr replacement_rank_info);

  /** Callback Function of the PingOldestContact
   *  Will try to replace the oldest with the new one if no response from the
   *  oldest
   *  @param[in] oldest_contact The report in oldest_contact
   *  @param[in] oldest_rank_info Rank info of the oldest contact
   *  @param[in] result Result from the Ping. Any negative value indicates fail
   *  @param[in] replacement_contact The contact trying to replace the oldest
   *  @param[in] replacement_rank_info Rank info of the replacement contact */
  void PingOldestContactCallback(Contact oldest_contact,
                                 RankInfoPtr oldest_rank_info,
                                 const int &result,
                                 Contact replacement_contact,
                                 RankInfoPtr replacement_rank_info);

  /** Function to be connected with the validate_contact signal in routing
   *  table. Will try to validate the contact
   *  @param[in] contact The contact needs to be validated */
  void ValidateContact(const Contact &contact);

  /** Callback Functionof the ValidateContact
   *  @param[in] contact The contact needs to be validated
   *  @param[in] public_key The public_key of the contact
   *  @param[in] public_key_validation The contact's public_key_validation */
  void ValidateContactCallback(Contact contact,
                               std::string public_key,
                               std::string public_key_validation);

  /** Function to be connected with the ping_downlist_contact signal in service.
   *  Will try to ping the report in down contact.
   *  @param[in] contact The report in down_contact */
  void PingDownlistContact(const Contact &contact);

  /** Callback Function of the PingDownlistContact
   *  Will increase the RpcFailure of the contact by one if got no response
   *  @param[in] contact The report in down_contact
   *  @param[in] rank_info Rank info of the down contact
   *  @param[in] result Result from the Ping. Any negative value indicates a
   *             failure */
  void PingDownlistContactCallback(Contact contact,
                                   RankInfoPtr rank_info,
                                   const int &result);

  /** Template Callback from the rpc->findnode requests.
   *  Used by: Store, Delete, Update
   *  @param[in] T StoreArgs, UpdateArgs, DeleteArgs
   *  @param[in] cs the k-closest nodes to the key
   *  @param[in] Key The key to be passed further.
   *  @param[in] value The value to be passed further.
   *  @param[in] signature The signature to be passed further.
   *  @param[in] ttl The ttl to be passed further.
   *  @param[in] securifier The securifier to be passed further.
   *  @param[in] args The arguments struct holding all shared info. */
  template <class T>
  void OperationFindNodesCB(int result_size,
                            const std::vector<Contact> &cs,
                            const Key &key,
                            const std::string &value,
                            const std::string &signature,
                            const boost::posix_time::time_duration &ttl,
                            SecurifierPtr securifier,
                            std::shared_ptr<T> args);

  /** Callback from the rpc->store requests, during the Store operation.
   *  @param[in] rank_info rank info
   *  @param[in] response_code Indicator from the rpc->store. Any negative
   *  value shall be considered as the enquired contact got some problems.
   *  @param[in] srpc The arguments struct holding all shared info.
   *  @param[in] Key The key to be passed further.
   *  @param[in] value The value to be passed further.
   *  @param[in] signature The signature to be passed further.
   *  @param[in] securifier The securifier to be passed further. */
  void StoreResponse(RankInfoPtr rank_info,
                     int response_code,
                     std::shared_ptr<RpcArgs> srpc,
                     const Key &key,
                     const std::string &value,
                     const std::string &signature,
                     SecurifierPtr securifier);

  /** Callback from the rpc->store requests, during the Update operation.
   *  @param[in] rank_info rank info
   *  @param[in] response_code Indicator from the rpc->store. Any negative
   *  value shall be considered as the enquired contact got some problems.
   *  @param[in] urpc The arguments struct holding all shared info.
   *  @param[in] Key The key to be passed further.
   *  @param[in] securifier The securifier to be passed further. */
  void UpdateStoreResponse(RankInfoPtr rank_info,
                           int response_code,
                           std::shared_ptr<RpcArgs> urpc,
                           const Key &key,
                           SecurifierPtr securifier);

  /** Template Callback from the rpc->delete requests. Need to calculate number
   *  of success and report back the final result.
   *  Used by: Delete, Update
   *  @param[in] T UpdateArgs, DeleteArgs
   *  @param[in] rank_info rank info
   *  @param[in] response_code Indicator from the rpc->delete. Any negative
   *  value shall be considered as the enquired contact got some problems.
   *  @param[in] drpc The arguments struct holding all shared info. */
  template <class T>
  void DeleteResponse(RankInfoPtr rank_info,
                      int response_code,
                      std::shared_ptr<RpcArgs> drpc);

  /** Callback from the single rpc->delete request. Just report the contact as
   *  down if necessary. Nothing else needs to be undertaken.
   *  Used only during the Store process in case of failure to delete the
   *  previous stored data. */
  void SingleDeleteResponse(RankInfoPtr rank_info,
                            int response_code,
                            const Contact &contact);

  /** Function bound to the slot of report_down_contact_ to collect any
   *  emitted signal. Any down_contact captured from signals will be pushed into
   *  the down_contacts_ queue.
   *  @param[in] down_contact The contact detected as down during any operation,
   *  reported via a signal. */
  void ReportDownContact(const Contact &down_contact);

  /** Thread function keeps monitoring the down_contacts_, once detect any
   *  entries in the queue, notify the k-closest in the routingtable about
   *  the downlist */
  void MonitoringDownlistThread();

  bool SortByDistance(Contact contact_1, Contact contact_2);
  void JoinFindNodesCallback(const int &result,
                             const std::vector<Contact> &contacts,
                             std::vector<Contact> bootstrap_contacts,
                             const NodeId &node_id,
                             JoinFunctor callback);
  void RefreshDataStore();
  // void StoreRefreshCallback(RankInfoPtr rank_info, const int &result);
  void PostStoreRefresh(const KeyValueTuple &key_value_tuple);
<<<<<<< HEAD

  AsioService &asio_service_;
=======
  void StoreRefresh(int result, std::vector<Contact> contacts,
                    const KeyValueTuple &key_value_tuple);
  void StoreRefreshCallback(RankInfoPtr rank_info, const int &result,
                            const Contact &contact);
  
  IoServicePtr asio_service_;
>>>>>>> f24efbc1
  TransportPtr listening_transport_;
  MessageHandlerPtr message_handler_;
  SecurifierPtr default_securifier_;
  AlternativeStorePtr alternative_store_;
  OnOnlineStatusChangePtr on_online_status_change_;

  /** If the node is Client Only, then it shall not put anything into its local
   *  routing table. Only Vault is allowed to do so. */
  bool client_only_node_;

  /** Global K parameter */
  const uint16_t k_;

  /** Global threshold to define the number of succeed required to consider a
   *  Store, Delete or Update to be success */
  int threshold_;

  /** Alpha parameter to define how many contacts to be enquired during one
   *  iteration */
  const uint16_t kAlpha_;

  /** Beta parameter to define how many contacted contacts required in one
   *  iteration before starting a new iteration */
  const uint16_t kBeta_;
  const boost::posix_time::seconds kMeanRefreshInterval_;
  std::shared_ptr<DataStore> data_store_;
  std::shared_ptr<Service> service_;
  std::shared_ptr<RoutingTable> routing_table_;
  std::shared_ptr<Rpcs> rpcs_;

  /** Own info of nodeid, ip and port */
  Contact contact_;
  bool joined_, refresh_routine_started_, stopping_;

  /** Signal to be fired when there is one contact detected as DOWN during any
   *  operations */
  ReportDownContactPtr report_down_contact_;

  /** Mutex lock to protect down_contacts_ */
  boost::mutex mutex_;

  /** Conditional Variable to wait/notify the thread monitoring down_contacts_*/
  boost::condition_variable condition_downlist_;

  /** The mutex queue temporally holding the down_contacts before notifying */
  std::vector<NodeId> down_contacts_;

  /** The thread group to hold all monitoring treads
   *  Used by: MonitoringDownlistThread */
  std::shared_ptr<boost::thread_group> thread_group_;
  bool refresh_thread_running_,
       downlist_thread_running_,
       validate_contact_running_;
};

}  // namespace kademlia

}  // namespace dht

}  // namespace maidsafe

#endif  // MAIDSAFE_DHT_KADEMLIA_NODE_IMPL_H_<|MERGE_RESOLUTION|>--- conflicted
+++ resolved
@@ -458,17 +458,13 @@
   void RefreshDataStore();
   // void StoreRefreshCallback(RankInfoPtr rank_info, const int &result);
   void PostStoreRefresh(const KeyValueTuple &key_value_tuple);
-<<<<<<< HEAD
-
-  AsioService &asio_service_;
-=======
   void StoreRefresh(int result, std::vector<Contact> contacts,
                     const KeyValueTuple &key_value_tuple);
-  void StoreRefreshCallback(RankInfoPtr rank_info, const int &result,
+  void StoreRefreshCallback(RankInfoPtr rank_info,
+                            const int &result,
                             const Contact &contact);
   
-  IoServicePtr asio_service_;
->>>>>>> f24efbc1
+  AsioService &asio_service_;
   TransportPtr listening_transport_;
   MessageHandlerPtr message_handler_;
   SecurifierPtr default_securifier_;
