/* Copyright (c) 2010 maidsafe.net limited
All rights reserved.

Redistribution and use in source and binary forms, with or without modification,
are permitted provided that the following conditions are met:

* Redistributions of source code must retain the above copyright notice,
this list of conditions and the following disclaimer.
* Redistributions in binary form must reproduce the above copyright notice,
this list of conditions and the following disclaimer in the documentation
and/or other materials provided with the distribution.
* Neither the name of the maidsafe.net limited nor the names of its
contributors may be used to endorse or promote products derived from this
software without specific prior written permission.

THIS SOFTWARE IS PROVIDED BY THE COPYRIGHT HOLDERS AND CONTRIBUTORS "AS IS" AND
ANY EXPRESS OR IMPLIED WARRANTIES, INCLUDING, BUT NOT LIMITED TO, THE IMPLIED
WARRANTIES OF MERCHANTABILITY AND FITNESS FOR A PARTICULAR PURPOSE ARE
DISCLAIMED. IN NO EVENT SHALL THE COPYRIGHT HOLDER OR CONTRIBUTORS BE LIABLE
FOR ANY DIRECT, INDIRECT, INCIDENTAL, SPECIAL, EXEMPLARY, OR CONSEQUENTIAL
DAMAGES (INCLUDING, BUT NOT LIMITED TO, PROCUREMENT OF SUBSTITUTE GOODS OR
SERVICES; LOSS OF USE, DATA, OR PROFITS; OR BUSINESS INTERRUPTION) HOWEVER
CAUSED AND ON ANY THEORY OF LIABILITY, WHETHER IN CONTRACT, STRICT LIABILITY, OR
TORT (INCLUDING NEGLIGENCE OR OTHERWISE) ARISING IN ANY WAY OUT OF THE USE OF
THIS SOFTWARE, EVEN IF ADVISED OF THE POSSIBILITY OF SUCH DAMAGE.
*/

#include <bitset>

#include "boost/lexical_cast.hpp"
#ifdef __MSVC__
#  pragma warning(push)
#  pragma warning(disable: 4244)
#endif
#include "boost/thread.hpp"
#ifdef __MSVC__
#  pragma warning(pop)
#endif
#include "gmock/gmock.h"
#include "maidsafe/common/test.h"

#include "maidsafe/common/alternative_store.h"
#include "maidsafe/common/utils.h"
#include "maidsafe/common/crypto.h"
#include "maidsafe/dht/kademlia/contact.h"
#include "maidsafe/dht/kademlia/data_store.h"
#include "maidsafe/dht/kademlia/message_handler.h"
#include "maidsafe/dht/kademlia/node_id.h"
#include "maidsafe/dht/kademlia/node_impl.h"
#include "maidsafe/dht/kademlia/routing_table.h"
#ifdef __MSVC__
#  pragma warning(push)
#  pragma warning(disable: 4127 4244 4267)
#endif
#include "maidsafe/dht/kademlia/rpcs.pb.h"
#ifdef __MSVC__
#  pragma warning(pop)
#endif
#include "maidsafe/dht/kademlia/rpcs.h"
#include "maidsafe/dht/kademlia/return_codes.h"
#include "maidsafe/dht/kademlia/securifier.h"
#include "maidsafe/dht/kademlia/service.h"
#include "maidsafe/dht/transport/transport.h"
#include "maidsafe/dht/transport/utils.h"
#include "maidsafe/dht/kademlia/tests/test_utils.h"

namespace arg = std::placeholders;

namespace maidsafe {

namespace dht {

namespace kademlia {

namespace test {

namespace {
const uint16_t g_kKademliaK = 8;
const uint16_t g_kAlpha = 3;
const uint16_t g_kBeta = 2;
const uint16_t g_kRandomNoResponseRate = 20;  // in percentage
}  // unnamed namespace


class SecurifierValidateTrue: public Securifier {
 public:
  SecurifierValidateTrue(const std::string &public_key_id,
                          const std::string &public_key,
                          const std::string &private_key)
      : Securifier(public_key_id, public_key, private_key) {}

  bool Validate(const std::string&,
                const std::string&,
                const std::string&,
                const std::string&,
                const std::string&,
                const std::string&) const {
    return true;
  }
};

void FindNodeCallback(RankInfoPtr/* rank_info */,
                      int /*result_size*/,
                      const std::vector<Contact> &cs,
                      bool *done,
                      std::vector<Contact> *contacts) {
  contacts->clear();
  *contacts = cs;
  *done = true;
}

void FindValueCallback(FindValueReturns find_value_returns_in,
                       bool *done,
                       FindValueReturns *find_value_returns_out) {
  *find_value_returns_out = find_value_returns_in;
  *done = true;
}

void ErrorCodeCallback(int error_code,
                       bool *done,
                       int *response_code) {
  *done = true;
  *response_code = error_code;
}

void GetContactCallback(int error_code,
                        Contact contact,
                        Contact *result,
                        bool *done,
                        int *response_code) {
  *done = true;
  *response_code = error_code;
  *result = contact;
}

class MockTransport : public transport::Transport {
 public:
  MockTransport() : transport::Transport(io_service_) {}
  virtual transport::TransportCondition StartListening(
      const transport::Endpoint &/*endpoint*/) {
    listening_port_ = 5483;
    return transport::kSuccess;
  }
  virtual transport::TransportCondition Bootstrap(
      const std::vector<transport::Endpoint> &/*candidates*/) {
    return transport::kSuccess;
  }
  virtual void StopListening() { listening_port_ = 0; }
  virtual void Send(const std::string &/*data*/,
                    const transport::Endpoint &/*endpoint*/,
                    const transport::Timeout &/*timeout*/) {}
 private:
  boost::asio::io_service io_service_;
};

class TestAlternativeStore : public AlternativeStore {
 public:
  ~TestAlternativeStore() {}
  bool Has(const std::string&) { return false; }
};

class MockNodeImplTest : public CreateContactAndNodeId, public testing::Test {
 protected:
  MockNodeImplTest()
      : CreateContactAndNodeId(g_kKademliaK),
        data_store_(),
        alternative_store_(),
        securifier_(new Securifier("", "", "")),
        transport_(new MockTransport),
        rank_info_(),
        asio_service_(),
        message_handler_(new MessageHandler(securifier_)),
        node_(new NodeImpl(asio_service_,
                           transport_,
                           message_handler_,
                           securifier_,
                           alternative_store_,
                           false,
                           g_kKademliaK,
                           g_kAlpha,
                           g_kBeta,
                           bptime::seconds(3600))),
        threshold_((g_kKademliaK * 3) / 4),
        local_node_(new NodeImpl(asio_service_,
                                 transport_,
                                 message_handler_,
                                 SecurifierPtr(new SecurifierValidateTrue(
                                               "", "", "")),
                                 alternative_store_,
                                 true,
                                 g_kKademliaK,
                                 g_kAlpha,
                                 g_kBeta,
                                 bptime::seconds(3600))) {
    data_store_ = node_->data_store_;
    node_->routing_table_ = routing_table_;
    local_node_->routing_table_ = routing_table_;
    transport_->StartListening(transport::Endpoint("127.0.0.1", 6700));
    transport_->on_message_received()->connect(
        transport::OnMessageReceived::element_type::slot_type(
            &MessageHandler::OnMessageReceived, message_handler_.get(),
            _1, _2, _3, _4).track_foreign(message_handler_));
  }

  static void SetUpTestCase() {}

  static void TearDownTestCase() {}

  void PopulateRoutingTable(uint16_t count, uint16_t pos) {
    for (int num_contact = 0; num_contact < count; ++num_contact) {
      NodeId contact_id = GenerateUniqueRandomId(node_id_, pos);
      Contact contact = ComposeContact(contact_id, 5000);
      AddContact(routing_table_, contact, rank_info_);
    }
  }

  void SetAllNumRpcsFailureToZero() {
    std::vector<Contact> contacts;
    routing_table_->GetAllContacts(&contacts);
    std::for_each(contacts.begin(), contacts.end(),
                  std::bind(&AddContact, routing_table_, arg::_1, rank_info_));
  }

  template <typename TransportType>
  std::shared_ptr<Rpcs<TransportType>> GetRpc() {
    return node_->rpcs_;
  }

  template <typename TransportType>
  void SetRpc(std::shared_ptr<Rpcs<TransportType>> rpc) {
    node_->rpcs_ = rpc;
  }

  template <typename TransportType>
  void SetLocalRpc(std::shared_ptr<Rpcs<TransportType>> rpc) {
    local_node_->rpcs_ = rpc;
  }

  std::shared_ptr<DataStore> data_store_;
  AlternativeStorePtr alternative_store_;
  SecurifierPtr securifier_;
  TransportPtr transport_;
  RankInfoPtr rank_info_;
  boost::asio::io_service asio_service_;
  MessageHandlerPtr message_handler_;
  std::shared_ptr<NodeImpl> node_;
  int threshold_;
  std::shared_ptr<NodeImpl> local_node_;

 public:
  void NodeImplJoinCallback(int output, int* result, bool *done) {
    *result = output;
    *done = true;
  }
};  // MockNodeImplTest


template <typename TransportType>
class MockRpcs : public Rpcs<TransportType>, public CreateContactAndNodeId {
 public:
  MockRpcs(boost::asio::io_service &asio_service,  // NOLINT (Fraser)
           SecurifierPtr securifier)
      : Rpcs<TransportType>(asio_service, securifier),
        CreateContactAndNodeId(g_kKademliaK),
        node_list_mutex_(),
        node_list_(),
        rank_info_(),
        num_of_acquired_(0),
        num_of_deleted_(0),
        respond_(0),
        no_respond_(0),
        respond_contacts_(),
        target_id_(),
        threshold_((g_kKademliaK * 3) / 4) {}
  MOCK_METHOD7_T(Store, void(const Key &key,
                             const std::string &value,
                             const std::string &signature,
                             const boost::posix_time::seconds &ttl,
                             SecurifierPtr securifier,
                             const Contact &peer,
                             RpcStoreFunctor callback));

  MOCK_METHOD6_T(Delete, void(const Key &key,
                              const std::string &value,
                              const std::string &signature,
                              SecurifierPtr securifier,
                              const Contact &peer,
                              RpcDeleteFunctor callback));

  MOCK_METHOD4_T(FindNodes, void(const NodeId &key,
                                 const SecurifierPtr securifier,
                                 const Contact &contact,
                                 RpcFindNodesFunctor callback));

  MOCK_METHOD4_T(FindValue, void(const NodeId &key,
                                 const SecurifierPtr securifier,
                                 const Contact &contact,
                                 RpcFindValueFunctor callback));

  MOCK_METHOD3_T(Downlist, void(const std::vector<NodeId> &node_ids,
                                SecurifierPtr securifier,
                                const Contact &peer));

  MOCK_METHOD3_T(Ping, void(SecurifierPtr securifier,
                            const Contact &peer,
                            RpcPingFunctor callback));

  MOCK_METHOD5_T(StoreRefresh,
                 void(const std::string &serialised_store_request,
                      const std::string &serialised_store_request_signature,
                      SecurifierPtr securifier,
                      const Contact &peer,
                      RpcStoreRefreshFunctor callback));

  void StoreRefreshThread(RpcStoreRefreshFunctor callback) {
    RankInfoPtr rank_info;
    callback(rank_info, transport::kSuccess);
  }
  void StoreRefreshCallback(RpcStoreRefreshFunctor callback) {
    boost::thread(
        std::bind(&MockRpcs<transport::TcpTransport>::StoreRefreshThread, this,
                  callback));
  }
  void FindNodeRandomResponseClose(const Contact &c,
                                   RpcFindNodesFunctor callback) {
    int response_factor = RandomUint32() % 100;
    bool response(true);
    if (response_factor < g_kRandomNoResponseRate)
      response = false;
    std::vector<Contact> response_list;
    boost::mutex::scoped_lock loch_queldomage(node_list_mutex_);
    if (response) {
      int elements = RandomUint32() % g_kKademliaK;
      for (int n = 0; n < elements; ++n) {
        int element = RandomUint32() % node_list_.size();
        // make sure the new one hasn't been set as down previously
        ContactsById key_indx = down_contacts_->get<NodeIdTag>();
        auto it = key_indx.find(node_list_[element].node_id());
        if (it == key_indx.end()) {
          response_list.push_back(node_list_[element]);
          ContactsById key_indx = respond_contacts_->get<NodeIdTag>();
          auto it = key_indx.find(node_list_[element].node_id());
          if (it == key_indx.end()) {
            RoutingTableContact new_routing_table_contact(node_list_[element],
                                                          target_id_,
                                                          0);
            respond_contacts_->insert(new_routing_table_contact);
          }
        }
      }
      boost::thread(
          std::bind(&MockRpcs<transport::TcpTransport>::FindNodeResponseThread,
                    this, callback, response_list));
    } else {
      ContactsById key_indx = respond_contacts_->get<NodeIdTag>();
      auto it = key_indx.find(c.node_id());
      if (it != key_indx.end()) {
        down_contacts_->insert((*it));
        respond_contacts_->erase(it);
      }
      boost::thread(std::bind(
          &MockRpcs<transport::TcpTransport>::FindNodeNoResponseThread, this,
          callback, response_list));
    }
  }

  void FindNodeResponseClose(const Contact &/*contact*/,
                             RpcFindNodesFunctor callback) {
    std::vector<Contact> response_list;
    boost::mutex::scoped_lock loch_queldomage(node_list_mutex_);
    int elements = RandomUint32() % g_kKademliaK;
    for (int n = 0; n < elements; ++n) {
      int element = RandomUint32() % node_list_.size();
      response_list.push_back(node_list_[element]);
      RoutingTableContact new_routing_table_contact(node_list_[element],
                                                    target_id_,
                                                    0);
      respond_contacts_->insert(new_routing_table_contact);
    }
    boost::thread(
        std::bind(&MockRpcs<transport::TcpTransport>::FindNodeResponseThread,
                  this, callback, response_list));
  }

  void FindNodeResponseNoClose(const Contact &/*contact*/,
                               RpcFindNodesFunctor callback) {
    boost::mutex::scoped_lock loch_queldomage(node_list_mutex_);
    std::vector<Contact> response_list;
    boost::thread(
        std::bind(&MockRpcs<transport::TcpTransport>::FindNodeResponseThread,
                  this, callback, response_list));
  }

  void FindNodeFirstNoResponse(const Contact &/*contact*/,
                               RpcFindNodesFunctor callback) {
    boost::mutex::scoped_lock loch_queldomage(node_list_mutex_);
    std::vector<Contact> response_list;
    if (num_of_acquired_ == 0) {
      boost::thread(std::bind(
          &MockRpcs<transport::TcpTransport>::FindNodeNoResponseThread, this,
          callback, response_list));
    } else {
      boost::thread(
          std::bind(&MockRpcs<transport::TcpTransport>::FindNodeResponseThread,
                    this, callback, response_list));
    }
    ++num_of_acquired_;
  }

  void FindNodeFirstAndLastNoResponse(const Contact &/*contact*/,
                                      RpcFindNodesFunctor callback) {
    boost::mutex::scoped_lock loch_queldomage(node_list_mutex_);
    std::vector<Contact> response_list;
    if ((num_of_acquired_ == (g_kKademliaK - 1)) || (num_of_acquired_ == 0)) {
      boost::thread(std::bind(
          &MockRpcs<transport::TcpTransport>::FindNodeNoResponseThread, this,
          callback, response_list));
    } else {
      boost::thread(
          std::bind(&MockRpcs<transport::TcpTransport>::FindNodeResponseThread,
                    this, callback, response_list));
    }
    ++num_of_acquired_;
  }

  void FindNodeSeveralResponseNoClose(const Contact &/*contact*/,
                                      RpcFindNodesFunctor callback) {
    boost::mutex::scoped_lock loch_queldomage(node_list_mutex_);
    std::vector<Contact> response_list;
    if (num_of_acquired_ > (g_kKademliaK - threshold_)) {
      boost::thread(
          std::bind(&MockRpcs<transport::TcpTransport>::FindNodeResponseThread,
                    this, callback, response_list));
    } else {
      boost::thread(std::bind(
          &MockRpcs<transport::TcpTransport>::FindNodeNoResponseThread, this,
          callback, response_list));
    }
    ++num_of_acquired_;
  }

  void FindNodeNoResponse(const Contact &/*contact*/,
                          RpcFindNodesFunctor callback) {
    boost::mutex::scoped_lock loch_queldomage(node_list_mutex_);
    std::vector<Contact> response_list;
    boost::thread(
        std::bind(&MockRpcs<transport::TcpTransport>::FindNodeNoResponseThread,
                  this, callback, response_list));
  }

  void FindNodeResponseThread(RpcFindNodesFunctor callback,
                              std::vector<Contact> response_list) {
    uint16_t interval(10 * (RandomUint32() % 5) + 1);
    Sleep(boost::posix_time::milliseconds(interval));
    callback(rank_info_, transport::kSuccess, response_list);
  }

  void FindNodeNoResponseThread(RpcFindNodesFunctor callback,
                                std::vector<Contact> response_list) {
    uint16_t interval(100 * (RandomUint32() % 5) + 1);
    Sleep(boost::posix_time::milliseconds(interval));
    callback(rank_info_, transport::kError, response_list);
  }

  void FindValueNoResponse(const Contact &/*contact*/,
                           RpcFindValueFunctor callback) {
    boost::mutex::scoped_lock loch_queldomage(node_list_mutex_);
    std::vector<Contact> response_contact_list;
    std::vector<std::string> response_value_list;
    boost::thread(
        std::bind(&MockRpcs<transport::TcpTransport>::FindValueNoResponseThread,
                  this, callback, response_value_list, response_contact_list));
  }

  void FindValueResponseCloseOnly(const Contact &/*contact*/,
                                  RpcFindValueFunctor callback) {
    boost::mutex::scoped_lock loch_queldomage(node_list_mutex_);
    std::vector<Contact> response_contact_list;
    int elements = RandomUint32() % g_kKademliaK;
    for (int n = 0; n < elements; ++n) {
      int element = RandomUint32() % node_list_.size();
      response_contact_list.push_back(node_list_[element]);
    }
    std::vector<std::string> response_value_list;
    boost::thread(
        std::bind(&MockRpcs<transport::TcpTransport>::FindValueResponseThread,
                  this, callback, response_value_list, response_contact_list));
  }

  void FindValueNthResponse(const Contact &/*contact*/,
                            RpcFindValueFunctor callback) {
    boost::mutex::scoped_lock loch_queldomage(node_list_mutex_);
    std::vector<Contact> response_contact_list;
    std::vector<std::string> response_value_list;
    ++num_of_acquired_;
    if (respond_ != num_of_acquired_) {
      int elements = RandomUint32() % g_kKademliaK + 1;
      for (int n = 0; n < elements; ++n) {
        int element = RandomUint32() % node_list_.size();
        response_contact_list.push_back(node_list_[element]);
        RoutingTableContact new_routing_table_contact(node_list_[element],
                                                      target_id_,
                                                      0);
        respond_contacts_->insert(new_routing_table_contact);
      }
    } else {
      response_value_list.push_back("FIND");
    }
    boost::thread(
        std::bind(&MockRpcs<transport::TcpTransport>::FindValueResponseThread,
                  this, callback, response_value_list, response_contact_list));
  }

  void FindValueNoValueResponse(const Contact &/*contact*/,
                                RpcFindValueFunctor callback) {
    boost::mutex::scoped_lock loch_queldomage(node_list_mutex_);
    std::vector<Contact> response_contact_list;
    std::vector<std::string> response_value_list;
    ++num_of_acquired_;
    int elements = RandomUint32() % g_kKademliaK;
    for (int n = 0; n < elements; ++n) {
      int element = RandomUint32() % node_list_.size();
      response_contact_list.push_back(node_list_[element]);
    }
    boost::thread(
        std::bind(&MockRpcs<transport::TcpTransport>::FindValueResponseThread,
                  this, callback, response_value_list, response_contact_list));
  }

  void FindValueResponseThread(RpcFindValueFunctor callback,
                               std::vector<std::string> response_value_list,
                               std::vector<Contact> response_contact_list) {
    uint16_t interval(10 * (RandomUint32() % 5) + 1);
    Sleep(boost::posix_time::milliseconds(interval));
    Contact alternative_store;
    callback(rank_info_, transport::kSuccess, response_value_list,
             response_contact_list, alternative_store);
  }

  void FindValueNoResponseThread(RpcFindValueFunctor callback,
                                 std::vector<std::string> response_value_list,
                                 std::vector<Contact> response_contact_list) {
    uint16_t interval(100 * (RandomUint32() % 5) + 1);
    Sleep(boost::posix_time::milliseconds(interval));
    Contact alternative_store;
    callback(rank_info_, transport::kError, response_value_list,
             response_contact_list, alternative_store);
  }

  void DownlistRecord(const std::vector<NodeId> &node_ids,
                      const Contact &/*contact*/) {
    boost::mutex::scoped_lock loch_queldomage(node_list_mutex_);
    ContactsById key_indx = down_contacts_->get<NodeIdTag>();
    auto it_node = node_ids.begin();
    auto it_end = node_ids.end();
    while (it_node != it_end) {
      auto itr = key_indx.find((*it_node));
      if (itr == key_indx.end()) {
        Contact temp_contact = ComposeContact((*it_node), 5000);
        RoutingTableContact new_routing_table_contact(temp_contact,
                                                      target_id_,
                                                      0);
        new_routing_table_contact.num_failed_rpcs = 1;
        down_contacts_->insert(new_routing_table_contact);
      } else {
        uint16_t num_failed_rpcs = (*itr).num_failed_rpcs + 1;
        key_indx.modify(itr, ChangeNumFailedRpc(num_failed_rpcs));
      }
      ++it_node;
    }
  }

  void SingleDeleteResponse(const Contact &/*contact*/,
                            RpcDeleteFunctor callback) {
    boost::mutex::scoped_lock loch_queldomage(node_list_mutex_);
    ++num_of_deleted_;
    boost::thread(std::bind(
        &MockRpcs<transport::TcpTransport>::
            CommonResponseThread<RpcDeleteFunctor>, this, callback));
  }

  template <class T>
  void Response(const Contact &/*contact*/, T callback) {
// boost::mutex::scoped_lock loch_queldomage(node_list_mutex_);
// ++respond_;
    boost::thread(
        std::bind(&MockRpcs<transport::TcpTransport>::CommonResponseThread<T>,
                  this, callback));
  }

  template <class T>
  void NoResponse(const Contact &/*contact*/, T callback) {
    boost::thread(
        std::bind(&MockRpcs<transport::TcpTransport>::CommonNoResponseThread<T>,
                  this, callback));
  }

  template <class T>
  void FirstSeveralNoResponse(const Contact &/*contact*/, T callback) {
    boost::mutex::scoped_lock loch_queldomage(node_list_mutex_);
    if (num_of_acquired_ > (g_kKademliaK - threshold_)) {
      ++respond_;
      boost::thread(
          std::bind(&MockRpcs<transport::TcpTransport>::CommonResponseThread<T>,
                    this, callback));
    } else {
      ++no_respond_;
      boost::thread(std::bind(
          &MockRpcs<transport::TcpTransport>::CommonNoResponseThread<T>, this,
          callback));
    }
    ++num_of_acquired_;
  }

  template <class T>
  void LastSeveralNoResponse(const Contact &/*contact*/, T callback) {
    boost::mutex::scoped_lock loch_queldomage(node_list_mutex_);
    if (num_of_acquired_ < (threshold_ - 1)) {
      ++respond_;
      boost::thread(
          std::bind(&MockRpcs<transport::TcpTransport>::CommonResponseThread<T>,
                    this, callback));
    } else {
      ++no_respond_;
      boost::thread(std::bind(
          &MockRpcs<transport::TcpTransport>::CommonNoResponseThread<T>, this,
          callback));
    }
    ++num_of_acquired_;
  }

  template <class T>
  void LastLessNoResponse(const Contact &/*contact*/, T callback) {
    boost::mutex::scoped_lock loch_queldomage(node_list_mutex_);
    if (num_of_acquired_ < threshold_) {
      ++respond_;
      boost::thread(
          std::bind(&MockRpcs<transport::TcpTransport>::CommonResponseThread<T>,
                    this, callback));
    } else {
      ++no_respond_;
      boost::thread(std::bind(
          &MockRpcs<transport::TcpTransport>::CommonNoResponseThread<T>, this,
          callback));
    }
    ++num_of_acquired_;
  }

  template <class T>
  void CommonResponseThread(T callback) {
    uint16_t interval(10 * (RandomUint32() % 5) + 1);
    Sleep(boost::posix_time::milliseconds(interval));
    callback(rank_info_, transport::kSuccess);
  }

  template <class T>
  void CommonNoResponseThread(T callback) {
    uint16_t interval(100 * (RandomUint32() % 5) + 1);
    Sleep(boost::posix_time::milliseconds(interval));
    callback(rank_info_, transport::kError);
  }

  void PopulateResponseCandidates(int count, const int& pos) {
    PopulateContactsVector(count, pos, &node_list_);
  }

  std::vector<Contact> node_list() {
    boost::mutex::scoped_lock loch_queldomage(node_list_mutex_);
    return node_list_;
  }

  void SetCountersToZero() {
    num_of_acquired_ = 0;
    num_of_deleted_ = 0;
    respond_ = 0;
    no_respond_ = 0;
  }

  boost::mutex node_list_mutex_;
  std::vector<Contact> node_list_;
  RankInfoPtr rank_info_;

  uint16_t num_of_acquired_;
  uint16_t num_of_deleted_;
  uint16_t respond_;
  uint16_t no_respond_;

  std::shared_ptr<RoutingTableContactsContainer> respond_contacts_;
  std::shared_ptr<RoutingTableContactsContainer> down_contacts_;
  NodeId target_id_;
  int threshold_;
};  // class MockRpcs

TEST_F(MockNodeImplTest, BEH_KAD_GetAllContacts) {
  PopulateRoutingTable(g_kKademliaK, 500);
  std::vector<Contact> contacts;
  node_->GetAllContacts(&contacts);
  EXPECT_EQ(g_kKademliaK, contacts.size());
}

TEST_F(MockNodeImplTest, BEH_KAD_GetBootstrapContacts) {
  PopulateRoutingTable(g_kKademliaK, 500);
  std::vector<Contact> contacts;
  node_->GetBootstrapContacts(&contacts);
  EXPECT_EQ(g_kKademliaK, contacts.size());
}

TEST_F(MockNodeImplTest, BEH_KAD_GetContact) {
  PopulateRoutingTable(g_kKademliaK, 500);

  std::shared_ptr<MockRpcs<transport::TcpTransport>> new_rpcs(
      new MockRpcs<transport::TcpTransport>(asio_service_, securifier_));
  new_rpcs->set_node_id(node_id_);
  SetRpc<transport::TcpTransport>(new_rpcs);

  int count = 10 * g_kKademliaK;
  new_rpcs->PopulateResponseCandidates(count, 499);
  std::shared_ptr<RoutingTableContactsContainer> temp
      (new RoutingTableContactsContainer());
  new_rpcs->respond_contacts_ = temp;

  EXPECT_CALL(*new_rpcs, FindNodes(testing::_, testing::_, testing::_,
                                   testing::_))
      .WillRepeatedly(testing::WithArgs<2, 3>(testing::Invoke(
          std::bind(&MockRpcs<transport::TcpTransport>::FindNodeResponseClose,
                    new_rpcs.get(), arg::_1, arg::_2))));
  NodeId target_id = GenerateRandomId(node_id_, 498);
  {
    // All k populated contacts response with random closest list
    // (not greater than k)
    // Looking for a non-exist contact
    Contact result;
    bool done(false);
    int response_code(0);
    node_->GetContact(target_id, std::bind(&GetContactCallback, arg::_1,
                                           arg::_2, &result, &done,
                                           &response_code));
    while (!done)
      Sleep(boost::posix_time::milliseconds(100));

    EXPECT_EQ(kFailedToGetContact, response_code);
    EXPECT_EQ(Contact(), result);
  }
  Contact target = ComposeContact(target_id, 5000);
  AddContact(routing_table_, target, rank_info_);
  {
    // All k populated contacts response with random closest list
    // (not greater than k)
    // Looking for an exist contact
    Contact result;
    bool done(false);
    int response_code(0);
    node_->GetContact(target_id, std::bind(&GetContactCallback, arg::_1,
                                           arg::_2, &result, &done,
                                           &response_code));
    while (!done)
      Sleep(boost::posix_time::milliseconds(100));

    EXPECT_EQ(kSuccess, response_code);
    EXPECT_EQ(target, result);
  }
  // sleep for a while to prevent the situation that resources got destructed
  // before all call back from rpc completed. Which will cause "Segmentation
  // Fault" in execution.
  Sleep(boost::posix_time::milliseconds(1000));
}

TEST_F(MockNodeImplTest, BEH_KAD_ValidateContact) {
  NodeId contact_id = GenerateRandomId(node_id_, 501);
  Contact contact = ComposeContact(contact_id, 5000);
  local_node_->EnableValidateContact();
  {
    routing_table_->AddContact(contact, rank_info_);
    // need to sleep for a while
    Sleep(boost::posix_time::milliseconds(100));
    Contact result;
    routing_table_->GetContact(contact.node_id(), &result);
    EXPECT_EQ(contact, result);
  }
}

TEST_F(MockNodeImplTest, BEH_KAD_PingOldestContact) {
  PopulateRoutingTable(g_kKademliaK, 500);
  PopulateRoutingTable(g_kKademliaK, 501);

  std::shared_ptr<MockRpcs<transport::TcpTransport>> new_rpcs(
      new MockRpcs<transport::TcpTransport>(asio_service_, securifier_));
  new_rpcs->set_node_id(node_id_);
  SetLocalRpc<transport::TcpTransport>(new_rpcs);

  NodeId new_id = GenerateUniqueRandomId(node_id_, 501);
  Contact new_contact = ComposeContact(new_id, 5000);

  local_node_->EnablePingOldestContact();
  local_node_->EnableValidateContact();
  {
    // Ping success
    EXPECT_CALL(*new_rpcs, Ping(testing::_, testing::_, testing::_))
        .WillRepeatedly(testing::WithArgs<1, 2>(testing::Invoke(std::bind(
            &MockRpcs<transport::TcpTransport>::Response<RpcPingFunctor>,
            new_rpcs.get(), arg::_1, arg::_2))));
    AddContact(routing_table_, new_contact, rank_info_);
    // need to sleep for a while
    Sleep(boost::posix_time::milliseconds(10000));

    Contact result_new;
    routing_table_->GetContact(new_contact.node_id(), &result_new);
    EXPECT_EQ(Contact(), result_new);
  }
  {
    // Ping failed
    EXPECT_CALL(*new_rpcs, Ping(testing::_, testing::_, testing::_))
        .WillRepeatedly(testing::WithArgs<1, 2>(testing::Invoke(std::bind(
            &MockRpcs<transport::TcpTransport>::NoResponse<RpcPingFunctor>,
            new_rpcs.get(), arg::_1, arg::_2))));
    AddContact(routing_table_, new_contact, rank_info_);

    Contact result_new;
    // may need to put a timer to prevent deadlock
    do {
      routing_table_->GetContact(new_contact.node_id(), &result_new);
      Sleep(boost::posix_time::milliseconds(2000));
    } while (result_new == Contact());
    EXPECT_EQ(new_contact, result_new);
  }
}

TEST_F(MockNodeImplTest, BEH_KAD_Join) {
  std::vector<Contact> bootstrap_contacts;
  std::shared_ptr<Rpcs<transport::TcpTransport>> old_rpcs =
      GetRpc<transport::TcpTransport>();
  std::shared_ptr<MockRpcs<transport::TcpTransport>> new_rpcs(
      new MockRpcs<transport::TcpTransport>(asio_service_, securifier_));
  new_rpcs->set_node_id(node_id_);
  SetRpc<transport::TcpTransport>(new_rpcs);

  int count = 10 * g_kKademliaK;
  new_rpcs->PopulateResponseCandidates(count, 499);
  NodeId target = GenerateRandomId(node_id_, 480);
  new_rpcs->target_id_ = target;
  std::shared_ptr<RoutingTableContactsContainer> temp
      (new RoutingTableContactsContainer());
  new_rpcs->respond_contacts_ = temp;
  new_rpcs->SetCountersToZero();

  // When last contact in bootstrap_contacts is valid
  {
    int result(1);
    bool done(false);
    JoinFunctor callback = std::bind(&MockNodeImplTest::NodeImplJoinCallback,
                                     this, arg::_1, &result, &done);
    Contact contact = ComposeContact(NodeId(GenerateRandomId(node_id_, 490)),
                                     5600);
    bootstrap_contacts.push_back(contact);

    contact = ComposeContact(NodeId(GenerateRandomId(node_id_, 495)), 5700);
    bootstrap_contacts.push_back(contact);

    contact = ComposeContact(target, 6400);
    bootstrap_contacts.push_back(contact);
    EXPECT_CALL(*new_rpcs, FindValue(testing::_, testing::_, testing::_,
                                     testing::_))
        .WillOnce(testing::WithArgs<2, 3>(testing::Invoke(
            std::bind(&MockRpcs<transport::TcpTransport>::FindValueNoResponse,
                      new_rpcs.get(), arg::_1, arg::_2))))
        .WillOnce(testing::WithArgs<2, 3>(testing::Invoke(
            std::bind(&MockRpcs<transport::TcpTransport>::FindValueNoResponse,
                      new_rpcs.get(), arg::_1, arg::_2))))
        .WillRepeatedly(testing::WithArgs<2, 3>(testing::Invoke(std::bind(
            &MockRpcs<transport::TcpTransport>::FindValueNoValueResponse,
            new_rpcs.get(), arg::_1, arg::_2))));
    node_->Join(node_id_, bootstrap_contacts, callback);
    while (!done)
      Sleep(boost::posix_time::milliseconds(1000));
    ASSERT_EQ(kSuccess, result);
    node_->Leave(&bootstrap_contacts);
    bootstrap_contacts.clear();
  }
  // When first contact in bootstrap_contacts is valid
  {
    int result(1);
    bool done(false);
    JoinFunctor callback = std::bind(&MockNodeImplTest::NodeImplJoinCallback,
                                     this, arg::_1, &result, &done);
    Contact contact = ComposeContact(NodeId(GenerateRandomId(node_id_, 490)),
                                     5600);
    bootstrap_contacts.push_back(contact);

    contact = ComposeContact(NodeId(GenerateRandomId(node_id_, 495)), 5700);
    bootstrap_contacts.push_back(contact);

    contact = ComposeContact(target, 6400);
    bootstrap_contacts.push_back(contact);

    EXPECT_CALL(*new_rpcs, FindValue(testing::_, testing::_, testing::_,
                                     testing::_))
        .WillRepeatedly(testing::WithArgs<2, 3>(testing::Invoke(std::bind(
            &MockRpcs<transport::TcpTransport>::FindValueNoValueResponse,
            new_rpcs.get(), arg::_1, arg::_2))));
    node_->Join(node_id_, bootstrap_contacts, callback);
    while (!done)
      Sleep(boost::posix_time::milliseconds(1000));
    ASSERT_EQ(kSuccess, result);
    node_->Leave(&bootstrap_contacts);
    bootstrap_contacts.clear();
  }
  // When no contacts are valid
  {
    int result(1);
    bool done(false);
    JoinFunctor callback = std::bind(&MockNodeImplTest::NodeImplJoinCallback,
                                     this, arg::_1, &result, &done);
    Contact contact = ComposeContact(NodeId(GenerateRandomId(node_id_, 490)),
                                     5600);
    bootstrap_contacts.push_back(contact);

    contact = ComposeContact(NodeId(GenerateRandomId(node_id_, 495)), 5700);
    bootstrap_contacts.push_back(contact);

    contact = ComposeContact(target, 6400);
    bootstrap_contacts.push_back(contact);

    EXPECT_CALL(*new_rpcs, FindValue(testing::_, testing::_, testing::_,
                                     testing::_))
        .WillOnce(testing::WithArgs<2, 3>(testing::Invoke(
            std::bind(&MockRpcs<transport::TcpTransport>::FindValueNoResponse,
                      new_rpcs.get(), arg::_1, arg::_2))))
        .WillOnce(testing::WithArgs<2, 3>(testing::Invoke(
            std::bind(&MockRpcs<transport::TcpTransport>::FindValueNoResponse,
                      new_rpcs.get(), arg::_1, arg::_2))))
        .WillOnce(testing::WithArgs<2, 3>(testing::Invoke(
            std::bind(&MockRpcs<transport::TcpTransport>::FindValueNoResponse,
                      new_rpcs.get(), arg::_1, arg::_2))));
    node_->Join(node_id_, bootstrap_contacts, callback);
    while (!done)
      Sleep(boost::posix_time::seconds(1));
    EXPECT_EQ(kContactFailedToRespond, result);
    node_->Leave(&bootstrap_contacts);
    bootstrap_contacts.clear();
  }
  // Test for refreshing data_store entry
  {
    boost::posix_time::time_duration ttl(bptime::pos_infin);
    RequestAndSignature request_signature = std::make_pair("request",
                                                           "signature");

    node_->data_store_.reset(new DataStore(boost::posix_time::seconds(1)));
    ASSERT_EQ(kSuccess, node_->data_store_->StoreValue(
        KeyValueSignature("key1", "value1", "sig1"), ttl, request_signature, "",
        false));
    int result(1);
    bool done(false);
    JoinFunctor callback = std::bind(&MockNodeImplTest::NodeImplJoinCallback,
                                     this, arg::_1, &result, &done);
    Contact contact = ComposeContact(NodeId(GenerateRandomId(node_id_, 490)),
                                     5600);
    bootstrap_contacts.push_back(contact);

    contact = ComposeContact(NodeId(GenerateRandomId(node_id_, 495)), 5700);
    bootstrap_contacts.push_back(contact);

    contact = ComposeContact(target, 6400);
    bootstrap_contacts.push_back(contact);

    EXPECT_CALL(*new_rpcs, FindValue(testing::_, testing::_, testing::_,
                                     testing::_))
        .WillRepeatedly(testing::WithArgs<2, 3>(testing::Invoke(
<<<<<<< HEAD
            std::bind(&MockRpcs<transport::TcpTransport>::FindValueNoResponse,
                      new_rpcs.get(), arg::_1, arg::_2))));
=======
            std::bind(&MockRpcs::FindValueNoValueResponse, new_rpcs.get(),
                      arg::_1, arg::_2))));
>>>>>>> 66126f1a
    EXPECT_CALL(*new_rpcs, StoreRefresh(testing::_, testing::_, testing::_,
                                        testing::_, testing::_))
        .WillRepeatedly(testing::WithArgs<4>(testing::Invoke(
            std::bind(&MockRpcs<transport::TcpTransport>::StoreRefreshCallback,
                      new_rpcs.get(), arg::_1))));
    node_->Join(node_id_, bootstrap_contacts, callback);
    while (!done)
      Sleep(boost::posix_time::milliseconds(1000));

    ASSERT_EQ(kSuccess, result);
//    ASSERT_LT(size_t(0), node_->thread_group_->size());
    node_->Leave(&bootstrap_contacts);
    bootstrap_contacts.clear();  
  }
}

TEST_F(MockNodeImplTest, DISABLED_BEH_KAD_Leave) {
  PopulateRoutingTable(g_kKademliaK, 500);
  std::vector<Contact> bootstrap_contacts;
  std::shared_ptr<Rpcs<transport::TcpTransport>> old_rpcs =
      GetRpc<transport::TcpTransport>();
  std::shared_ptr<MockRpcs<transport::TcpTransport>> new_rpcs(
      new MockRpcs<transport::TcpTransport>(asio_service_, securifier_));
  SetRpc<transport::TcpTransport>(new_rpcs);

  int count = 10 * g_kKademliaK;
  new_rpcs->PopulateResponseCandidates(count, 499);
  NodeId target = GenerateRandomId(node_id_, 480);
  new_rpcs->target_id_ = target;
  std::shared_ptr<RoutingTableContactsContainer> temp
      (new RoutingTableContactsContainer());
  new_rpcs->respond_contacts_ = temp;
  new_rpcs->SetCountersToZero();
  int result(1);
  bool done(false);
  JoinFunctor callback = std::bind(&MockNodeImplTest::NodeImplJoinCallback,
                                   this, arg::_1, &result, &done);
  Contact contact = ComposeContact(NodeId(GenerateRandomId(node_id_, 490)),
                                   5600);
  bootstrap_contacts.push_back(contact);

  contact = ComposeContact(NodeId(GenerateRandomId(node_id_, 495)), 5700);
  bootstrap_contacts.push_back(contact);

  contact = ComposeContact(target, 6400);
  bootstrap_contacts.push_back(contact);

<<<<<<< HEAD
  EXPECT_CALL(*new_rpcs, FindNodes(testing::_, testing::_, testing::_,
                                   testing::_))
      .WillRepeatedly(testing::WithArgs<2, 3>(testing::Invoke(
          std::bind(&MockRpcs<transport::TcpTransport>::FindNodeResponseClose,
                    new_rpcs.get(), arg::_1, arg::_2))));
=======
  EXPECT_CALL(*new_rpcs, FindValue(testing::_, testing::_, testing::_,
                                   testing::_, testing::_))
      .WillRepeatedly(testing::WithArgs<2, 3>(testing::Invoke(
          std::bind(&MockRpcs::FindValueNoValueResponse, new_rpcs.get(),
                    arg::_1, arg::_2))));
>>>>>>> 66126f1a
  node_->Join(node_id_, bootstrap_contacts, callback);
  while (!done)
    Sleep(boost::posix_time::milliseconds(1000));
  ASSERT_EQ(kSuccess, result);
  bootstrap_contacts.clear();
  node_->Leave(&bootstrap_contacts);
  ASSERT_FALSE(node_->joined());
//  ASSERT_EQ(size_t(0), node_->thread_group_.use_count());
//  ASSERT_FALSE(node_->refresh_thread_running());
//  ASSERT_FALSE(node_->downlist_thread_running());
  ASSERT_LT(size_t(0), bootstrap_contacts.size());
}

TEST_F(MockNodeImplTest, BEH_KAD_FindNodes) {
  PopulateRoutingTable(g_kKademliaK, 500);

  std::shared_ptr<Rpcs<transport::TcpTransport>> old_rpcs =
      GetRpc<transport::TcpTransport>();
  std::shared_ptr<MockRpcs<transport::TcpTransport>> new_rpcs(
      new MockRpcs<transport::TcpTransport>(asio_service_, securifier_));
  new_rpcs->set_node_id(node_id_);
  SetRpc<transport::TcpTransport>(new_rpcs);

  NodeId key = NodeId(NodeId::kRandomId);
  {
    // All k populated contacts giving no response
    EXPECT_CALL(*new_rpcs, FindNodes(testing::_, testing::_, testing::_,
                                     testing::_))
        .WillRepeatedly(testing::WithArgs<2, 3>(testing::Invoke(
            std::bind(&MockRpcs<transport::TcpTransport>::FindNodeNoResponse,
                      new_rpcs.get(), arg::_1, arg::_2))));
    std::vector<Contact> lcontacts;
    bool done(false);
    node_->FindNodes(key, std::bind(&FindNodeCallback, rank_info_, arg::_1,
                                    arg::_2, &done, &lcontacts));
    while (!done)
      Sleep(boost::posix_time::milliseconds(100));
    EXPECT_TRUE(lcontacts.empty());
  }
  new_rpcs->num_of_acquired_ = 0;
  {
    // The first of the g_kKademliaK populated contacts giving no response
    // all the others give response with an empty closest list
    EXPECT_CALL(*new_rpcs, FindNodes(testing::_, testing::_, testing::_,
                                     testing::_))
        .WillRepeatedly(testing::WithArgs<2, 3>(testing::Invoke(std::bind(
            &MockRpcs<transport::TcpTransport>::FindNodeFirstNoResponse,
            new_rpcs.get(), arg::_1, arg::_2))));
    std::vector<Contact> lcontacts;
    bool done(false);
    node_->FindNodes(key,
                     std::bind(&FindNodeCallback, rank_info_, arg::_1, arg::_2,
                               &done, &lcontacts));
    while (!done)
      Sleep(boost::posix_time::milliseconds(100));
    EXPECT_EQ(g_kKademliaK - 1, lcontacts.size());
  }
  new_rpcs->num_of_acquired_ = 0;
  {
    // The first and the last of the k populated contacts giving no response
    // all the others give response with an empty closest list
    EXPECT_CALL(*new_rpcs, FindNodes(testing::_, testing::_, testing::_,
                                     testing::_))
        .WillRepeatedly(testing::WithArgs<2, 3>(testing::Invoke(std::bind(
            &MockRpcs<transport::TcpTransport>::FindNodeFirstAndLastNoResponse,
            new_rpcs.get(), arg::_1, arg::_2))));
    std::vector<Contact> lcontacts;
    bool done(false);
    node_->FindNodes(key,
                     std::bind(&FindNodeCallback, rank_info_, arg::_1, arg::_2,
                               &done, &lcontacts));
    while (!done)
      Sleep(boost::posix_time::milliseconds(100));
    EXPECT_EQ(g_kKademliaK - 2, lcontacts.size());
  }
  {
    // All k populated contacts response with an empty closest list
    EXPECT_CALL(*new_rpcs, FindNodes(testing::_, testing::_, testing::_,
                                     testing::_))
        .WillRepeatedly(testing::WithArgs<2, 3>(testing::Invoke(std::bind(
            &MockRpcs<transport::TcpTransport>::FindNodeResponseNoClose,
            new_rpcs.get(), arg::_1, arg::_2))));
    std::vector<Contact> lcontacts;
    bool done(false);
    node_->FindNodes(key,
                     std::bind(&FindNodeCallback, rank_info_, arg::_1, arg::_2,
                               &done, &lcontacts));
    while (!done)
      Sleep(boost::posix_time::milliseconds(100));
    EXPECT_EQ(g_kKademliaK, lcontacts.size());
  }
  int count = 10 * g_kKademliaK;
  new_rpcs->PopulateResponseCandidates(count, 499);
  NodeId target = GenerateRandomId(node_id_, 498);
  new_rpcs->target_id_ = target;
  std::shared_ptr<RoutingTableContactsContainer> temp
      (new RoutingTableContactsContainer());
  new_rpcs->respond_contacts_ = temp;
  {
    // All k populated contacts response with random closest list (not greater
    // than k)
    EXPECT_CALL(*new_rpcs, FindNodes(testing::_, testing::_, testing::_,
                                     testing::_))
        .WillRepeatedly(testing::WithArgs<2, 3>(testing::Invoke(
            std::bind(&MockRpcs<transport::TcpTransport>::FindNodeResponseClose,
                      new_rpcs.get(), arg::_1, arg::_2))));
    std::vector<Contact> lcontacts;
    bool done(false);
    node_->FindNodes(target,
                     std::bind(&FindNodeCallback, rank_info_, arg::_1,
                               arg::_2, &done, &lcontacts));
    while (!done)
      Sleep(boost::posix_time::milliseconds(100));
    EXPECT_EQ(g_kKademliaK, lcontacts.size());
    EXPECT_NE(lcontacts[0], lcontacts[g_kKademliaK / 2]);
    EXPECT_NE(lcontacts[0], lcontacts[g_kKademliaK - 1]);

    ContactsByDistanceToThisId key_dist_indx
      = new_rpcs->respond_contacts_->get<DistanceToThisIdTag>();
    auto it = key_dist_indx.begin();
    int step(0);
    while ((it != key_dist_indx.end()) && (step < g_kKademliaK)) {
      EXPECT_NE(lcontacts.end(),
                std::find(lcontacts.begin(), lcontacts.end(), (*it).contact));
      ++it;
      ++step;
    }
  }
  new_rpcs->respond_contacts_->clear();
  std::shared_ptr<RoutingTableContactsContainer> down_list
      (new RoutingTableContactsContainer());
  new_rpcs->down_contacts_ = down_list;
  {
    // All k populated contacts randomly response with random closest list
    // (not greater than k)
    EXPECT_CALL(*new_rpcs, FindNodes(testing::_, testing::_, testing::_,
                                     testing::_))
        .WillRepeatedly(testing::WithArgs<2, 3>(testing::Invoke(std::bind(
            &MockRpcs<transport::TcpTransport>::FindNodeRandomResponseClose,
            new_rpcs.get(), arg::_1, arg::_2))));
    std::vector<Contact> lcontacts;
    bool done(false);
    node_->FindNodes(target,
                     std::bind(&FindNodeCallback, rank_info_, arg::_1, arg::_2,
                               &done, &lcontacts));
    while (!done)
      Sleep(boost::posix_time::milliseconds(100));

    if (new_rpcs->respond_contacts_->size() >= g_kKademliaK) {
      EXPECT_EQ(g_kKademliaK, lcontacts.size());
      EXPECT_NE(lcontacts[0], lcontacts[g_kKademliaK / 2]);
      EXPECT_NE(lcontacts[0], lcontacts[g_kKademliaK - 1]);

      ContactsByDistanceToThisId key_dist_indx
        = new_rpcs->respond_contacts_->get<DistanceToThisIdTag>();
      auto it = key_dist_indx.begin();
      int step(0);
      while ((it != key_dist_indx.end()) && (step < g_kKademliaK)) {
        EXPECT_NE(lcontacts.end(),
                  std::find(lcontacts.begin(), lcontacts.end(), (*it).contact));
        ++it;
        ++step;
      }
    } else {
      // if really unlucky, some of the original seeds might be pushed into the
      // result (the chance is very small).
      EXPECT_LE(new_rpcs->respond_contacts_->size(), lcontacts.size());
    }
  }
  // sleep for a while to prevent the situation that resources got destructed
  // before all call back from rpc completed. Which will cause "Segmentation
  // Fault" in execution.
  Sleep(boost::posix_time::milliseconds(1000));
  // SetRpc<transport::TcpTransport>(old_rpcs);
}

TEST_F(MockNodeImplTest, FUNC_KAD_HandleIterationStructure) {
  NodeId target = GenerateRandomId(node_id_, 497);
  bool verdad(true), falso(false);
  {
    // k - 1 contacted, the last one respond as contacted
    std::vector<Contact> lcontacts;
    bool done(false);
    FindNodesArgsPtr fna(new FindNodesArgs(target,
        std::bind(&FindNodeCallback, rank_info_, arg::_1, arg::_2, &done,
                  &lcontacts)));

    RoutingTableContactsContainer generated_nodes;
    for (int i = 0; i < (g_kKademliaK - 1); ++i) {
      Contact contact = GenerateUniqueContact(node_id_, 499, target,
                                              &generated_nodes);
      NodeGroupTuple nct(contact, fna->key, i / g_kAlpha);
      nct.search_state = kContacted;
      fna->node_group.insert(nct);
    }
    NodeId contact_id = GenerateRandomId(node_id_, 498);
    Contact contact = ComposeContact(contact_id, 5000);
    NodeGroupTuple nct(contact, fna->key, (g_kKademliaK-1) / g_kAlpha);
    nct.search_state = kSelectedAlpha;
    fna->node_group.insert(nct);

    fna->round = (g_kKademliaK-1) / g_kAlpha;
    NodeSearchState mark(kContacted);
    bool curr_iteration_done(false), called_back(false);
    int response_code;
    std::vector<Contact> closest_contacts;
    node_->HandleIterationStructure<FindNodesArgs>(contact, fna, mark,
                                                   &response_code,
                                                   &closest_contacts,
                                                   &curr_iteration_done,
                                                   &called_back);
    EXPECT_EQ(verdad, curr_iteration_done);
    EXPECT_EQ(verdad, called_back);
    EXPECT_EQ(falso, done);
    EXPECT_EQ(g_kKademliaK, closest_contacts.size());
  }
  {
    // k - 2 contacted, the k -1 one pending
    // the last one respond as contacted
    std::vector<Contact> lcontacts;
    bool done(false);
    FindNodesArgsPtr fna(new FindNodesArgs(target,
        std::bind(&FindNodeCallback, rank_info_, arg::_1, arg::_2, &done,
                  &lcontacts)));

    RoutingTableContactsContainer generated_nodes;
    for (int i = 0; i < (g_kKademliaK - 2); ++i) {
      Contact contact = GenerateUniqueContact(node_id_, 499, target,
                                              &generated_nodes);
      NodeGroupTuple nct(contact, fna->key, i / g_kAlpha);
      nct.search_state = kContacted;
      fna->node_group.insert(nct);
    }
    Contact pending_contact = GenerateUniqueContact(node_id_, 499, target,
                                                    &generated_nodes);
    NodeGroupTuple pending_nct(pending_contact, fna->key,
                                   (g_kKademliaK-2) / g_kAlpha);
    pending_nct.search_state = kSelectedAlpha;
    fna->node_group.insert(pending_nct);
    NodeId contact_id = GenerateRandomId(node_id_, 498);
    Contact contact = ComposeContact(contact_id, 5000);
    NodeGroupTuple nct(contact, fna->key, (g_kKademliaK-1) / g_kAlpha);
    nct.search_state = kSelectedAlpha;
    fna->node_group.insert(nct);

    fna->round = (g_kKademliaK-1) / g_kAlpha;
    NodeSearchState mark(kContacted);
    bool curr_iteration_done(false), called_back(false);
    int response_code;
    std::vector<Contact> closest_contacts;
    node_->HandleIterationStructure<FindNodesArgs>(contact, fna, mark,
                                                   &response_code,
                                                   &closest_contacts,
                                                   &curr_iteration_done,
                                                   &called_back);
    EXPECT_EQ(falso, curr_iteration_done);
    EXPECT_EQ(falso, called_back);
    EXPECT_EQ(falso, done);
    EXPECT_TRUE(closest_contacts.empty());
  }
  {
    // k / 2 contacted, the last one respond as no-response
    std::vector<Contact> lcontacts;
    bool done(false);
    FindNodesArgsPtr fna(new FindNodesArgs(target,
        std::bind(&FindNodeCallback, rank_info_, arg::_1, arg::_2, &done,
                  &lcontacts)));

    RoutingTableContactsContainer generated_nodes;
    for (int i = 0; i < (g_kKademliaK / 2); ++i) {
      Contact contact = GenerateUniqueContact(node_id_, 499, target,
                                              &generated_nodes);
      NodeGroupTuple nct(contact, fna->key, i / g_kAlpha);
      nct.search_state = kContacted;
      fna->node_group.insert(nct);
    }
    NodeId contact_id = GenerateRandomId(node_id_, 498);
    Contact contact = ComposeContact(contact_id, 5000);
    NodeGroupTuple nct(contact, fna->key, (g_kKademliaK / 2) / g_kAlpha);
    nct.search_state = kSelectedAlpha;
    fna->node_group.insert(nct);

    fna->round = (g_kKademliaK / 2) / g_kAlpha;
    NodeSearchState mark(kDown);
    bool curr_iteration_done(false), called_back(false);
    int response_code;
    std::vector<Contact> closest_contacts;
    node_->HandleIterationStructure<FindNodesArgs>(contact, fna, mark,
                                                   &response_code,
                                                   &closest_contacts,
                                                   &curr_iteration_done,
                                                   &called_back);
    EXPECT_EQ(verdad, curr_iteration_done);
    EXPECT_EQ(verdad, called_back);
    EXPECT_EQ(falso, done);
    EXPECT_EQ(g_kKademliaK / 2, closest_contacts.size());
  }
  {
    // k candidates, for each previous round (g_kAlpha - g_kBeta) pending
    // for the last round, all contacted
    std::vector<Contact> lcontacts;
    bool done(false);
    FindNodesArgsPtr fna(new FindNodesArgs(target,
        std::bind(&FindNodeCallback, rank_info_, arg::_1, arg::_2, &done,
                  &lcontacts)));

    RoutingTableContactsContainer generated_nodes;
    for (int i = 0; i < (g_kAlpha * (g_kKademliaK / g_kAlpha)); ++i) {
      Contact contact = GenerateUniqueContact(node_id_, 499, target,
                                              &generated_nodes);
      NodeGroupTuple nct(contact, fna->key, i / g_kAlpha);
      if ((i % g_kAlpha) < g_kBeta) {
        nct.search_state = kContacted;
      } else {
        nct.search_state = kSelectedAlpha;
      }
      fna->node_group.insert(nct);
    }
    for (int i = 0; i < (g_kKademliaK % g_kAlpha - 2); ++i) {
      Contact contact = GenerateUniqueContact(node_id_, 499, target,
                                              &generated_nodes);
      NodeGroupTuple nct(contact, fna->key, g_kKademliaK / g_kAlpha);
      nct.search_state = kContacted;
      fna->node_group.insert(nct);
    }

    Contact contact = GenerateUniqueContact(node_id_, 499, target,
                                              &generated_nodes);
    NodeGroupTuple nct(contact, fna->key, g_kKademliaK / g_kAlpha);
    nct.search_state = kSelectedAlpha;
    fna->node_group.insert(nct);
    Contact last_contact = GenerateUniqueContact(node_id_, 499, target,
                                                 &generated_nodes);
    NodeGroupTuple last_nct(last_contact, fna->key, g_kKademliaK / g_kAlpha);
    last_nct.search_state = kSelectedAlpha;
    fna->node_group.insert(last_nct);

    fna->round = g_kKademliaK / g_kAlpha;

    NodeSearchState mark(kContacted);
    bool curr_iteration_done(false), called_back(false);
    int response_code;
    std::vector<Contact> closest_contacts;
    node_->HandleIterationStructure<FindNodesArgs>(contact, fna, mark,
                                                   &response_code,
                                                   &closest_contacts,
                                                   &curr_iteration_done,
                                                   &called_back);
    EXPECT_EQ(falso, curr_iteration_done);
    EXPECT_EQ(falso, called_back);
    EXPECT_TRUE(closest_contacts.empty());

    curr_iteration_done = false;
    called_back = false;
    closest_contacts.clear();
    node_->HandleIterationStructure<FindNodesArgs>(last_contact, fna, mark,
                                                   &response_code,
                                                   &closest_contacts,
                                                   &curr_iteration_done,
                                                   &called_back);
    EXPECT_EQ(falso, curr_iteration_done);
    EXPECT_EQ(falso, called_back);
    EXPECT_TRUE(closest_contacts.empty());
  }
  {
    // k candidates, with (g_kBeta - 1) contacted, the next one respond with
    // no response
    std::vector<Contact> lcontacts;
    bool done(false);
    FindNodesArgsPtr fna(new FindNodesArgs(target,
        std::bind(&FindNodeCallback, rank_info_, arg::_1, arg::_2, &done,
                  &lcontacts)));

    RoutingTableContactsContainer generated_nodes;
    Contact first_contact = GenerateUniqueContact(node_id_, 499, target,
                                                  &generated_nodes);
    NodeGroupTuple first_nct(first_contact, fna->key, 0);
    first_nct.search_state = kSelectedAlpha;
    fna->node_group.insert(first_nct);
    Contact second_contact = GenerateUniqueContact(node_id_, 499, target,
                                                   &generated_nodes);
    NodeGroupTuple second_nct(second_contact, fna->key, 0);
    second_nct.search_state = kSelectedAlpha;
    fna->node_group.insert(second_nct);

    for (int i = 2; i < g_kKademliaK; ++i) {
      Contact contact = GenerateUniqueContact(node_id_, 499, target,
                                              &generated_nodes);
      NodeGroupTuple nct(contact, fna->key, i / g_kAlpha);
      nct.search_state = kNew;
      fna->node_group.insert(nct);
    }

    fna->round = 0;
    NodeSearchState mark(kContacted);
    bool curr_iteration_done(false), called_back(false);
    int response_code;
    std::vector<Contact> closest_contacts;
    node_->HandleIterationStructure<FindNodesArgs>(first_contact, fna, mark,
                                                   &response_code,
                                                   &closest_contacts,
                                                   &curr_iteration_done,
                                                   &called_back);
    EXPECT_EQ(falso, curr_iteration_done);
    EXPECT_EQ(falso, called_back);
    EXPECT_EQ(falso, done);
    EXPECT_TRUE(closest_contacts.empty());

    mark = kDown;
    closest_contacts.clear();
    node_->HandleIterationStructure<FindNodesArgs>(second_contact, fna, mark,
                                                   &response_code,
                                                   &closest_contacts,
                                                   &curr_iteration_done,
                                                   &called_back);
    EXPECT_EQ(verdad, curr_iteration_done);
    EXPECT_EQ(falso, called_back);
    EXPECT_EQ(falso, done);
    EXPECT_TRUE(closest_contacts.empty());
  }
  // sleep for a while to prevent the situation that resources got destructed
  // before call back completed. Which will cause "Segmentation Fault" in
  // execution.
  Sleep(boost::posix_time::milliseconds(100));
}

TEST_F(MockNodeImplTest, BEH_KAD_Store) {
  PopulateRoutingTable(g_kKademliaK, 500);

  std::shared_ptr<Rpcs<transport::TcpTransport>> old_rpcs =
      GetRpc<transport::TcpTransport>();
  std::shared_ptr<MockRpcs<transport::TcpTransport>> new_rpcs(
      new MockRpcs<transport::TcpTransport>(asio_service_, securifier_));
  new_rpcs->set_node_id(node_id_);
  SetRpc<transport::TcpTransport>(new_rpcs);

  int count = 10 * g_kKademliaK;
  new_rpcs->PopulateResponseCandidates(count, 499);
  NodeId target = GenerateRandomId(node_id_, 498);
  new_rpcs->target_id_ = target;
  std::shared_ptr<RoutingTableContactsContainer> temp
      (new RoutingTableContactsContainer());
  new_rpcs->respond_contacts_ = temp;
  new_rpcs->SetCountersToZero();

  std::shared_ptr<RoutingTableContactsContainer> down_list
      (new RoutingTableContactsContainer());
  new_rpcs->down_contacts_ = down_list;
  EXPECT_CALL(*new_rpcs, FindNodes(testing::_, testing::_, testing::_,
                                   testing::_))
      .WillRepeatedly(testing::WithArgs<2, 3>(testing::Invoke(
          std::bind(&MockRpcs<transport::TcpTransport>::FindNodeResponseClose,
                    new_rpcs.get(), arg::_1, arg::_2))));

  NodeId key = NodeId(NodeId::kRandomId);
  crypto::RsaKeyPair crypto_key_data;
  crypto_key_data.GenerateKeys(4096);
  KeyValueSignature kvs = MakeKVS(crypto_key_data, 1024, key.String(), "");
  bptime::time_duration old_ttl(bptime::pos_infin);
  {
    // All k populated contacts response with random closest list
    // (not greater than k)
    // all k closest contacts respond with success
    EXPECT_CALL(*new_rpcs, Store(testing::_, testing::_, testing::_,
                                 testing::_, testing::_, testing::_,
                                 testing::_))
        .WillRepeatedly(testing::WithArgs<5, 6>(testing::Invoke(std::bind(
            &MockRpcs<transport::TcpTransport>::Response<RpcStoreFunctor>,
            new_rpcs.get(), arg::_1, arg::_2))));
    int response_code(-2);
    bool done(false);
    node_->Store(key, kvs.value, kvs.signature, old_ttl, securifier_,
                 std::bind(&ErrorCodeCallback, arg::_1, &done, &response_code));
    while (!done)
      Sleep(boost::posix_time::milliseconds(100));

    EXPECT_EQ(kSuccess, response_code);
  }
  new_rpcs->SetCountersToZero();
  EXPECT_CALL(*new_rpcs, Delete(testing::_, testing::_, testing::_,
                                testing::_, testing::_, testing::_))
      .WillRepeatedly(testing::WithArgs<4, 5>(testing::Invoke(
          std::bind(&MockRpcs<transport::TcpTransport>::SingleDeleteResponse,
                    new_rpcs.get(), arg::_1, arg::_2))));
  {
    // All k populated contacts response with random closest list
    // (not greater than k)
    // the last k - threshold closest contacts respond with DOWN, others respond
    // with success
    EXPECT_CALL(*new_rpcs, Store(testing::_, testing::_, testing::_,
                                 testing::_, testing::_, testing::_,
                                 testing::_))
        .WillRepeatedly(testing::WithArgs<5, 6>(testing::Invoke(
            std::bind(&MockRpcs<transport::TcpTransport>::
                      LastSeveralNoResponse<RpcStoreFunctor>, new_rpcs.get(),
                      arg::_1, arg::_2))));
    int response_code(-2);
    bool done(false);
    node_->Store(key, kvs.value, kvs.signature, old_ttl, securifier_,
                 std::bind(&ErrorCodeCallback, arg::_1, &done, &response_code));
    while (!done)
      Sleep(boost::posix_time::milliseconds(100));
    EXPECT_EQ(kStoreTooFewNodes, response_code);
    // wait for the delete processes to be completed
    // otherwise the counter might be incorrect
    Sleep(boost::posix_time::milliseconds(300));
    EXPECT_EQ(g_kKademliaK - threshold_ + 1, new_rpcs->num_of_deleted_);
  }
  new_rpcs->SetCountersToZero();
  {
    // All k populated contacts response with random closest list
    // (not greater than k)
    // the first k - threshold closest contacts respond with DOWN, others
    // respond with success
    EXPECT_CALL(*new_rpcs, Store(testing::_, testing::_, testing::_,
                                 testing::_, testing::_, testing::_,
                                 testing::_))
        .WillRepeatedly(testing::WithArgs<5, 6>(testing::Invoke(
            std::bind(&MockRpcs<transport::TcpTransport>::
                      FirstSeveralNoResponse<RpcStoreFunctor>, new_rpcs.get(),
                      arg::_1, arg::_2))));
    int response_code(-2);
    bool done(false);
    node_->Store(key, kvs.value, kvs.signature, old_ttl, securifier_,
                 std::bind(&ErrorCodeCallback, arg::_1, &done, &response_code));
    while (!done)
      Sleep(boost::posix_time::milliseconds(100));
    EXPECT_EQ(kStoreTooFewNodes, response_code);
    // wait for the delete processes to be completed
    // otherwise the counter might be incorrect
    // may not be necessary for this test
    Sleep(boost::posix_time::milliseconds(300));
    EXPECT_EQ(g_kKademliaK - threshold_ + 1, new_rpcs->num_of_deleted_);
  }
  new_rpcs->SetCountersToZero();
  {
    // All k populated contacts response with random closest list
    // (not greater than k)
    // the first k - threshold -1 closest contacts respond with DOWN, others
    // respond with success
    EXPECT_CALL(*new_rpcs, Store(testing::_, testing::_, testing::_,
                                 testing::_, testing::_, testing::_,
                                 testing::_))
        .WillRepeatedly(testing::WithArgs<5, 6>(testing::Invoke(
            std::bind(&MockRpcs<transport::TcpTransport>::
                      LastLessNoResponse<RpcStoreFunctor>, new_rpcs.get(),
                      arg::_1, arg::_2))));
    int response_code(-2);
    bool done(false);
    node_->Store(key, kvs.value, kvs.signature, old_ttl, securifier_,
                 std::bind(&ErrorCodeCallback, arg::_1, &done, &response_code));
    while (!done)
      Sleep(boost::posix_time::milliseconds(100));
    EXPECT_EQ(kSuccess, response_code);
    // wait to ensure in case of wrong, the wrong deletion will be executed
    Sleep(boost::posix_time::milliseconds(300));
    EXPECT_EQ(0, new_rpcs->num_of_deleted_);
  }
  new_rpcs->SetCountersToZero();
  {
    // Among k populated contacts, less than threshold contacts response with
    // no closest list
    EXPECT_CALL(*new_rpcs, FindNodes(testing::_, testing::_, testing::_,
                                     testing::_))
        .WillRepeatedly(testing::WithArgs<2, 3>(testing::Invoke(
            std::bind(&MockRpcs<transport::TcpTransport>::
                      FindNodeSeveralResponseNoClose, new_rpcs.get(), arg::_1,
                      arg::_2))));
    EXPECT_CALL(*new_rpcs, Store(testing::_, testing::_, testing::_,
                                 testing::_, testing::_, testing::_,
                                 testing::_))
        .WillRepeatedly(testing::WithArgs<5, 6>(testing::Invoke(
            std::bind(&MockRpcs<transport::TcpTransport>::
                      LastLessNoResponse<RpcStoreFunctor>, new_rpcs.get(),
                      arg::_1, arg::_2))));
    int response_code(-2);
    bool done(false);
    node_->Store(key, kvs.value, kvs.signature, old_ttl, securifier_,
                 std::bind(&ErrorCodeCallback, arg::_1, &done, &response_code));
    while (!done)
      Sleep(boost::posix_time::milliseconds(100));
    EXPECT_EQ(kFoundTooFewNodes, response_code);
    EXPECT_EQ(0, new_rpcs->respond_);
    EXPECT_EQ(0, new_rpcs->no_respond_);
  }
  // sleep for a while to prevent the situation that resources got destructed
  // before all call back from rpc completed. Which will cause "Segmentation
  // Fault" in execution.
  Sleep(boost::posix_time::milliseconds(1000));

  // SetRpc<transport::TcpTransport>(old_rpcs);
}

TEST_F(MockNodeImplTest, BEH_KAD_Delete) {
  PopulateRoutingTable(g_kKademliaK, 500);

  std::shared_ptr<Rpcs<transport::TcpTransport>> old_rpcs =
      GetRpc<transport::TcpTransport>();
  std::shared_ptr<MockRpcs<transport::TcpTransport>> new_rpcs(
      new MockRpcs<transport::TcpTransport>(asio_service_, securifier_));
  new_rpcs->set_node_id(node_id_);
  SetRpc<transport::TcpTransport>(new_rpcs);

  int count = 10 * g_kKademliaK;
  new_rpcs->PopulateResponseCandidates(count, 499);
  NodeId target = GenerateRandomId(node_id_, 498);
  new_rpcs->target_id_ = target;
  std::shared_ptr<RoutingTableContactsContainer> temp
      (new RoutingTableContactsContainer());
  new_rpcs->respond_contacts_ = temp;

  EXPECT_CALL(*new_rpcs, FindNodes(testing::_, testing::_, testing::_,
                                   testing::_))
      .WillRepeatedly(testing::WithArgs<2, 3>(testing::Invoke(
          std::bind(&MockRpcs<transport::TcpTransport>::FindNodeResponseClose,
                    new_rpcs.get(), arg::_1, arg::_2))));

  NodeId key = NodeId(NodeId::kRandomId);
  crypto::RsaKeyPair crypto_key_data;
  crypto_key_data.GenerateKeys(4096);
  KeyValueSignature kvs = MakeKVS(crypto_key_data, 1024, key.String(), "");
  {
    // All k populated contacts response with random closest list
    // (not greater than k)
    // all k closest contacts respond with success
    EXPECT_CALL(*new_rpcs, Delete(testing::_, testing::_, testing::_,
                                  testing::_, testing::_, testing::_))
        .WillRepeatedly(testing::WithArgs<4, 5>(testing::Invoke(std::bind(
            &MockRpcs<transport::TcpTransport>::Response<RpcDeleteFunctor>,
            new_rpcs.get(), arg::_1, arg::_2))));
    int response_code(-2);
    bool done(false);
    node_->Delete(key, kvs.value, kvs.signature, securifier_,
             std::bind(&ErrorCodeCallback, arg::_1, &done, &response_code));
    while (!done)
      Sleep(boost::posix_time::milliseconds(100));

    EXPECT_EQ(kSuccess, response_code);
  }
  new_rpcs->SetCountersToZero();
  {
    // All k populated contacts response with random closest list
    // (not greater than k)
    // the last k - threshold closest contacts respond with DOWN, others respond
    // with success
    EXPECT_CALL(*new_rpcs, Delete(testing::_, testing::_, testing::_,
                                  testing::_, testing::_, testing::_))
        .WillRepeatedly(testing::WithArgs<4, 5>(testing::Invoke(
            std::bind(&MockRpcs<transport::TcpTransport>::
                      LastSeveralNoResponse<RpcDeleteFunctor>, new_rpcs.get(),
                      arg::_1, arg::_2))));
    int response_code(0);
    bool done(false);
    node_->Delete(key, kvs.value, kvs.signature, securifier_,
             std::bind(&ErrorCodeCallback, arg::_1, &done, &response_code));
    while (!done)
      Sleep(boost::posix_time::milliseconds(100));
    EXPECT_EQ(kDeleteTooFewNodes, response_code);
    // wait for the all delete processes to be completed
    // otherwise the counter might be incorrect
    Sleep(boost::posix_time::milliseconds(300));
    EXPECT_EQ(g_kKademliaK - threshold_ + 1, new_rpcs->no_respond_);
  }
  new_rpcs->SetCountersToZero();
  {
    // All k populated contacts response with random closest list
    // (not greater than k)
    // the first k - threshold closest contacts respond with DOWN, others
    // respond with success
    EXPECT_CALL(*new_rpcs, Delete(testing::_, testing::_, testing::_,
                                  testing::_, testing::_, testing::_))
        .WillRepeatedly(testing::WithArgs<4, 5>(testing::Invoke(
            std::bind(&MockRpcs<transport::TcpTransport>::
                      FirstSeveralNoResponse<RpcDeleteFunctor>, new_rpcs.get(),
                      arg::_1, arg::_2))));
    int response_code(-2);
    bool done(false);
    node_->Delete(key, kvs.value, kvs.signature, securifier_,
             std::bind(&ErrorCodeCallback, arg::_1, &done, &response_code));
    while (!done)
      Sleep(boost::posix_time::milliseconds(100));
    EXPECT_EQ(kDeleteTooFewNodes, response_code);
    // wait for the delete processes to be completed
    // otherwise the counter might be incorrect
    // may not be necessary for this test
    Sleep(boost::posix_time::milliseconds(300));
    EXPECT_EQ(g_kKademliaK - threshold_ + 1, new_rpcs->no_respond_);
  }
  new_rpcs->SetCountersToZero();
  {
    // All k populated contacts response with random closest list
    // (not greater than k)
    // the first k - threshold -1 closest contacts respond with DOWN, others
    // respond with success
    EXPECT_CALL(*new_rpcs, Delete(testing::_, testing::_, testing::_,
                                  testing::_, testing::_, testing::_))
        .WillRepeatedly(testing::WithArgs<4, 5>(testing::Invoke(
            std::bind(&MockRpcs<transport::TcpTransport>::
                      LastLessNoResponse<RpcDeleteFunctor>, new_rpcs.get(),
                      arg::_1, arg::_2))));
    int response_code(-2);
    bool done(false);
    node_->Delete(key, kvs.value, kvs.signature, securifier_,
             std::bind(&ErrorCodeCallback, arg::_1, &done, &response_code));
    while (!done)
      Sleep(boost::posix_time::milliseconds(100));
    EXPECT_EQ(kSuccess, response_code);
  }
  new_rpcs->SetCountersToZero();
  {
    // Among k populated contacts, less than threshold contacts response with
    // no closest list
    EXPECT_CALL(*new_rpcs, FindNodes(testing::_, testing::_, testing::_,
                                     testing::_))
        .WillRepeatedly(testing::WithArgs<2, 3>(testing::Invoke(
            std::bind(&MockRpcs<transport::TcpTransport>::
                      FindNodeSeveralResponseNoClose, new_rpcs.get(), arg::_1,
                      arg::_2))));
    EXPECT_CALL(*new_rpcs, Delete(testing::_, testing::_, testing::_,
                                  testing::_, testing::_, testing::_))
        .WillRepeatedly(testing::WithArgs<4, 5>(testing::Invoke(
            std::bind(&MockRpcs<transport::TcpTransport>::
                      LastLessNoResponse<RpcDeleteFunctor>, new_rpcs.get(),
                      arg::_1, arg::_2))));
    int response_code(-2);
    bool done(false);
    node_->Delete(key, kvs.value, kvs.signature, securifier_,
             std::bind(&ErrorCodeCallback, arg::_1, &done, &response_code));
    while (!done)
      Sleep(boost::posix_time::milliseconds(100));
    EXPECT_EQ(kFoundTooFewNodes, response_code);
    EXPECT_EQ(0, new_rpcs->respond_);
    EXPECT_EQ(0, new_rpcs->no_respond_);
  }
  // sleep for a while to prevent the situation that resources got destructed
  // before all call back from rpc completed. Which will cause "Segmentation
  // Fault" in execution.
  Sleep(boost::posix_time::milliseconds(1000));

  // SetRpc<transport::TcpTransport>(old_rpcs);
}

TEST_F(MockNodeImplTest, BEH_KAD_Update) {
  PopulateRoutingTable(g_kKademliaK, 500);

  std::shared_ptr<MockRpcs<transport::TcpTransport>> new_rpcs(
      new MockRpcs<transport::TcpTransport>(asio_service_, securifier_));
  new_rpcs->set_node_id(node_id_);
  SetRpc<transport::TcpTransport>(new_rpcs);

  int count = 10 * g_kKademliaK;
  new_rpcs->PopulateResponseCandidates(count, 499);
  NodeId target = GenerateRandomId(node_id_, 498);
  new_rpcs->target_id_ = target;
  std::shared_ptr<RoutingTableContactsContainer> temp
      (new RoutingTableContactsContainer());
  new_rpcs->respond_contacts_ = temp;

  EXPECT_CALL(*new_rpcs, FindNodes(testing::_, testing::_, testing::_,
                                   testing::_))
      .WillRepeatedly(testing::WithArgs<2, 3>(testing::Invoke(
          std::bind(&MockRpcs<transport::TcpTransport>::FindNodeResponseClose,
                      new_rpcs.get(), arg::_1, arg::_2))));

  NodeId key = NodeId(NodeId::kRandomId);
  crypto::RsaKeyPair crypto_key_data;
  crypto_key_data.GenerateKeys(4096);
  KeyValueSignature kvs = MakeKVS(crypto_key_data, 1024, key.String(), "");
  KeyValueSignature kvs_new = MakeKVS(crypto_key_data, 1024, key.String(), "");
  bptime::time_duration old_ttl(bptime::pos_infin);
  {
    // All k populated contacts response with random closest list
    // (not greater than k)
    // all k closest contacts respond with success both in store and delete
    EXPECT_CALL(*new_rpcs, Delete(testing::_, testing::_, testing::_,
                                  testing::_, testing::_, testing::_))
        .WillRepeatedly(testing::WithArgs<4, 5>(testing::Invoke(std::bind(
            &MockRpcs<transport::TcpTransport>::Response<RpcDeleteFunctor>,
            new_rpcs.get(), arg::_1, arg::_2))));
    EXPECT_CALL(*new_rpcs, Store(testing::_, testing::_, testing::_,
                                 testing::_, testing::_, testing::_,
                                 testing::_))
        .WillRepeatedly(testing::WithArgs<5, 6>(testing::Invoke(std::bind(
            &MockRpcs<transport::TcpTransport>::Response<RpcStoreFunctor>,
            new_rpcs.get(), arg::_1, arg::_2))));
    int response_code(-2);
    bool done(false);
    node_->Update(key, kvs_new.value, kvs_new.signature,
                  kvs.value, kvs.signature, old_ttl, securifier_,
                  std::bind(&ErrorCodeCallback, arg::_1, &done,
                            &response_code));
    while (!done)
      Sleep(boost::posix_time::milliseconds(100));

    EXPECT_EQ(kSuccess, response_code);
  }
  new_rpcs->SetCountersToZero();
  {
    // All k populated contacts response with random closest list
    // (not greater than k)
    // the first (k - threshold) closest contacts respond with DOWN in store,
    // others respond with success
    EXPECT_CALL(*new_rpcs, Delete(testing::_, testing::_, testing::_,
                                  testing::_, testing::_, testing::_))
        .WillRepeatedly(testing::WithArgs<4, 5>(testing::Invoke(std::bind(
            &MockRpcs<transport::TcpTransport>::Response<RpcDeleteFunctor>,
            new_rpcs.get(), arg::_1, arg::_2))));
    EXPECT_CALL(*new_rpcs, Store(testing::_, testing::_, testing::_,
                                 testing::_, testing::_, testing::_,
                                 testing::_))
        .WillRepeatedly(testing::WithArgs<5, 6>(testing::Invoke(
            std::bind(&MockRpcs<transport::TcpTransport>::
                      FirstSeveralNoResponse<RpcStoreFunctor>, new_rpcs.get(),
                      arg::_1, arg::_2))));
    int response_code(-2);
    bool done(false);
    node_->Update(key, kvs_new.value, kvs_new.signature,
                  kvs.value, kvs.signature, old_ttl, securifier_,
                  std::bind(&ErrorCodeCallback, arg::_1, &done,
                            &response_code));
    while (!done)
      Sleep(boost::posix_time::milliseconds(100));
    // wait for the all processes to be completed
    // otherwise the counter might be incorrect
    Sleep(boost::posix_time::milliseconds(300));
    EXPECT_EQ(kUpdateTooFewNodes, response_code);
    EXPECT_EQ(g_kKademliaK - threshold_ + 1, new_rpcs->no_respond_);
    EXPECT_EQ(threshold_ - 1, new_rpcs->respond_);
  }
  new_rpcs->SetCountersToZero();
  {
    // All k populated contacts response with random closest list
    // (not greater than k)
    // the last (k - threshold) closest contacts respond with DOWN in store,
    // others respond with success
    EXPECT_CALL(*new_rpcs, Delete(testing::_, testing::_, testing::_,
                                  testing::_, testing::_, testing::_))
        .WillRepeatedly(testing::WithArgs<4, 5>(testing::Invoke(std::bind(
            &MockRpcs<transport::TcpTransport>::Response<RpcDeleteFunctor>,
            new_rpcs.get(), arg::_1, arg::_2))));
    EXPECT_CALL(*new_rpcs, Store(testing::_, testing::_, testing::_,
                                 testing::_, testing::_, testing::_,
                                 testing::_))
        .WillRepeatedly(testing::WithArgs<5, 6>(testing::Invoke(
            std::bind(&MockRpcs<transport::TcpTransport>::
                      LastSeveralNoResponse<RpcStoreFunctor>, new_rpcs.get(),
                      arg::_1, arg::_2))));
    int response_code(-2);
    bool done(false);
    node_->Update(key, kvs_new.value, kvs_new.signature,
                  kvs.value, kvs.signature, old_ttl, securifier_,
                  std::bind(&ErrorCodeCallback, arg::_1, &done,
                            &response_code));
    while (!done)
      Sleep(boost::posix_time::milliseconds(100));
    // wait for the all processes to be completed
    // otherwise the counter might be incorrect
    Sleep(boost::posix_time::milliseconds(100));
    EXPECT_EQ(kUpdateTooFewNodes, response_code);
    EXPECT_EQ(g_kKademliaK - threshold_ + 1, new_rpcs->no_respond_);
    EXPECT_EQ(threshold_ - 1, new_rpcs->respond_);
  }
  new_rpcs->SetCountersToZero();
  {
    // All k populated contacts response with random closest list
    // (not greater than k)
    // the last (k - threshold) closest contacts respond with DOWN in delete,
    // others response with success
    EXPECT_CALL(*new_rpcs, Delete(testing::_, testing::_, testing::_,
                                  testing::_, testing::_, testing::_))
        .WillRepeatedly(testing::WithArgs<4, 5>(testing::Invoke(
            std::bind(&MockRpcs<transport::TcpTransport>::
                      LastSeveralNoResponse<RpcDeleteFunctor>, new_rpcs.get(),
                      arg::_1, arg::_2))));
    EXPECT_CALL(*new_rpcs, Store(testing::_, testing::_, testing::_,
                                 testing::_, testing::_, testing::_,
                                 testing::_))
        .WillRepeatedly(testing::WithArgs<5, 6>(testing::Invoke(std::bind(
            &MockRpcs<transport::TcpTransport>::Response<RpcStoreFunctor>,
            new_rpcs.get(), arg::_1, arg::_2))));
    int response_code(-2);
    bool done(false);
    node_->Update(key, kvs_new.value, kvs_new.signature,
                  kvs.value, kvs.signature, old_ttl, securifier_,
                  std::bind(&ErrorCodeCallback, arg::_1, &done,
                            &response_code));
    while (!done)
      Sleep(boost::posix_time::milliseconds(100));
    // wait for the all processes to be completed
    // otherwise the counter might be incorrect
    Sleep(boost::posix_time::milliseconds(100));
    EXPECT_EQ(kDeleteTooFewNodes, response_code);
    EXPECT_EQ(g_kKademliaK - threshold_ + 1, new_rpcs->no_respond_);
    EXPECT_EQ(threshold_ - 1, new_rpcs->respond_);
  }
  new_rpcs->SetCountersToZero();
  {
    // All k populated contacts response with random closest list
    // (not greater than k)
    // the first (k - threshold) closest contacts respond with DOWN in delete,
    // others response with success
    EXPECT_CALL(*new_rpcs, Delete(testing::_, testing::_, testing::_,
                                  testing::_, testing::_, testing::_))
        .WillRepeatedly(testing::WithArgs<4, 5>(testing::Invoke(
            std::bind(&MockRpcs<transport::TcpTransport>::
                      FirstSeveralNoResponse<RpcDeleteFunctor>, new_rpcs.get(),
                      arg::_1, arg::_2))));
    EXPECT_CALL(*new_rpcs, Store(testing::_, testing::_, testing::_,
                                 testing::_, testing::_, testing::_,
                                 testing::_))
        .WillRepeatedly(testing::WithArgs<5, 6>(testing::Invoke(std::bind(
            &MockRpcs<transport::TcpTransport>::Response<RpcStoreFunctor>,
            new_rpcs.get(), arg::_1, arg::_2))));
    int response_code(-2);
    bool done(false);
    node_->Update(key, kvs_new.value, kvs_new.signature,
                  kvs.value, kvs.signature, old_ttl, securifier_,
                  std::bind(&ErrorCodeCallback, arg::_1, &done,
                            &response_code));
    while (!done)
      Sleep(boost::posix_time::milliseconds(100));
    // wait for the all processes to be completed
    // otherwise the counter might be incorrect
    Sleep(boost::posix_time::milliseconds(100));
    EXPECT_EQ(kDeleteTooFewNodes, response_code);
    EXPECT_EQ(g_kKademliaK - threshold_ + 1, new_rpcs->no_respond_);
    EXPECT_EQ(threshold_ - 1, new_rpcs->respond_);
  }
  new_rpcs->SetCountersToZero();
  {
    // Among k populated contacts, less than threshold contacts response with
    // no closest list
    EXPECT_CALL(*new_rpcs, FindNodes(testing::_, testing::_, testing::_,
                                     testing::_))
        .WillRepeatedly(testing::WithArgs<2, 3>(testing::Invoke(
            std::bind(&MockRpcs<transport::TcpTransport>::
                      FindNodeSeveralResponseNoClose, new_rpcs.get(), arg::_1,
                      arg::_2))));
    EXPECT_CALL(*new_rpcs, Delete(testing::_, testing::_, testing::_,
                                  testing::_, testing::_, testing::_))
        .WillRepeatedly(testing::WithArgs<4, 5>(testing::Invoke(std::bind(
            &MockRpcs<transport::TcpTransport>::Response<RpcDeleteFunctor>,
            new_rpcs.get(), arg::_1, arg::_2))));
    EXPECT_CALL(*new_rpcs, Store(testing::_, testing::_, testing::_,
                                 testing::_, testing::_, testing::_,
                                 testing::_))
        .WillRepeatedly(testing::WithArgs<5, 6>(testing::Invoke(std::bind(
            &MockRpcs<transport::TcpTransport>::Response<RpcStoreFunctor>,
            new_rpcs.get(), arg::_1, arg::_2))));
    int response_code(-2);
    bool done(false);
    node_->Update(key, kvs_new.value, kvs_new.signature,
                  kvs.value, kvs.signature, old_ttl, securifier_,
                  std::bind(&ErrorCodeCallback, arg::_1, &done,
                            &response_code));
    while (!done)
      Sleep(boost::posix_time::milliseconds(100));
    EXPECT_EQ(kFoundTooFewNodes, response_code);
    EXPECT_EQ(0, new_rpcs->respond_);
    EXPECT_EQ(0, new_rpcs->no_respond_);
  }
  // sleep for a while to prevent the situation that resources got destructed
  // before all call back from rpc completed. Which will cause "Segmentation
  // Fault" in execution.
  Sleep(boost::posix_time::milliseconds(500));
}

TEST_F(MockNodeImplTest, BEH_KAD_FindValue) {
  PopulateRoutingTable(g_kKademliaK, 500);
  std::shared_ptr<MockRpcs<transport::TcpTransport>> new_rpcs(
      new MockRpcs<transport::TcpTransport>(asio_service_, securifier_));
  new_rpcs->set_node_id(node_id_);
  SetRpc<transport::TcpTransport>(new_rpcs);
  NodeId key = GenerateRandomId(node_id_, 498);
  {
    // All k populated contacts giving no response
    EXPECT_CALL(*new_rpcs, FindValue(testing::_, testing::_, testing::_,
                                     testing::_))
        .WillRepeatedly(testing::WithArgs<2, 3>(testing::Invoke(
            std::bind(&MockRpcs<transport::TcpTransport>::FindValueNoResponse,
                      new_rpcs.get(), arg::_1, arg::_2))));
    FindValueReturns results;
    bool done(false);
    node_->FindValue(key, securifier_,
                     std::bind(&FindValueCallback, arg::_1, &done, &results));
    while (!done)
      Sleep(boost::posix_time::milliseconds(100));
    EXPECT_EQ(transport::kError, results.return_code);
    EXPECT_EQ(0, results.values.size());
    EXPECT_EQ(0, results.closest_nodes.size());
  }
  new_rpcs->SetCountersToZero();
  int count = 10 * g_kKademliaK;
  new_rpcs->PopulateResponseCandidates(count, 499);
  {
    // All k populated contacts giving no data find, but response with some
    // closest contacts
    EXPECT_CALL(*new_rpcs, FindValue(testing::_, testing::_, testing::_,
                                     testing::_))
        .WillRepeatedly(testing::WithArgs<2, 3>(testing::Invoke(std::bind(
            &MockRpcs<transport::TcpTransport>::FindValueResponseCloseOnly,
            new_rpcs.get(), arg::_1, arg::_2))));
    FindValueReturns results;
    bool done(false);
    node_->FindValue(key, securifier_,
                     std::bind(&FindValueCallback, arg::_1, &done, &results));
    while (!done)
      Sleep(boost::posix_time::milliseconds(100));
    EXPECT_EQ(kIterativeLookupFailed, results.return_code);
    EXPECT_TRUE(results.values.empty());
    EXPECT_EQ(g_kKademliaK, results.closest_nodes.size());
  }
  new_rpcs->SetCountersToZero();
  std::shared_ptr<RoutingTableContactsContainer> temp
      (new RoutingTableContactsContainer());
  new_rpcs->respond_contacts_ = temp;
  new_rpcs->target_id_ = key;
  {
    // the Nth enquired contact will response the value
    // note: there is high chance that search value will stopped after just
    // (g_kAlpha + K) tries -- get g_kKademliaK-closest extreme fast.
    new_rpcs->respond_ = g_kAlpha + RandomUint32() % g_kKademliaK + 1;
    EXPECT_CALL(*new_rpcs, FindValue(testing::_, testing::_, testing::_,
                                     testing::_))
        .WillRepeatedly(testing::WithArgs<2, 3>(testing::Invoke(
            std::bind(&MockRpcs<transport::TcpTransport>::FindValueNthResponse,
                      new_rpcs.get(), arg::_1, arg::_2))));
    FindValueReturns results;
    bool done(false);
    node_->FindValue(key, securifier_,
                     std::bind(&FindValueCallback, arg::_1, &done, &results));
    while (!done)
      Sleep(boost::posix_time::milliseconds(100));

    EXPECT_EQ(kSuccess, results.return_code);
    EXPECT_TRUE(results.closest_nodes.empty());
    EXPECT_EQ(1, results.values.size());
    EXPECT_EQ("FIND", results.values[0]);
    EXPECT_LE(new_rpcs->respond_, new_rpcs->num_of_acquired_);
  }
  new_rpcs->SetCountersToZero();
  {
    // value not existed, search shall stop once top-k-closest achieved
    EXPECT_CALL(*new_rpcs, FindValue(testing::_, testing::_, testing::_,
                                     testing::_))
        .WillRepeatedly(testing::WithArgs<2, 3>(testing::Invoke(std::bind(
            &MockRpcs<transport::TcpTransport>::FindValueNoValueResponse,
            new_rpcs.get(), arg::_1, arg::_2))));
    FindValueReturns results;
    bool done(false);
    node_->FindValue(key, securifier_,
                     std::bind(&FindValueCallback, arg::_1, &done, &results));
    // Prevent deadlock
    while ((!done) && (new_rpcs->num_of_acquired_ < (40 * g_kKademliaK)))
      Sleep(boost::posix_time::milliseconds(100));
    EXPECT_EQ(kIterativeLookupFailed, results.return_code);
    EXPECT_TRUE(results.values.empty());
    EXPECT_EQ(g_kKademliaK, results.closest_nodes.size());
    EXPECT_GT(40 * g_kKademliaK, new_rpcs->num_of_acquired_);
  }
  // sleep for a while to prevent the situation that resources got destructed
  // before all call back from rpc completed. Which will cause "Segmentation
  // Fault" in execution.
  Sleep(boost::posix_time::milliseconds(1000));
}  // FindValue test

TEST_F(MockNodeImplTest, BEH_KAD_SetLastSeenToNow) {
  // Try to set a non-existing contact
  NodeId target_id = GenerateRandomId(node_id_, 498);
  Contact target = ComposeContact(target_id, 5000);
  node_->SetLastSeenToNow(target);
  Contact result;
  routing_table_->GetContact(target_id, &result);
  EXPECT_EQ(Contact(), result);
  // Try to set an existing contact
  AddContact(routing_table_, target, rank_info_);
  node_->SetLastSeenToNow(target);
  routing_table_->GetContact(target_id, &result);
  EXPECT_EQ(target, result);
}

TEST_F(MockNodeImplTest, BEH_KAD_IncrementFailedRpcs) {
  NodeId target_id = GenerateRandomId(node_id_, 498);
  Contact target = ComposeContact(target_id, 5000);
  // Keep increasing the num_of_failed_rpcs of the target contact, till it got
  // removed from the routing table
  AddContact(routing_table_, target, rank_info_);
  for (int i = 0; i <= kFailedRpcTolerance; ++i)
    node_->IncrementFailedRpcs(target);
  Contact result;
  routing_table_->GetContact(target_id, &result);
  EXPECT_EQ(Contact(), result);
}

TEST_F(MockNodeImplTest, BEH_KAD_GetAndUpdateRankInfo) {
  NodeId target_id = GenerateRandomId(node_id_, 498);
  Contact target = ComposeContact(target_id, 5000);
  AddContact(routing_table_, target, rank_info_);
  // Update the rank_info of the target contact
  RankInfoPtr new_rank_info(new(transport::Info));
  new_rank_info->rtt = 13313;
  node_->UpdateRankInfo(target, new_rank_info);
  // Get the rank_info of the target contact
  EXPECT_EQ(new_rank_info->rtt, node_->GetLocalRankInfo(target)->rtt);
}

TEST_F(MockNodeImplTest, BEH_KAD_Getters) {
  {
    // contact()
    EXPECT_EQ(Contact(), node_->contact());
  }
  {
    // joined()
    EXPECT_FALSE(local_node_->joined());
    NodeId key = NodeId(NodeId::kRandomId);
    std::vector<Contact> booststrap_contacts(1, Contact());
    int result;
    bool done;
    FindValueReturns find_value_returns;
    find_value_returns.return_code = kSuccess;

    local_node_->JoinFindValueCallback(
        find_value_returns, booststrap_contacts, key,
        std::bind(&MockNodeImplTest::NodeImplJoinCallback, this, arg::_1,
                  &result, &done), true);
    EXPECT_TRUE(local_node_->joined());
  }
  {
    // alternative_store()
    EXPECT_EQ(alternative_store_, node_->alternative_store());
  }
  {
    // on_online_status_change()
    OnOnlineStatusChangePtr result = node_->on_online_status_change();
    if (!result)
      EXPECT_TRUE(false);
  }
  {
    // client_only_node()()
    EXPECT_TRUE(local_node_->client_only_node());
  }
  {
    // k()
    EXPECT_EQ(g_kKademliaK, node_->k());
  }
}

}  // namespace test_nodeimpl

}  // namespace kademlia

}  // namespace dht

}  // namespace maidsafe<|MERGE_RESOLUTION|>--- conflicted
+++ resolved
@@ -965,13 +965,8 @@
     EXPECT_CALL(*new_rpcs, FindValue(testing::_, testing::_, testing::_,
                                      testing::_))
         .WillRepeatedly(testing::WithArgs<2, 3>(testing::Invoke(
-<<<<<<< HEAD
-            std::bind(&MockRpcs<transport::TcpTransport>::FindValueNoResponse,
+            std::bind(&MockRpcs<transport::TcpTransport>::FindValueNoValueResponse,
                       new_rpcs.get(), arg::_1, arg::_2))));
-=======
-            std::bind(&MockRpcs::FindValueNoValueResponse, new_rpcs.get(),
-                      arg::_1, arg::_2))));
->>>>>>> 66126f1a
     EXPECT_CALL(*new_rpcs, StoreRefresh(testing::_, testing::_, testing::_,
                                         testing::_, testing::_))
         .WillRepeatedly(testing::WithArgs<4>(testing::Invoke(
@@ -1019,19 +1014,11 @@
   contact = ComposeContact(target, 6400);
   bootstrap_contacts.push_back(contact);
 
-<<<<<<< HEAD
-  EXPECT_CALL(*new_rpcs, FindNodes(testing::_, testing::_, testing::_,
+  EXPECT_CALL(*new_rpcs, FindValue(testing::_, testing::_, testing::_,
                                    testing::_))
       .WillRepeatedly(testing::WithArgs<2, 3>(testing::Invoke(
-          std::bind(&MockRpcs<transport::TcpTransport>::FindNodeResponseClose,
+          std::bind(&MockRpcs<transport::TcpTransport>::FindValueNoValueResponse,
                     new_rpcs.get(), arg::_1, arg::_2))));
-=======
-  EXPECT_CALL(*new_rpcs, FindValue(testing::_, testing::_, testing::_,
-                                   testing::_, testing::_))
-      .WillRepeatedly(testing::WithArgs<2, 3>(testing::Invoke(
-          std::bind(&MockRpcs::FindValueNoValueResponse, new_rpcs.get(),
-                    arg::_1, arg::_2))));
->>>>>>> 66126f1a
   node_->Join(node_id_, bootstrap_contacts, callback);
   while (!done)
     Sleep(boost::posix_time::milliseconds(1000));
