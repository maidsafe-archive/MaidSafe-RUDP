/* Copyright (c) 2009 maidsafe.net limited All rights reserved.

Redistribution and use in source and binary forms, with or without modification,
are permitted provided that the following conditions are met:

    * Redistributions of source code must retain the above copyright notice,
    this list of conditions and the following disclaimer.
    * Redistributions in binary form must reproduce the above copyright notice,
    this list of conditions and the following disclaimer in the documentation
    and/or other materials provided with the distribution.
    * Neither the name of the maidsafe.net limited nor the names of its
    contributors may be used to endorse or promote products derived from this
    software without specific prior written permission.

THIS SOFTWARE IS PROVIDED BY THE COPYRIGHT HOLDERS AND CONTRIBUTORS "AS IS" AND
ANY EXPRESS OR IMPLIED WARRANTIES, INCLUDING, BUT NOT LIMITED TO, THE IMPLIED
WARRANTIES OF MERCHANTABILITY AND FITNESS FOR A PARTICULAR PURPOSE ARE
DISCLAIMED.  IN NO EVENT SHALL THE COPYRIGHT HOLDER OR CONTRIBUTORS BE LIABLE
FOR ANY DIRECT, INDIRECT, INCIDENTAL, SPECIAL, EXEMPLARY, OR CONSEQUENTIAL
DAMAGES (INCLUDING, BUT NOT LIMITED TO, PROCUREMENT OF SUBSTITUTE GOODS OR
SERVICES; LOSS OF USE, DATA, OR PROFITS; OR BUSINESS INTERRUPTION) HOWEVER
CAUSED AND ON ANY THEORY OF LIABILITY, WHETHER IN CONTRACT, STRICT LIABILITY, OR
TORT (INCLUDING NEGLIGENCE OR OTHERWISE) ARISING IN ANY WAY OUT OF THE USE OF
THIS SOFTWARE, EVEN IF ADVISED OF THE POSSIBILITY OF SUCH DAMAGE.
*/

#include <cstdint>
#include <functional>
#include <exception>
#include <list>
#include <set>
#include <vector>

#include "boost/asio.hpp"
#ifdef __MSVC__
#  pragma warning(push)
#  pragma warning(disable: 4127)
#endif
#include "boost/date_time/posix_time/posix_time.hpp"
#ifdef __MSVC__
#  pragma warning(pop)
#endif
#include "boost/lexical_cast.hpp"

#include "maidsafe/common/test.h"
#include "maidsafe/common/crypto.h"
#include "maidsafe/dht/log.h"
// #include "maidsafe-dht/common/routing_table.h"
#include "maidsafe/dht/kademlia/config.h"
#include "maidsafe/dht/kademlia/node-api.h"
#include "maidsafe/dht/kademlia/node_impl.h"
#include "maidsafe/dht/transport/transport.h"
#include "maidsafe/dht/transport/tcp_transport.h"
#include "maidsafe/dht/kademlia/message_handler.h"
#include "maidsafe/dht/kademlia/securifier.h"
#include "maidsafe/dht/kademlia/return_codes.h"
#include "maidsafe/dht/kademlia/tests/test_utils.h"
#include "maidsafe/dht/kademlia/node_container.h"
#include "maidsafe/dht/kademlia/tests/functional/test_node_environment.h"

namespace arg = std::placeholders;
namespace fs = boost::filesystem;
namespace bptime = boost::posix_time;

namespace maidsafe {
namespace dht {
namespace kademlia {
namespace test {

void MultiNodeFindValueCallback(
    FindValueReturns find_value_returns_in,
    boost::mutex *mutex,
    boost::condition_variable *cond_var,
    std::vector<FindValueReturns> *find_value_returns_container) {
  boost::mutex::scoped_lock lock(*mutex);
  find_value_returns_container->push_back(find_value_returns_in);
  cond_var->notify_one();
}

bool MultiNodeFindValueResultReady(
    size_t *sent_count,
    std::vector<FindValueReturns> *find_value_returns_container) {
  return *sent_count == find_value_returns_container->size();
}

class NodeTest : public testing::Test {
 protected:
  typedef std::shared_ptr<maidsafe::dht::kademlia::NodeContainer<Node>>
      NodeContainerPtr;
  NodeTest()
      : env_(NodesEnvironment<Node>::g_environment()),
        kTimeout_(transport::kDefaultInitialTimeout +
                  transport::kDefaultInitialTimeout),
        chosen_node_index_(RandomUint32() % env_->node_containers_.size()),
        chosen_container_(env_->node_containers_[chosen_node_index_]) {}

  NodesEnvironment<Node>* env_;
  const bptime::time_duration kTimeout_;
  size_t chosen_node_index_;
  NodeContainerPtr chosen_container_;
 private:
  NodeTest(const NodeTest&);
  NodeTest& operator=(const NodeTest&);
};

TEST_F(NodeTest, FUNC_InvalidBootstrapContact) {
<<<<<<< HEAD
  std::vector<Contact> nodeless_contacts, bootstrap_contacts;
  int count(3);
  int result(0);  
  for (int i = 0; i < count; ++i) {
=======
  std::vector<Contact> bootstrap_contacts;
  for (Port port = 5000; port != 5003; ++port) {
>>>>>>> c42c0106
    NodeId contact_id(dht::kademlia::NodeId::kRandomId);
    transport::Endpoint end_point("127.0.0.1", port);
    std::vector<transport::Endpoint> local_endpoints(1, end_point);
    Contact contact(contact_id, end_point, local_endpoints, end_point, false,
                    false, "", "", "");
    nodeless_contacts.push_back(contact);
  }
  NodeContainerPtr node_container(
      new maidsafe::dht::kademlia::NodeContainer<Node>());
  node_container->Init(3, SecurifierPtr(),
      AlternativeStorePtr(new TestNodeAlternativeStore), false, env_->k_,
      env_->alpha_, env_->beta_, env_->mean_refresh_interval_);
  node_container->MakeAllCallbackFunctors(&env_->mutex_, &env_->cond_var_);  
  
  /** Test node join using a non-empty booststrap */
  {
    chosen_container_->node()->GetBootstrapContacts(&bootstrap_contacts);
    for (int index = 0; index < 5; ++index) {
      result = node_container->Start(bootstrap_contacts,
                                     RandomUint32()%50000 + 1025);
      if (result == transport::kSuccess)
        break;
    }
    EXPECT_EQ(transport::kSuccess, result);
    EXPECT_TRUE(node_container->node()->joined());
    node_container->Stop(NULL);
    bootstrap_contacts.clear();
  }

  /** Test node join using an empty booststrap */
  {
    for (int index = 0; index < 5; ++index) {
      result = node_container->Start(bootstrap_contacts,
                                     RandomUint32()%50000 + 1025);
      if (result == transport::kSuccess)
        break;
    }
    EXPECT_EQ(transport::kSuccess, result);
    EXPECT_TRUE(node_container->node()->joined());
    node_container->Stop(NULL);    
  }

  /** Test node join using a bootstrap with all non-reachable contacts */
  {
    for (int index = 0; index < 5; ++index) {
      result = node_container->Start(nodeless_contacts,
                                     RandomUint32()%50000 + 1025);
      if (result == transport::kSuccess)
        break;
    }
    EXPECT_NE(transport::kSuccess, result);
    EXPECT_FALSE(node_container->node()->joined());
    node_container->Stop(NULL);
  }
  
  /** Test node join using a bootstrap with both reachable and non-reachable 
   contacts where non-reachable ones precede reachable ones*/
  {
    std::vector<Contact> merged_contacts(nodeless_contacts);
    merged_contacts.insert(merged_contacts.end(), bootstrap_contacts.begin(),
        bootstrap_contacts.end());
    for (int index = 0; index < 5; ++index) {
      result = node_container->Start(merged_contacts,
                                     RandomUint32()%50000 + 1025);
      if (result == transport::kSuccess)
        break;
    }
    EXPECT_EQ(transport::kSuccess, result);
    EXPECT_TRUE(node_container->node()->joined());
    node_container->Stop(NULL);
  }
  
  /** Test node join using a bootstrap with both reachable and non-reachable 
   contacts where reachable ones procede the non-reachable ones*/
  {
    std::vector<Contact> merged_contacts(bootstrap_contacts);
    merged_contacts.insert(bootstrap_contacts.end(), nodeless_contacts.begin(),
        nodeless_contacts.end());
    for (int index = 0; index < 5; ++index) {
      result = node_container->Start(merged_contacts,
                                     RandomUint32()%50000 + 1025);
      if (result == transport::kSuccess)
        break;
    }
    EXPECT_EQ(transport::kSuccess, result);
    EXPECT_TRUE(node_container->node()->joined());
    node_container->Stop(NULL);
  }
  /** Test node join using a bootstrap with both reachable and non-reachable 
   contacts where reachable ones procede the non-reachable ones*/
  {
    std::vector<Contact> merged_contacts(bootstrap_contacts);
    merged_contacts.insert(bootstrap_contacts.end(), nodeless_contacts.begin(),
        nodeless_contacts.end());
    
    // insert non-reachable contacts in random positions  
    for (int index = 0; index < 3; ++index) {
      int random_index = RandomUint32() % bootstrap_contacts.size();
      Contact contact = bootstrap_contacts[random_index];
      merged_contacts[random_index] = 
          merged_contacts[bootstrap_contacts.size() + index];
      merged_contacts[bootstrap_contacts.size() + index] = contact;
    }
    
    for (int index = 0; index < 5; ++index) {
      result = node_container->Start(merged_contacts,
                                     RandomUint32()%50000 + 1025);
      if (result == transport::kSuccess)
        break;
    }
    EXPECT_EQ(transport::kSuccess, result);
    EXPECT_TRUE(node_container->node()->joined());
    node_container->Stop(NULL);
  }  
}

TEST_F(NodeTest, FUNC_JoinClient) {
  NodeContainerPtr client_node_container(
      new maidsafe::dht::kademlia::NodeContainer<Node>());
  client_node_container->Init(3, SecurifierPtr(),
      AlternativeStorePtr(new TestNodeAlternativeStore), true, env_->k_,
      env_->alpha_, env_->beta_, env_->mean_refresh_interval_);
  client_node_container->MakeAllCallbackFunctors(&env_->mutex_,
                                                 &env_->cond_var_);
  std::vector<Contact> bootstrap_contacts;
  (*env_->node_containers_.rbegin())->node()->
      GetBootstrapContacts(&bootstrap_contacts);
  int result = client_node_container->Start(bootstrap_contacts, 0);
  ASSERT_EQ(kSuccess, result);
  ASSERT_TRUE(client_node_container->node()->joined());
}

TEST_F(NodeTest, FUNC_StoreAndFindSmallValue) {
  const Key kKey(Key::kRandomId);
  const std::string kValue(RandomString(1024));
  int result(kGeneralError);
  {
    boost::mutex::scoped_lock lock(env_->mutex_);
    chosen_container_->Store(kKey, kValue, "", bptime::pos_infin,
                             chosen_container_->securifier());
    EXPECT_TRUE(env_->cond_var_.timed_wait(lock, kTimeout_,
                chosen_container_->wait_for_store_functor()));
    chosen_container_->GetAndResetStoreResult(&result);
  }
  ASSERT_EQ(kSuccess, result);

  FindValueReturns find_value_returns;
  {
    boost::mutex::scoped_lock lock(env_->mutex_);
    chosen_container_->FindValue(kKey, chosen_container_->securifier());
    EXPECT_TRUE(env_->cond_var_.timed_wait(lock, kTimeout_,
                chosen_container_->wait_for_find_value_functor()));
    chosen_container_->GetAndResetFindValueResult(&find_value_returns);
  }
  EXPECT_EQ(kSuccess, find_value_returns.return_code);
  ASSERT_EQ(1U, find_value_returns.values.size());
  EXPECT_EQ(kValue, find_value_returns.values.front());
  EXPECT_TRUE(find_value_returns.closest_nodes.empty());
  EXPECT_EQ(Contact(), find_value_returns.alternative_store_holder);
  EXPECT_NE(Contact(), find_value_returns.needs_cache_copy);
}

TEST_F(NodeTest, FUNC_StoreAndFindBigValue) {
  const Key kKey(Key::kRandomId);
  const std::string kValue(RandomString(1024 * 1024));
  int result(kGeneralError);
  {
    boost::mutex::scoped_lock lock(env_->mutex_);
    chosen_container_->Store(kKey, kValue, "", bptime::pos_infin,
                             chosen_container_->securifier());
    EXPECT_TRUE(env_->cond_var_.timed_wait(lock, kTimeout_,
                chosen_container_->wait_for_store_functor()));
    chosen_container_->GetAndResetStoreResult(&result);
  }
  ASSERT_EQ(kSuccess, result);

  FindValueReturns find_value_returns;
  {
    boost::mutex::scoped_lock lock(env_->mutex_);
    chosen_container_->FindValue(kKey, chosen_container_->securifier());
    EXPECT_TRUE(env_->cond_var_.timed_wait(lock, kTimeout_,
                chosen_container_->wait_for_find_value_functor()));
    chosen_container_->GetAndResetFindValueResult(&find_value_returns);
  }
  EXPECT_EQ(kSuccess, find_value_returns.return_code);
  ASSERT_EQ(1U, find_value_returns.values.size());
  EXPECT_EQ(kValue, find_value_returns.values.front());
  EXPECT_TRUE(find_value_returns.closest_nodes.empty());
  EXPECT_EQ(Contact(), find_value_returns.alternative_store_holder);
  EXPECT_NE(Contact(), find_value_returns.needs_cache_copy);
}

TEST_F(NodeTest, FUNC_StoreAndFindMultipleValues) {
  const size_t kValueCount(100);
  std::vector<Key> keys;
  keys.reserve(kValueCount);
  std::vector<std::string> values;
  values.reserve(kValueCount);
  int result(kGeneralError);
  for (size_t i(0); i != kValueCount; ++i) {
    result = kGeneralError;
    keys.push_back(Key(crypto::Hash<crypto::SHA512>(
        boost::lexical_cast<std::string>(i))));
    values.push_back(RandomString((RandomUint32() % 1024) + 1024));
    {
      boost::mutex::scoped_lock lock(env_->mutex_);
      chosen_container_->Store(keys.back(), values.back(), "",
                               bptime::pos_infin,
                               chosen_container_->securifier());
      EXPECT_TRUE(env_->cond_var_.timed_wait(lock, kTimeout_,
                  chosen_container_->wait_for_store_functor()));
      chosen_container_->GetAndResetStoreResult(&result);
    }
    ASSERT_EQ(kSuccess, result);
  }

  FindValueReturns find_value_returns;
  auto key_itr(keys.begin());
  auto value_itr(values.begin());
  for (; key_itr != keys.end(); ++key_itr, ++value_itr) {
    find_value_returns = FindValueReturns();
    {
      boost::mutex::scoped_lock lock(env_->mutex_);
      chosen_container_->FindValue(*key_itr, chosen_container_->securifier());
      EXPECT_TRUE(env_->cond_var_.timed_wait(lock, kTimeout_,
                  chosen_container_->wait_for_find_value_functor()));
      chosen_container_->GetAndResetFindValueResult(&find_value_returns);
    }
    EXPECT_EQ(kSuccess, find_value_returns.return_code);
    ASSERT_EQ(1U, find_value_returns.values.size());
    EXPECT_EQ(*value_itr, find_value_returns.values.front());
    EXPECT_TRUE(find_value_returns.closest_nodes.empty());
    EXPECT_EQ(Contact(), find_value_returns.alternative_store_holder);
    EXPECT_NE(Contact(), find_value_returns.needs_cache_copy);
  }
}

TEST_F(NodeTest, FUNC_MultipleNodesFindSingleValue) {
  const Key kKey(Key::kRandomId);
  const std::string kValue(RandomString(1024));
  int result(kGeneralError);
  {
    boost::mutex::scoped_lock lock(env_->mutex_);
    chosen_container_->Store(kKey, kValue, "", bptime::pos_infin,
                             chosen_container_->securifier());
    EXPECT_TRUE(env_->cond_var_.timed_wait(lock, kTimeout_,
                chosen_container_->wait_for_store_functor()));
    chosen_container_->GetAndResetStoreResult(&result);
  }
  ASSERT_EQ(kSuccess, result);

  std::vector<FindValueReturns> find_value_returns_container;
  // Replace default FindValue callbacks with one for this test
  for (auto it(env_->node_containers_.begin());
       it != env_->node_containers_.end(); ++it) {
    (*it)->set_find_value_functor(std::bind(&MultiNodeFindValueCallback,
                                            arg::_1, &env_->mutex_,
                                            &env_->cond_var_,
                                            &find_value_returns_container));
  }

  // Send all requests and wait for all to return
  size_t sent_count(0);
  boost::mutex::scoped_lock lock(env_->mutex_);
  for (size_t i(0); i < env_->node_containers_.size(); i += 2) {
    ++sent_count;
    env_->node_containers_[i]->FindValue(kKey,
        env_->node_containers_[i]->securifier());
  }
  EXPECT_TRUE(env_->cond_var_.timed_wait(lock, bptime::minutes(2),
              std::bind(&MultiNodeFindValueResultReady, &sent_count,
                        &find_value_returns_container)));

  // Assess results
  EXPECT_FALSE(find_value_returns_container.empty());
  for (auto it(find_value_returns_container.begin());
       it != find_value_returns_container.end(); ++it) {
    EXPECT_EQ(kSuccess, (*it).return_code);
    ASSERT_EQ(1U, (*it).values.size());
    EXPECT_EQ(kValue, (*it).values.front());
    EXPECT_TRUE((*it).closest_nodes.empty());
    EXPECT_EQ(Contact(), (*it).alternative_store_holder);
    EXPECT_NE(Contact(), (*it).needs_cache_copy);
  }
}

TEST_F(NodeTest, FUNC_ClientFindValue) {
  NodeContainerPtr client_node_container(
      new maidsafe::dht::kademlia::NodeContainer<Node>());
  client_node_container->Init(3, SecurifierPtr(),
      AlternativeStorePtr(new TestNodeAlternativeStore), true, env_->k_,
      env_->alpha_, env_->beta_, env_->mean_refresh_interval_);
  client_node_container->MakeAllCallbackFunctors(&env_->mutex_,
                                                 &env_->cond_var_);
  std::vector<Contact> bootstrap_contacts;
  (*env_->node_containers_.rbegin())->node()->
      GetBootstrapContacts(&bootstrap_contacts);
  int result = client_node_container->Start(bootstrap_contacts, 0);
  ASSERT_EQ(kSuccess, result);
  ASSERT_TRUE(client_node_container->node()->joined());

  const Key kKey(Key::kRandomId);
  const std::string kValue(RandomString(1024));
  result = kGeneralError;
  {
    boost::mutex::scoped_lock lock(env_->mutex_);
    client_node_container->Store(kKey, kValue, "", bptime::pos_infin,
                                 client_node_container->securifier());
    EXPECT_TRUE(env_->cond_var_.timed_wait(lock, kTimeout_,
                client_node_container->wait_for_store_functor()));
    result = kGeneralError;
    client_node_container->GetAndResetStoreResult(&result);
  }
  EXPECT_EQ(kSuccess, result);

  FindValueReturns find_value_returns;
  {
    boost::mutex::scoped_lock lock(env_->mutex_);
    client_node_container->FindValue(kKey, client_node_container->securifier());
    EXPECT_TRUE(env_->cond_var_.timed_wait(lock, kTimeout_,
                client_node_container->wait_for_find_value_functor()));
    client_node_container->GetAndResetFindValueResult(&find_value_returns);
  }
  EXPECT_EQ(kSuccess, find_value_returns.return_code);
  ASSERT_EQ(1U, find_value_returns.values.size());
  EXPECT_EQ(kValue, find_value_returns.values.front());
  EXPECT_TRUE(find_value_returns.closest_nodes.empty());
  EXPECT_EQ(Contact(), find_value_returns.alternative_store_holder);
  EXPECT_NE(Contact(), find_value_returns.needs_cache_copy);
}

TEST_F(NodeTest, FUNC_GetContact) {
  size_t target_index(RandomUint32() % env_->node_containers_.size());
  while (chosen_node_index_ == target_index)
    target_index = RandomUint32() % env_->node_containers_.size();
  NodeContainerPtr target_container(env_->node_containers_[target_index]);

  boost::mutex::scoped_lock lock(env_->mutex_);
  chosen_container_->GetContact(target_container->node()->contact().node_id());
  EXPECT_TRUE(env_->cond_var_.timed_wait(lock, kTimeout_,
              chosen_container_->wait_for_get_contact_functor()));
  int result(kGeneralError);
  Contact returned_contact;
  chosen_container_->GetAndResetGetContactResult(&result, &returned_contact);
  EXPECT_EQ(kSuccess, result);
  EXPECT_EQ(target_container->node()->contact(), returned_contact);
}

TEST_F(NodeTest, FUNC_FindNonExistingValue) {
  const Key kKey(Key::kRandomId);
  FindValueReturns find_value_returns;
  {
    boost::mutex::scoped_lock lock(env_->mutex_);
    chosen_container_->FindValue(kKey, chosen_container_->securifier());
    EXPECT_TRUE(env_->cond_var_.timed_wait(lock, kTimeout_,
                chosen_container_->wait_for_find_value_functor()));
    chosen_container_->GetAndResetFindValueResult(&find_value_returns);
  }
  EXPECT_EQ(kIterativeLookupFailed, find_value_returns.return_code);
  EXPECT_TRUE(find_value_returns.values.empty());
  EXPECT_FALSE(find_value_returns.closest_nodes.empty());
  EXPECT_EQ(Contact(), find_value_returns.alternative_store_holder);
  EXPECT_NE(Contact(), find_value_returns.needs_cache_copy);
}

TEST_F(NodeTest, FUNC_FindDeadNode) {
  size_t target_index(RandomUint32() % env_->node_containers_.size());
  while (chosen_node_index_ == target_index)
    target_index = RandomUint32() % env_->node_containers_.size();
  NodeContainerPtr target_container(env_->node_containers_[target_index]);
  target_container->Stop(NULL);

  boost::mutex::scoped_lock lock(env_->mutex_);
  chosen_container_->FindNodes(target_container->node()->contact().node_id());
  EXPECT_TRUE(env_->cond_var_.timed_wait(lock, kTimeout_,
              chosen_container_->wait_for_find_nodes_functor()));
  int result(kGeneralError);
  std::vector<Contact> closest_nodes;
  chosen_container_->GetAndResetFindNodesResult(&result, &closest_nodes);
  EXPECT_EQ(kSuccess, result);
  EXPECT_TRUE(std::find(closest_nodes.begin(), closest_nodes.end(),
              target_container->node()->contact()) == closest_nodes.end());
}

TEST_F(NodeTest, FUNC_JoinLeave)  {
  EXPECT_TRUE(chosen_container_->node()->joined());
  std::vector<Contact> bootstrap_contacts;
  chosen_container_->node()->Leave(&bootstrap_contacts);
  EXPECT_FALSE(chosen_container_->node()->joined());
  EXPECT_FALSE(bootstrap_contacts.empty());

  boost::mutex::scoped_lock lock(env_->mutex_);
  chosen_container_->Join(chosen_container_->node()->contact().node_id(),
                          bootstrap_contacts);
  EXPECT_TRUE(env_->cond_var_.timed_wait(lock, kTimeout_,
              chosen_container_->wait_for_join_functor()));
  int result(kGeneralError);
  chosen_container_->GetAndResetJoinResult(&result);
  EXPECT_EQ(kSuccess, result);
  EXPECT_TRUE(chosen_container_->node()->joined());
}

TEST_F(NodeTest, FUNC_StoreWithInvalidRequest) {
  const Key kKey(Key::kRandomId);
  const std::string kValue(RandomString(1024));
  int result(kGeneralError);
  {
    boost::mutex::scoped_lock lock(env_->mutex_);
    chosen_container_->Store(kKey, kValue, "", bptime::pos_infin,
                             chosen_container_->securifier());
    EXPECT_TRUE(env_->cond_var_.timed_wait(lock, kTimeout_,
                chosen_container_->wait_for_store_functor()));
    chosen_container_->GetAndResetStoreResult(&result);
  }
  ASSERT_EQ(kSuccess, result);

  NodeContainerPtr next_container(env_->node_containers_[
      (chosen_node_index_ + 1) % env_->node_containers_.size()]);
  const std::string kAnotherValue(RandomString(1024));
  {
    boost::mutex::scoped_lock lock(env_->mutex_);
    next_container->Store(kKey, kAnotherValue, "", bptime::pos_infin,
                          next_container->securifier());
    EXPECT_TRUE(env_->cond_var_.timed_wait(lock, kTimeout_,
                next_container->wait_for_store_functor()));
    next_container->GetAndResetStoreResult(&result);
  }
  EXPECT_EQ(kStoreTooFewNodes, result);
}

TEST_F(NodeTest, FUNC_Update) {
  const Key kKey(Key::kRandomId);
  const std::string kValue(RandomString(1024));
  int result(kGeneralError);
  {
    boost::mutex::scoped_lock lock(env_->mutex_);
    chosen_container_->Store(kKey, kValue, "", bptime::pos_infin,
                             chosen_container_->securifier());
    EXPECT_TRUE(env_->cond_var_.timed_wait(lock, kTimeout_,
                chosen_container_->wait_for_store_functor()));
    chosen_container_->GetAndResetStoreResult(&result);
  }
  ASSERT_EQ(kSuccess, result);

  FindValueReturns find_value_returns;
  {
    boost::mutex::scoped_lock lock(env_->mutex_);
    chosen_container_->FindValue(kKey, chosen_container_->securifier());
    EXPECT_TRUE(env_->cond_var_.timed_wait(lock, kTimeout_,
                chosen_container_->wait_for_find_value_functor()));
    chosen_container_->GetAndResetFindValueResult(&find_value_returns);
  }
  EXPECT_EQ(kSuccess, find_value_returns.return_code);
  ASSERT_EQ(1U, find_value_returns.values.size());
  EXPECT_EQ(kValue, find_value_returns.values.front());
  EXPECT_TRUE(find_value_returns.closest_nodes.empty());
  EXPECT_EQ(Contact(), find_value_returns.alternative_store_holder);
  EXPECT_NE(Contact(), find_value_returns.needs_cache_copy);

  const std::string kAnotherValue(RandomString(1024));
  ASSERT_NE(kValue, kAnotherValue);
  result = kGeneralError;
  {
    boost::mutex::scoped_lock lock(env_->mutex_);
    chosen_container_->Update(kKey, kAnotherValue, "", kValue, "",
                              bptime::pos_infin,
                              chosen_container_->securifier());
    EXPECT_TRUE(env_->cond_var_.timed_wait(lock, kTimeout_,
                chosen_container_->wait_for_update_functor()));
    chosen_container_->GetAndResetUpdateResult(&result);
  }
  EXPECT_EQ(kSuccess, result);

  find_value_returns = FindValueReturns();
  {
    boost::mutex::scoped_lock lock(env_->mutex_);
    chosen_container_->FindValue(kKey, chosen_container_->securifier());
    EXPECT_TRUE(env_->cond_var_.timed_wait(lock, kTimeout_,
                chosen_container_->wait_for_find_value_functor()));
    chosen_container_->GetAndResetFindValueResult(&find_value_returns);
  }
  EXPECT_EQ(kSuccess, find_value_returns.return_code);
  ASSERT_EQ(1U, find_value_returns.values.size());
  EXPECT_EQ(kAnotherValue, find_value_returns.values.front());
  EXPECT_TRUE(find_value_returns.closest_nodes.empty());
  EXPECT_EQ(Contact(), find_value_returns.alternative_store_holder);
  EXPECT_NE(Contact(), find_value_returns.needs_cache_copy);
}

TEST_F(NodeTest, FUNC_FindNodes) {
  const NodeId kTargetId(NodeId::kRandomId);
  int result(kGeneralError);
  std::vector<Contact> closest_nodes;
  {
    boost::mutex::scoped_lock lock(env_->mutex_);
    chosen_container_->FindNodes(kTargetId);
    EXPECT_TRUE(env_->cond_var_.timed_wait(lock, kTimeout_,
                chosen_container_->wait_for_find_nodes_functor()));
    chosen_container_->GetAndResetFindNodesResult(&result, &closest_nodes);
  }
  EXPECT_EQ(kSuccess, result);
  EXPECT_EQ(env_->k_, closest_nodes.size());
  for (auto it(closest_nodes.begin()); it != closest_nodes.end(); ++it) {
    EXPECT_TRUE(WithinKClosest((*it).node_id(), kTargetId, env_->node_ids_,
                env_->k_));
  }
}

TEST_F(NodeTest, FUNC_Delete) {
  const Key kKey(Key::kRandomId);
  const std::string kValue(RandomString(1024));
  int result(kGeneralError);
  {
    boost::mutex::scoped_lock lock(env_->mutex_);
    chosen_container_->Store(kKey, kValue, "", bptime::pos_infin,
                             chosen_container_->securifier());
    EXPECT_TRUE(env_->cond_var_.timed_wait(lock, kTimeout_,
                chosen_container_->wait_for_store_functor()));
    chosen_container_->GetAndResetStoreResult(&result);
  }
  ASSERT_EQ(kSuccess, result);

  {
    boost::mutex::scoped_lock lock(env_->mutex_);
    chosen_container_->Delete(kKey, kValue, "",
                              chosen_container_->securifier());
    EXPECT_TRUE(env_->cond_var_.timed_wait(lock, kTimeout_,
                chosen_container_->wait_for_delete_functor()));
    int result(kGeneralError);
    chosen_container_->GetAndResetDeleteResult(&result);
  }
  EXPECT_EQ(kSuccess, result);

  FindValueReturns find_value_returns;
  {
    boost::mutex::scoped_lock lock(env_->mutex_);
    chosen_container_->FindValue(kKey, chosen_container_->securifier());
    EXPECT_TRUE(env_->cond_var_.timed_wait(lock, kTimeout_,
                chosen_container_->wait_for_find_value_functor()));
    chosen_container_->GetAndResetFindValueResult(&find_value_returns);
  }
  EXPECT_EQ(kGeneralError, find_value_returns.return_code);
  EXPECT_TRUE(find_value_returns.values.empty());
  EXPECT_FALSE(find_value_returns.closest_nodes.empty());
  EXPECT_EQ(Contact(), find_value_returns.alternative_store_holder);
  EXPECT_EQ(Contact(), find_value_returns.needs_cache_copy);
}

TEST_F(NodeTest, FUNC_InvalidDeleteRequest) {
  const Key kKey(Key::kRandomId);
  const std::string kValue(RandomString(1024));
  boost::mutex::scoped_lock lock(env_->mutex_);
  chosen_container_->Delete(kKey, kValue, "", chosen_container_->securifier());
  EXPECT_TRUE(env_->cond_var_.timed_wait(lock, kTimeout_,
              chosen_container_->wait_for_delete_functor()));
  int result(kGeneralError);
  chosen_container_->GetAndResetDeleteResult(&result);
  EXPECT_EQ(kDeleteTooFewNodes, result);
}

}  // namespace test
}  // namespace kademlia
}  // namespace dht
}  // namespace maidsafe<|MERGE_RESOLUTION|>--- conflicted
+++ resolved
@@ -103,40 +103,41 @@
   NodeTest& operator=(const NodeTest&);
 };
 
-TEST_F(NodeTest, FUNC_InvalidBootstrapContact) {
-<<<<<<< HEAD
+/** Test joining the network using a variety of booststrap configurations */
+TEST_F(NodeTest, FUNC_BootstrapContact) {
   std::vector<Contact> nodeless_contacts, bootstrap_contacts;
-  int count(3);
-  int result(0);  
-  for (int i = 0; i < count; ++i) {
-=======
-  std::vector<Contact> bootstrap_contacts;
-  for (Port port = 5000; port != 5003; ++port) {
->>>>>>> c42c0106
+  int result(0);
+
+  /** create a number of contacts */
+  for (int port = 5000; port < 5003; ++port) {
+    crypto::RsaKeyPair key_pair;
+    key_pair.GenerateKeys(4096);
     NodeId contact_id(dht::kademlia::NodeId::kRandomId);
     transport::Endpoint end_point("127.0.0.1", port);
     std::vector<transport::Endpoint> local_endpoints(1, end_point);
     Contact contact(contact_id, end_point, local_endpoints, end_point, false,
-                    false, "", "", "");
+                    false, "", key_pair.public_key(), "");
     nodeless_contacts.push_back(contact);
   }
-  NodeContainerPtr node_container(
-      new maidsafe::dht::kademlia::NodeContainer<Node>());
-  node_container->Init(3, SecurifierPtr(),
-      AlternativeStorePtr(new TestNodeAlternativeStore), false, env_->k_,
-      env_->alpha_, env_->beta_, env_->mean_refresh_interval_);
-  node_container->MakeAllCallbackFunctors(&env_->mutex_, &env_->cond_var_);  
-  
+
   /** Test node join using a non-empty booststrap */
   {
     chosen_container_->node()->GetBootstrapContacts(&bootstrap_contacts);
+    NodeContainerPtr node_container(
+        new maidsafe::dht::kademlia::NodeContainer<Node>());
+    node_container->Init(3, SecurifierPtr(),
+        AlternativeStorePtr(new TestNodeAlternativeStore), false, env_->k_,
+        env_->alpha_, env_->beta_, env_->mean_refresh_interval_);
+    node_container->MakeAllCallbackFunctors(&env_->mutex_, &env_->cond_var_);
+
     for (int index = 0; index < 5; ++index) {
       result = node_container->Start(bootstrap_contacts,
-                                     RandomUint32()%50000 + 1025);
-      if (result == transport::kSuccess)
+                                     RandomUint32() % 50000 + 1025);
+      if (result == kSuccess)
         break;
     }
-    EXPECT_EQ(transport::kSuccess, result);
+
+    EXPECT_EQ(kSuccess, result);
     EXPECT_TRUE(node_container->node()->joined());
     node_container->Stop(NULL);
     bootstrap_contacts.clear();
@@ -144,89 +145,207 @@
 
   /** Test node join using an empty booststrap */
   {
+    NodeContainerPtr node_container(
+        new maidsafe::dht::kademlia::NodeContainer<Node>());
+    node_container->Init(3, SecurifierPtr(),
+        AlternativeStorePtr(new TestNodeAlternativeStore), false, env_->k_,
+        env_->alpha_, env_->beta_, env_->mean_refresh_interval_);
+    node_container->MakeAllCallbackFunctors(&env_->mutex_, &env_->cond_var_);
+
     for (int index = 0; index < 5; ++index) {
       result = node_container->Start(bootstrap_contacts,
-                                     RandomUint32()%50000 + 1025);
-      if (result == transport::kSuccess)
+                                     RandomUint32() % 50000 + 1025);
+      if (result == kSuccess)
         break;
     }
-    EXPECT_EQ(transport::kSuccess, result);
+
+    EXPECT_EQ(kSuccess, result);
     EXPECT_TRUE(node_container->node()->joined());
-    node_container->Stop(NULL);    
-  }
-
-  /** Test node join using a bootstrap with all non-reachable contacts */
-  {
+    node_container->Stop(NULL);
+    bootstrap_contacts.clear();
+  }
+
+  /** Test node join using bootstrap having only the id of the joining node */
+  {
+    NodeContainerPtr node_container(
+        new maidsafe::dht::kademlia::NodeContainer<Node>());
+    node_container->Init(3, SecurifierPtr(),
+        AlternativeStorePtr(new TestNodeAlternativeStore), false, env_->k_,
+        env_->alpha_, env_->beta_, env_->mean_refresh_interval_);
+    node_container->MakeAllCallbackFunctors(&env_->mutex_, &env_->cond_var_);
+
+    // create a contact with the node id of the node_container
+    NodeId contact_id(node_container->securifier()->kSigningKeyId());
+    transport::Endpoint end_point("127.0.0.1", 5004);
+    std::vector<transport::Endpoint> local_endpoints(1, end_point);
+    Contact contact(contact_id, end_point, local_endpoints, end_point, false,
+                    false, "", "", "");
+    bootstrap_contacts.push_back(contact);
+
+    for (int index = 0; index < 5; ++index) {
+      result = node_container->Start(bootstrap_contacts,
+                                     RandomUint32() % 50000 + 1025);
+      if (result == kSuccess)
+        break;
+    }
+
+    EXPECT_EQ(kSuccess, result);
+    EXPECT_TRUE(node_container->node()->joined());
+    node_container->Stop(NULL);
+    bootstrap_contacts.clear();
+  }
+
+  /** Test node join using bootstrap having the id of the joining node in 
+      bootstrap */
+  {
+    NodeContainerPtr node_container(
+        new maidsafe::dht::kademlia::NodeContainer<Node>());
+    node_container->Init(3, SecurifierPtr(),
+        AlternativeStorePtr(new TestNodeAlternativeStore), false, env_->k_,
+        env_->alpha_, env_->beta_, env_->mean_refresh_interval_);
+    node_container->MakeAllCallbackFunctors(&env_->mutex_, &env_->cond_var_);
+
+    // create a contact with the node id of the node_container
+    NodeId contact_id(node_container->securifier()->kSigningKeyId());
+    transport::Endpoint end_point("127.0.0.1", 5005);
+    std::vector<transport::Endpoint> local_endpoints(1, end_point);
+    Contact contact(contact_id, end_point, local_endpoints, end_point, false,
+                    false, "", "", "");
+
+    chosen_container_->node()->GetBootstrapContacts(&bootstrap_contacts);
+    bootstrap_contacts.push_back(contact);
+
+    for (int index = 0; index < 5; ++index) {
+      result = node_container->Start(bootstrap_contacts,
+                                     RandomUint32() % 50000 + 1025);
+      if (result == kSuccess)
+        break;
+    }
+
+    EXPECT_EQ(kSuccess, result);
+    EXPECT_TRUE(node_container->node()->joined());
+    node_container->Stop(NULL);
+    bootstrap_contacts.clear();
+  }
+
+  /** Test node join using booststrap having only non-reachable contacts */
+  {
+    NodeContainerPtr node_container(
+        new maidsafe::dht::kademlia::NodeContainer<Node>());
+    node_container->Init(3, SecurifierPtr(),
+        AlternativeStorePtr(new TestNodeAlternativeStore), false, env_->k_,
+        env_->alpha_, env_->beta_, env_->mean_refresh_interval_);
+    node_container->MakeAllCallbackFunctors(&env_->mutex_, &env_->cond_var_);
+
     for (int index = 0; index < 5; ++index) {
       result = node_container->Start(nodeless_contacts,
-                                     RandomUint32()%50000 + 1025);
-      if (result == transport::kSuccess)
+                                     RandomUint32() % 50000 + 1025);
+      if (result == kSuccess)
         break;
     }
-    EXPECT_NE(transport::kSuccess, result);
+
+    EXPECT_NE(kSuccess, result);
     EXPECT_FALSE(node_container->node()->joined());
     node_container->Stop(NULL);
   }
-  
+
   /** Test node join using a bootstrap with both reachable and non-reachable 
-   contacts where non-reachable ones precede reachable ones*/
-  {
-    std::vector<Contact> merged_contacts(nodeless_contacts);
-    merged_contacts.insert(merged_contacts.end(), bootstrap_contacts.begin(),
-        bootstrap_contacts.end());
+   contacts where reachable ones procede the non-reachable ones */
+  {
+    NodeContainerPtr node_container(
+        new maidsafe::dht::kademlia::NodeContainer<Node>());
+    node_container->Init(3, SecurifierPtr(),
+        AlternativeStorePtr(new TestNodeAlternativeStore), false, env_->k_,
+        env_->alpha_, env_->beta_, env_->mean_refresh_interval_);
+    node_container->MakeAllCallbackFunctors(&env_->mutex_, &env_->cond_var_);
+
+    chosen_container_->node()->GetBootstrapContacts(&bootstrap_contacts);
+    bootstrap_contacts.reserve(bootstrap_contacts.size() +
+        nodeless_contacts.size());
+    bootstrap_contacts.insert(bootstrap_contacts.end(),
+                              nodeless_contacts.begin(),
+                              nodeless_contacts.end());
     for (int index = 0; index < 5; ++index) {
-      result = node_container->Start(merged_contacts,
-                                     RandomUint32()%50000 + 1025);
-      if (result == transport::kSuccess)
+      result = node_container->Start(bootstrap_contacts,
+                                     RandomUint32() % 50000 + 1025);
+      if (result == kSuccess)
         break;
     }
-    EXPECT_EQ(transport::kSuccess, result);
+
+    EXPECT_EQ(kSuccess, result);
     EXPECT_TRUE(node_container->node()->joined());
     node_container->Stop(NULL);
-  }
-  
+    bootstrap_contacts.clear();
+  }
+
   /** Test node join using a bootstrap with both reachable and non-reachable 
-   contacts where reachable ones procede the non-reachable ones*/
-  {
-    std::vector<Contact> merged_contacts(bootstrap_contacts);
-    merged_contacts.insert(bootstrap_contacts.end(), nodeless_contacts.begin(),
-        nodeless_contacts.end());
+   contacts where non-reachable ones procede the reachable ones */
+  {
+    NodeContainerPtr node_container(
+        new maidsafe::dht::kademlia::NodeContainer<Node>());
+    node_container->Init(3, SecurifierPtr(),
+        AlternativeStorePtr(new TestNodeAlternativeStore), false, env_->k_,
+        env_->alpha_, env_->beta_, env_->mean_refresh_interval_);
+    node_container->MakeAllCallbackFunctors(&env_->mutex_, &env_->cond_var_);
+
+    chosen_container_->node()->GetBootstrapContacts(&bootstrap_contacts);
+    bootstrap_contacts.reserve(bootstrap_contacts.size() +
+        nodeless_contacts.size());
+    bootstrap_contacts.insert(bootstrap_contacts.begin(),
+                              nodeless_contacts.begin(),
+                              nodeless_contacts.end());
+
     for (int index = 0; index < 5; ++index) {
-      result = node_container->Start(merged_contacts,
-                                     RandomUint32()%50000 + 1025);
-      if (result == transport::kSuccess)
+      result = node_container->Start(bootstrap_contacts,
+                                     RandomUint32() % 50000 + 1025);
+      if (result == kSuccess)
         break;
     }
-    EXPECT_EQ(transport::kSuccess, result);
+
+    EXPECT_EQ(kSuccess, result);
     EXPECT_TRUE(node_container->node()->joined());
     node_container->Stop(NULL);
-  }
+    bootstrap_contacts.clear();
+  }
+
   /** Test node join using a bootstrap with both reachable and non-reachable 
-   contacts where reachable ones procede the non-reachable ones*/
-  {
-    std::vector<Contact> merged_contacts(bootstrap_contacts);
-    merged_contacts.insert(bootstrap_contacts.end(), nodeless_contacts.begin(),
-        nodeless_contacts.end());
-    
-    // insert non-reachable contacts in random positions  
-    for (int index = 0; index < 3; ++index) {
-      int random_index = RandomUint32() % bootstrap_contacts.size();
+      conacts with no order */
+  {
+    NodeContainerPtr node_container(
+        new maidsafe::dht::kademlia::NodeContainer<Node>());
+    node_container->Init(3, SecurifierPtr(),
+        AlternativeStorePtr(new TestNodeAlternativeStore), false, env_->k_,
+        env_->alpha_, env_->beta_, env_->mean_refresh_interval_);
+    node_container->MakeAllCallbackFunctors(&env_->mutex_, &env_->cond_var_);
+
+    chosen_container_->node()->GetBootstrapContacts(&bootstrap_contacts);
+    int bootstrap_size = bootstrap_contacts.size();
+    bootstrap_contacts.reserve(bootstrap_contacts.size() +
+        nodeless_contacts.size());
+    bootstrap_contacts.insert(bootstrap_contacts.end(),
+                              nodeless_contacts.begin(),
+                              nodeless_contacts.end());
+    // insert nodeless contacts in random positions of bootstrap contacts
+    for (size_t index = 0; index < nodeless_contacts.size(); ++index) {
+      size_t random_index = RandomUint32() % bootstrap_size;
       Contact contact = bootstrap_contacts[random_index];
-      merged_contacts[random_index] = 
-          merged_contacts[bootstrap_contacts.size() + index];
-      merged_contacts[bootstrap_contacts.size() + index] = contact;
-    }
-    
+      bootstrap_contacts[random_index] =
+          bootstrap_contacts[bootstrap_size + index];
+      bootstrap_contacts[bootstrap_size + index] = contact;
+    }
+
     for (int index = 0; index < 5; ++index) {
-      result = node_container->Start(merged_contacts,
-                                     RandomUint32()%50000 + 1025);
-      if (result == transport::kSuccess)
+      result = node_container->Start(bootstrap_contacts,
+                                     RandomUint32() % 50000 + 1025);
+      if (result == kSuccess)
         break;
     }
-    EXPECT_EQ(transport::kSuccess, result);
+
+    EXPECT_EQ(kSuccess, result);
     EXPECT_TRUE(node_container->node()->joined());
     node_container->Stop(NULL);
-  }  
+    bootstrap_contacts.clear();
+  }
 }
 
 TEST_F(NodeTest, FUNC_JoinClient) {
