/* Copyright (c) 2009 maidsafe.net limited All rights reserved.

Redistribution and use in source and binary forms, with or without modification,
are permitted provided that the following conditions are met:

    * Redistributions of source code must retain the above copyright notice,
    this list of conditions and the following disclaimer.
    * Redistributions in binary form must reproduce the above copyright notice,
    this list of conditions and the following disclaimer in the documentation
    and/or other materials provided with the distribution.
    * Neither the name of the maidsafe.net limited nor the names of its
    contributors may be used to endorse or promote products derived from this
    software without specific prior written permission.

THIS SOFTWARE IS PROVIDED BY THE COPYRIGHT HOLDERS AND CONTRIBUTORS "AS IS" AND
ANY EXPRESS OR IMPLIED WARRANTIES, INCLUDING, BUT NOT LIMITED TO, THE IMPLIED
WARRANTIES OF MERCHANTABILITY AND FITNESS FOR A PARTICULAR PURPOSE ARE
DISCLAIMED.  IN NO EVENT SHALL THE COPYRIGHT HOLDER OR CONTRIBUTORS BE LIABLE
FOR ANY DIRECT, INDIRECT, INCIDENTAL, SPECIAL, EXEMPLARY, OR CONSEQUENTIAL
DAMAGES (INCLUDING, BUT NOT LIMITED TO, PROCUREMENT OF SUBSTITUTE GOODS OR
SERVICES; LOSS OF USE, DATA, OR PROFITS; OR BUSINESS INTERRUPTION) HOWEVER
CAUSED AND ON ANY THEORY OF LIABILITY, WHETHER IN CONTRACT, STRICT LIABILITY, OR
TORT (INCLUDING NEGLIGENCE OR OTHERWISE) ARISING IN ANY WAY OUT OF THE USE OF
THIS SOFTWARE, EVEN IF ADVISED OF THE POSSIBILITY OF SUCH DAMAGE.
*/

#include <cstdint>
#include <functional>
#include <exception>
#include <list>
#include <set>
#include <vector>

#include "boost/asio.hpp"
#ifdef __MSVC__
#  pragma warning(push)
#  pragma warning(disable: 4127)
#endif
#include "boost/date_time/posix_time/posix_time.hpp"
#ifdef __MSVC__
#  pragma warning(pop)
#endif
#include "boost/lexical_cast.hpp"

#include "maidsafe/common/test.h"
#include "maidsafe/common/crypto.h"
#include "maidsafe/dht/log.h"
// #include "maidsafe-dht/common/routing_table.h"
#include "maidsafe/dht/kademlia/config.h"
#include "maidsafe/dht/kademlia/node-api.h"
#include "maidsafe/dht/kademlia/node_impl.h"
#include "maidsafe/dht/transport/transport.h"
#include "maidsafe/dht/transport/tcp_transport.h"
#include "maidsafe/dht/kademlia/message_handler.h"
#include "maidsafe/dht/kademlia/securifier.h"
#include "maidsafe/dht/kademlia/return_codes.h"
#include "maidsafe/dht/kademlia/tests/test_utils.h"
#include "maidsafe/dht/kademlia/node_container.h"
#include "maidsafe/dht/kademlia/tests/functional/test_node_environment.h"

namespace arg = std::placeholders;
namespace fs = boost::filesystem;
namespace bptime = boost::posix_time;

namespace maidsafe {
namespace dht {
namespace kademlia {
namespace test {

void MultiNodeFindValueCallback(
    FindValueReturns find_value_returns_in,
    boost::mutex *mutex,
    boost::condition_variable *cond_var,
    std::vector<FindValueReturns> *find_value_returns_container) {
  boost::mutex::scoped_lock lock(*mutex);
  find_value_returns_container->push_back(find_value_returns_in);
  cond_var->notify_one();
}

bool MultiNodeFindValueResultReady(
    size_t *sent_count,
    std::vector<FindValueReturns> *find_value_returns_container) {
  return *sent_count == find_value_returns_container->size();
}

class NodeTest : public testing::Test {
 protected:
  typedef std::shared_ptr<maidsafe::dht::kademlia::NodeContainer<Node>>
      NodeContainerPtr;
  NodeTest()
      : env_(NodesEnvironment<Node>::g_environment()),
        kTimeout_(transport::kDefaultInitialTimeout +
                  transport::kDefaultInitialTimeout),
        chosen_node_index_(RandomUint32() % env_->node_containers_.size()),
        chosen_container_(env_->node_containers_[chosen_node_index_]) {}

  NodesEnvironment<Node>* env_;
  const bptime::time_duration kTimeout_;
  size_t chosen_node_index_;
  NodeContainerPtr chosen_container_;
};

<<<<<<< HEAD
TEST_F(NodeTest, FUNC_InvalidBootstrapContact) {
  // the aim is to ry to join when none contacts in bootstrap contact are valid
  // 1 create contact
  // 2 create bootstrap conatact
  // create a node, try to join
  //observe.
  std::vector<Contact> bootstrap_contacts;
  for (int index = 0; index < 3; ++index) {
    NodeContainerPtr node_container(
        new maidsafe::dht::kademlia::NodeContainer<Node>());
    node_container->Init(3, SecurifierPtr(),
        AlternativeStorePtr(new TestNodeAlternativeStore), false, env_->k_,
        env_->alpha_, env_->beta_, env_->mean_refresh_interval_);
    node_container->MakeAllCallbackFunctors(&env_->mutex_,
                                                   &env_->cond_var_);
    bootstrap_contacts.push_back(node_container->node()->contact());
  }  
}

TEST_F(NodeTest, FUNC_InvalidRequestDeleteValue) {
  const Key kKey(Key::kRandomId);
  const std::string kValue(RandomString(1024));
  boost::mutex::scoped_lock lock(env_->mutex_);
  chosen_container_->Delete(kKey, kValue, "", chosen_container_->securifier());
  EXPECT_TRUE(env_->cond_var_.timed_wait(lock, kTimeout_,
              chosen_container_->wait_for_delete_functor()));
  int result(kGeneralError);
  chosen_container_->GetAndResetDeleteResult(&result);
  EXPECT_EQ(kDeleteTooFewNodes, result);
}

=======
>>>>>>> d4fa8436
TEST_F(NodeTest, FUNC_JoinClient) {
  NodeContainerPtr client_node_container(
      new maidsafe::dht::kademlia::NodeContainer<Node>());
  client_node_container->Init(3, SecurifierPtr(),
      AlternativeStorePtr(new TestNodeAlternativeStore), true, env_->k_,
      env_->alpha_, env_->beta_, env_->mean_refresh_interval_);
  client_node_container->MakeAllCallbackFunctors(&env_->mutex_,
                                                 &env_->cond_var_);
  std::vector<Contact> bootstrap_contacts;
  (*env_->node_containers_.rbegin())->node()->
      GetBootstrapContacts(&bootstrap_contacts);
  int result = client_node_container->Start(bootstrap_contacts, 0);
  ASSERT_EQ(kSuccess, result);
  ASSERT_TRUE(client_node_container->node()->joined());
}

<<<<<<< HEAD
TEST_F(NodeTest, DISABLED_FUNC_JoinedClientFindsValue) {
=======
TEST_F(NodeTest, FUNC_StoreAndFindSmallValue) {
  const Key kKey(Key::kRandomId);
  const std::string kValue(RandomString(1024));
  int result(kGeneralError);
  {
    boost::mutex::scoped_lock lock(env_->mutex_);
    chosen_container_->Store(kKey, kValue, "", bptime::pos_infin,
                             chosen_container_->securifier());
    EXPECT_TRUE(env_->cond_var_.timed_wait(lock, kTimeout_,
                chosen_container_->wait_for_store_functor()));
    chosen_container_->GetAndResetStoreResult(&result);
  }
  ASSERT_EQ(kSuccess, result);

  FindValueReturns find_value_returns;
  {
    boost::mutex::scoped_lock lock(env_->mutex_);
    chosen_container_->FindValue(kKey, chosen_container_->securifier());
    EXPECT_TRUE(env_->cond_var_.timed_wait(lock, kTimeout_,
                chosen_container_->wait_for_find_value_functor()));
    chosen_container_->GetAndResetFindValueResult(&find_value_returns);
  }
  EXPECT_EQ(kSuccess, find_value_returns.return_code);
  ASSERT_EQ(1U, find_value_returns.values.size());
  EXPECT_EQ(kValue, find_value_returns.values.front());
  EXPECT_TRUE(find_value_returns.closest_nodes.empty());
  EXPECT_EQ(Contact(), find_value_returns.alternative_store_holder);
  EXPECT_NE(Contact(), find_value_returns.needs_cache_copy);
}

TEST_F(NodeTest, FUNC_StoreAndFindBigValue) {
  const Key kKey(Key::kRandomId);
  const std::string kValue(RandomString(1024 * 1024));
  int result(kGeneralError);
  {
    boost::mutex::scoped_lock lock(env_->mutex_);
    chosen_container_->Store(kKey, kValue, "", bptime::pos_infin,
                             chosen_container_->securifier());
    EXPECT_TRUE(env_->cond_var_.timed_wait(lock, kTimeout_,
                chosen_container_->wait_for_store_functor()));
    chosen_container_->GetAndResetStoreResult(&result);
  }
  ASSERT_EQ(kSuccess, result);

  FindValueReturns find_value_returns;
  {
    boost::mutex::scoped_lock lock(env_->mutex_);
    chosen_container_->FindValue(kKey, chosen_container_->securifier());
    EXPECT_TRUE(env_->cond_var_.timed_wait(lock, kTimeout_,
                chosen_container_->wait_for_find_value_functor()));
    chosen_container_->GetAndResetFindValueResult(&find_value_returns);
  }
  EXPECT_EQ(kSuccess, find_value_returns.return_code);
  ASSERT_EQ(1U, find_value_returns.values.size());
  EXPECT_EQ(kValue, find_value_returns.values.front());
  EXPECT_TRUE(find_value_returns.closest_nodes.empty());
  EXPECT_EQ(Contact(), find_value_returns.alternative_store_holder);
  EXPECT_NE(Contact(), find_value_returns.needs_cache_copy);
}

TEST_F(NodeTest, FUNC_StoreAndFindMultipleValues) {
  const size_t kValueCount(100);
  std::vector<Key> keys;
  keys.reserve(kValueCount);
  std::vector<std::string> values;
  values.reserve(kValueCount);
  int result(kGeneralError);
  for (size_t i(0); i != kValueCount; ++i) {
    result = kGeneralError;
    keys.push_back(Key(crypto::Hash<crypto::SHA512>(
        boost::lexical_cast<std::string>(i))));
    values.push_back(RandomString((RandomUint32() % 1024) + 1024));
    {
      boost::mutex::scoped_lock lock(env_->mutex_);
      chosen_container_->Store(keys.back(), values.back(), "",
                               bptime::pos_infin,
                               chosen_container_->securifier());
      EXPECT_TRUE(env_->cond_var_.timed_wait(lock, kTimeout_,
                  chosen_container_->wait_for_store_functor()));
      chosen_container_->GetAndResetStoreResult(&result);
    }
    ASSERT_EQ(kSuccess, result);
  }

  FindValueReturns find_value_returns;
  auto key_itr(keys.begin());
  auto value_itr(values.begin());
  for (; key_itr != keys.end(); ++key_itr, ++value_itr) {
    find_value_returns = FindValueReturns();
    {
      boost::mutex::scoped_lock lock(env_->mutex_);
      chosen_container_->FindValue(*key_itr, chosen_container_->securifier());
      EXPECT_TRUE(env_->cond_var_.timed_wait(lock, kTimeout_,
                  chosen_container_->wait_for_find_value_functor()));
      chosen_container_->GetAndResetFindValueResult(&find_value_returns);
    }
    EXPECT_EQ(kSuccess, find_value_returns.return_code);
    ASSERT_EQ(1U, find_value_returns.values.size());
    EXPECT_EQ(*value_itr, find_value_returns.values.front());
    EXPECT_TRUE(find_value_returns.closest_nodes.empty());
    EXPECT_EQ(Contact(), find_value_returns.alternative_store_holder);
    EXPECT_NE(Contact(), find_value_returns.needs_cache_copy);
  }
}

TEST_F(NodeTest, FUNC_MultipleNodesFindSingleValue) {
  const Key kKey(Key::kRandomId);
  const std::string kValue(RandomString(1024));
  int result(kGeneralError);
  {
    boost::mutex::scoped_lock lock(env_->mutex_);
    chosen_container_->Store(kKey, kValue, "", bptime::pos_infin,
                             chosen_container_->securifier());
    EXPECT_TRUE(env_->cond_var_.timed_wait(lock, kTimeout_,
                chosen_container_->wait_for_store_functor()));
    chosen_container_->GetAndResetStoreResult(&result);
  }
  ASSERT_EQ(kSuccess, result);

  std::vector<FindValueReturns> find_value_returns_container;
  // Replace default FindValue callbacks with one for this test
  for (auto it(env_->node_containers_.begin());
       it != env_->node_containers_.end(); ++it) {
    (*it)->set_find_value_functor(std::bind(&MultiNodeFindValueCallback,
                                            arg::_1, &env_->mutex_,
                                            &env_->cond_var_,
                                            &find_value_returns_container));
  }

  // Send all requests and wait for all to return
  size_t sent_count(0);
  boost::mutex::scoped_lock lock(env_->mutex_);
  for (size_t i(0); i < env_->node_containers_.size(); i += 2) {
    ++sent_count;
    env_->node_containers_[i]->FindValue(kKey,
        env_->node_containers_[i]->securifier());
  }
  EXPECT_TRUE(env_->cond_var_.timed_wait(lock, bptime::minutes(2),
              std::bind(&MultiNodeFindValueResultReady, &sent_count,
                        &find_value_returns_container)));

  // Assess results
  EXPECT_FALSE(find_value_returns_container.empty());
  for (auto it(find_value_returns_container.begin());
       it != find_value_returns_container.end(); ++it) {
    EXPECT_EQ(kSuccess, (*it).return_code);
    ASSERT_EQ(1U, (*it).values.size());
    EXPECT_EQ(kValue, (*it).values.front());
    EXPECT_TRUE((*it).closest_nodes.empty());
    EXPECT_EQ(Contact(), (*it).alternative_store_holder);
    EXPECT_NE(Contact(), (*it).needs_cache_copy);
  }
}

TEST_F(NodeTest, FUNC_ClientFindValue) {
>>>>>>> d4fa8436
  NodeContainerPtr client_node_container(
      new maidsafe::dht::kademlia::NodeContainer<Node>());
  client_node_container->Init(3, SecurifierPtr(),
      AlternativeStorePtr(new TestNodeAlternativeStore), true, env_->k_,
      env_->alpha_, env_->beta_, env_->mean_refresh_interval_);
  client_node_container->MakeAllCallbackFunctors(&env_->mutex_,
                                                 &env_->cond_var_);
  std::vector<Contact> bootstrap_contacts;
  (*env_->node_containers_.rbegin())->node()->
      GetBootstrapContacts(&bootstrap_contacts);
  int result = client_node_container->Start(bootstrap_contacts, 0);
  ASSERT_EQ(kSuccess, result);
  ASSERT_TRUE(client_node_container->node()->joined());

  const Key kKey(Key::kRandomId);
  const std::string kValue(RandomString(1024));
  result = kGeneralError;
  {
    boost::mutex::scoped_lock lock(env_->mutex_);
<<<<<<< HEAD
    chosen_container_->Store(kKey, kValue, "", boost::posix_time::pos_infin,
                                 chosen_container_->securifier());
=======
    client_node_container->Store(kKey, kValue, "", bptime::pos_infin,
                                 client_node_container->securifier());
>>>>>>> d4fa8436
    EXPECT_TRUE(env_->cond_var_.timed_wait(lock, kTimeout_,
                chosen_container_->wait_for_store_functor()));
    result = kGeneralError;
    chosen_container_->GetAndResetStoreResult(&result);
  }
  EXPECT_EQ(kSuccess, result);

  FindValueReturns find_value_returns;
  {
    boost::mutex::scoped_lock lock(env_->mutex_);
    client_node_container->FindValue(kKey, client_node_container->securifier());
    EXPECT_TRUE(env_->cond_var_.timed_wait(lock, kTimeout_,
<<<<<<< HEAD
                client_node_container->wait_for_find_value_functor()));
    client_node_container->GetAndResetFindValueResult(&find_value_returns);
=======
                chosen_container_->wait_for_find_value_functor()));
    chosen_container_->GetAndResetFindValueResult(&find_value_returns);
>>>>>>> d4fa8436
  }
  EXPECT_EQ(kSuccess, find_value_returns.return_code);
  ASSERT_EQ(1U, find_value_returns.values.size());
  EXPECT_EQ(kValue, find_value_returns.values.front());
  EXPECT_TRUE(find_value_returns.closest_nodes.empty());
  EXPECT_EQ(Contact(), find_value_returns.alternative_store_holder);
//  EXPECT_NE(Contact(), find_value_returns.needs_cache_copy);
}

TEST_F(NodeTest, FUNC_GetContact) {
  size_t target_index(RandomUint32() % env_->node_containers_.size());
  while (chosen_node_index_ == target_index)
    target_index = RandomUint32() % env_->node_containers_.size();
  NodeContainerPtr target_container(env_->node_containers_[target_index]);

  boost::mutex::scoped_lock lock(env_->mutex_);
  chosen_container_->GetContact(target_container->node()->contact().node_id());
  EXPECT_TRUE(env_->cond_var_.timed_wait(lock, kTimeout_,
              chosen_container_->wait_for_get_contact_functor()));
  int result(kGeneralError);
  Contact returned_contact;
  chosen_container_->GetAndResetGetContactResult(&result, &returned_contact);
  EXPECT_EQ(kSuccess, result);
  EXPECT_EQ(target_container->node()->contact(), returned_contact);
}

TEST_F(NodeTest, FUNC_FindNonExistingValue) {
  const Key kKey(Key::kRandomId);
  FindValueReturns find_value_returns;
  {
    boost::mutex::scoped_lock lock(env_->mutex_);
    chosen_container_->FindValue(kKey, chosen_container_->securifier());
    EXPECT_TRUE(env_->cond_var_.timed_wait(lock, kTimeout_,
                chosen_container_->wait_for_find_value_functor()));
    chosen_container_->GetAndResetFindValueResult(&find_value_returns);
  }
  EXPECT_EQ(kIterativeLookupFailed, find_value_returns.return_code);
  EXPECT_TRUE(find_value_returns.values.empty());
  EXPECT_FALSE(find_value_returns.closest_nodes.empty());
  EXPECT_EQ(Contact(), find_value_returns.alternative_store_holder);
//  EXPECT_NE(Contact(), find_value_returns.needs_cache_copy);
}

TEST_F(NodeTest, FUNC_FindDeadNode) {
  size_t target_index(RandomUint32() % env_->node_containers_.size());
  while (chosen_node_index_ == target_index)
    target_index = RandomUint32() % env_->node_containers_.size();
  NodeContainerPtr target_container(env_->node_containers_[target_index]);
  target_container->Stop(NULL);

  boost::mutex::scoped_lock lock(env_->mutex_);
  chosen_container_->FindNodes(target_container->node()->contact().node_id());
  EXPECT_TRUE(env_->cond_var_.timed_wait(lock, kTimeout_,
              chosen_container_->wait_for_find_nodes_functor()));
  int result(kGeneralError);
  std::vector<Contact> closest_nodes;
  chosen_container_->GetAndResetFindNodesResult(&result, &closest_nodes);
  EXPECT_EQ(kSuccess, result);
  EXPECT_TRUE(std::find(closest_nodes.begin(), closest_nodes.end(),
              target_container->node()->contact()) == closest_nodes.end());
}

TEST_F(NodeTest, FUNC_JoinLeave)  {
  EXPECT_TRUE(chosen_container_->node()->joined());
  std::vector<Contact> bootstrap_contacts;
  chosen_container_->node()->Leave(&bootstrap_contacts);
  EXPECT_FALSE(chosen_container_->node()->joined());
  EXPECT_FALSE(bootstrap_contacts.empty());

  boost::mutex::scoped_lock lock(env_->mutex_);
  chosen_container_->Join(chosen_container_->node()->contact().node_id(),
                          bootstrap_contacts);
  EXPECT_TRUE(env_->cond_var_.timed_wait(lock, kTimeout_,
              chosen_container_->wait_for_join_functor()));
  int result(kGeneralError);
  chosen_container_->GetAndResetJoinResult(&result);
  EXPECT_EQ(kSuccess, result);
  EXPECT_TRUE(chosen_container_->node()->joined());
}

TEST_F(NodeTest, FUNC_StoreWithInvalidRequest) {
  const Key kKey(Key::kRandomId);
  const std::string kValue(RandomString(1024));
  int result(kGeneralError);
  {
    boost::mutex::scoped_lock lock(env_->mutex_);
    chosen_container_->Store(kKey, kValue, "", bptime::pos_infin,
                             chosen_container_->securifier());
    EXPECT_TRUE(env_->cond_var_.timed_wait(lock, kTimeout_,
                chosen_container_->wait_for_store_functor()));
    chosen_container_->GetAndResetStoreResult(&result);
  }
  ASSERT_EQ(kSuccess, result);

  NodeContainerPtr next_container(env_->node_containers_[
      (chosen_node_index_ + 1) % env_->node_containers_.size()]);
  const std::string kAnotherValue(RandomString(1024));
  {
    boost::mutex::scoped_lock lock(env_->mutex_);
    next_container->Store(kKey, kAnotherValue, "", bptime::pos_infin,
                          next_container->securifier());
    EXPECT_TRUE(env_->cond_var_.timed_wait(lock, kTimeout_,
                next_container->wait_for_store_functor()));
    next_container->GetAndResetStoreResult(&result);
  }
  EXPECT_EQ(kStoreTooFewNodes, result);
}

TEST_F(NodeTest, FUNC_Update) {
  const Key kKey(Key::kRandomId);
  const std::string kValue(RandomString(1024));
  int result(kGeneralError);
  {
    boost::mutex::scoped_lock lock(env_->mutex_);
    chosen_container_->Store(kKey, kValue, "", bptime::pos_infin,
                             chosen_container_->securifier());
    EXPECT_TRUE(env_->cond_var_.timed_wait(lock, kTimeout_,
                chosen_container_->wait_for_store_functor()));
    chosen_container_->GetAndResetStoreResult(&result);
  }
  ASSERT_EQ(kSuccess, result);

  FindValueReturns find_value_returns;
  {
    boost::mutex::scoped_lock lock(env_->mutex_);
    chosen_container_->FindValue(kKey, chosen_container_->securifier());
    EXPECT_TRUE(env_->cond_var_.timed_wait(lock, kTimeout_,
                chosen_container_->wait_for_find_value_functor()));
    chosen_container_->GetAndResetFindValueResult(&find_value_returns);
  }
  EXPECT_EQ(kSuccess, find_value_returns.return_code);
  ASSERT_EQ(1U, find_value_returns.values.size());
  EXPECT_EQ(kValue, find_value_returns.values.front());
  EXPECT_TRUE(find_value_returns.closest_nodes.empty());
  EXPECT_EQ(Contact(), find_value_returns.alternative_store_holder);
  EXPECT_NE(Contact(), find_value_returns.needs_cache_copy);

  const std::string kAnotherValue(RandomString(1024));
  ASSERT_NE(kValue, kAnotherValue);
  result = kGeneralError;
  {
    boost::mutex::scoped_lock lock(env_->mutex_);
    chosen_container_->Update(kKey, kAnotherValue, "", kValue, "",
                              bptime::pos_infin,
                              chosen_container_->securifier());
    EXPECT_TRUE(env_->cond_var_.timed_wait(lock, kTimeout_,
                chosen_container_->wait_for_update_functor()));
    chosen_container_->GetAndResetUpdateResult(&result);
  }
  EXPECT_EQ(kSuccess, result);

  find_value_returns = FindValueReturns();
  {
    boost::mutex::scoped_lock lock(env_->mutex_);
    chosen_container_->FindValue(kKey, chosen_container_->securifier());
    EXPECT_TRUE(env_->cond_var_.timed_wait(lock, kTimeout_,
                chosen_container_->wait_for_find_value_functor()));
    chosen_container_->GetAndResetFindValueResult(&find_value_returns);
  }
  EXPECT_EQ(kSuccess, find_value_returns.return_code);
  ASSERT_EQ(1U, find_value_returns.values.size());
  EXPECT_EQ(kAnotherValue, find_value_returns.values.front());
  EXPECT_TRUE(find_value_returns.closest_nodes.empty());
  EXPECT_EQ(Contact(), find_value_returns.alternative_store_holder);
  EXPECT_NE(Contact(), find_value_returns.needs_cache_copy);
}

TEST_F(NodeTest, FUNC_FindNodes) {
  const NodeId kTargetId(NodeId::kRandomId);
  int result(kGeneralError);
  std::vector<Contact> closest_nodes;
  {
    boost::mutex::scoped_lock lock(env_->mutex_);
    chosen_container_->FindNodes(kTargetId);
    EXPECT_TRUE(env_->cond_var_.timed_wait(lock, kTimeout_,
                chosen_container_->wait_for_find_nodes_functor()));
    chosen_container_->GetAndResetFindNodesResult(&result, &closest_nodes);
  }
  EXPECT_EQ(kSuccess, result);
  EXPECT_EQ(env_->k_, closest_nodes.size());
  for (auto it(closest_nodes.begin()); it != closest_nodes.end(); ++it) {
    EXPECT_TRUE(WithinKClosest((*it).node_id(), kTargetId, env_->node_ids_,
                env_->k_));
  }
}

TEST_F(NodeTest, FUNC_Delete) {
  const Key kKey(Key::kRandomId);
  const std::string kValue(RandomString(1024));
  int result(kGeneralError);
  {
    boost::mutex::scoped_lock lock(env_->mutex_);
    chosen_container_->Store(kKey, kValue, "", bptime::pos_infin,
                             chosen_container_->securifier());
    EXPECT_TRUE(env_->cond_var_.timed_wait(lock, kTimeout_,
                chosen_container_->wait_for_store_functor()));
    chosen_container_->GetAndResetStoreResult(&result);
  }
  ASSERT_EQ(kSuccess, result);

  {
    boost::mutex::scoped_lock lock(env_->mutex_);
    chosen_container_->Delete(kKey, kValue, "",
                              chosen_container_->securifier());
    EXPECT_TRUE(env_->cond_var_.timed_wait(lock, kTimeout_,
                chosen_container_->wait_for_delete_functor()));
    int result(kGeneralError);
    chosen_container_->GetAndResetDeleteResult(&result);
  }
  EXPECT_EQ(kSuccess, result);

  FindValueReturns find_value_returns;
  {
    boost::mutex::scoped_lock lock(env_->mutex_);
    chosen_container_->FindValue(kKey, chosen_container_->securifier());
    EXPECT_TRUE(env_->cond_var_.timed_wait(lock, kTimeout_,
                chosen_container_->wait_for_find_value_functor()));
    chosen_container_->GetAndResetFindValueResult(&find_value_returns);
  }
  EXPECT_EQ(kGeneralError, find_value_returns.return_code);
  EXPECT_TRUE(find_value_returns.values.empty());
  EXPECT_FALSE(find_value_returns.closest_nodes.empty());
  EXPECT_EQ(Contact(), find_value_returns.alternative_store_holder);
  EXPECT_EQ(Contact(), find_value_returns.needs_cache_copy);
}

TEST_F(NodeTest, FUNC_InvalidDeleteRequest) {
  const Key kKey(Key::kRandomId);
  const std::string kValue(RandomString(1024));
  boost::mutex::scoped_lock lock(env_->mutex_);
  chosen_container_->Delete(kKey, kValue, "", chosen_container_->securifier());
  EXPECT_TRUE(env_->cond_var_.timed_wait(lock, kTimeout_,
              chosen_container_->wait_for_delete_functor()));
  int result(kGeneralError);
  chosen_container_->GetAndResetDeleteResult(&result);
  EXPECT_EQ(kDeleteTooFewNodes, result);
}

}  // namespace test
}  // namespace kademlia
}  // namespace dht
}  // namespace maidsafe<|MERGE_RESOLUTION|>--- conflicted
+++ resolved
@@ -100,13 +100,7 @@
   NodeContainerPtr chosen_container_;
 };
 
-<<<<<<< HEAD
 TEST_F(NodeTest, FUNC_InvalidBootstrapContact) {
-  // the aim is to ry to join when none contacts in bootstrap contact are valid
-  // 1 create contact
-  // 2 create bootstrap conatact
-  // create a node, try to join
-  //observe.
   std::vector<Contact> bootstrap_contacts;
   for (int index = 0; index < 3; ++index) {
     NodeContainerPtr node_container(
@@ -117,7 +111,16 @@
     node_container->MakeAllCallbackFunctors(&env_->mutex_,
                                                    &env_->cond_var_);
     bootstrap_contacts.push_back(node_container->node()->contact());
-  }  
+  }
+  NodeContainerPtr node_container(
+      new maidsafe::dht::kademlia::NodeContainer<Node>());
+  node_container->Init(3, SecurifierPtr(),
+      AlternativeStorePtr(new TestNodeAlternativeStore), false, env_->k_,
+      env_->alpha_, env_->beta_, env_->mean_refresh_interval_);
+  node_container->MakeAllCallbackFunctors(&env_->mutex_,
+                                                 &env_->cond_var_);
+  int result = node_container->Start(bootstrap_contacts, 8000);
+  ASSERT_FALSE(node_container->node()->joined());  
 }
 
 TEST_F(NodeTest, FUNC_InvalidRequestDeleteValue) {
@@ -132,8 +135,18 @@
   EXPECT_EQ(kDeleteTooFewNodes, result);
 }
 
-=======
->>>>>>> d4fa8436
+ /** Non-directly connected nodes are followed by directly connected ones */
+TEST_F(NodeTest, FUNC_GetBootStrapNodeOrder) {
+  std::vector<Contact> bootstrap_contacts;
+  (*env_->node_containers_.rbegin())->node()->
+      GetBootstrapContacts(&bootstrap_contacts);
+  auto iter = std::find_if(bootstrap_contacts.rbegin(),
+      bootstrap_contacts.rend(), std::bind(&Contact::IsDirectlyConnected, 
+                                           arg::_1));
+  for (; iter != bootstrap_contacts.rend(); ++iter)
+    EXPECT_TRUE((*iter).IsDirectlyConnected());
+}
+
 TEST_F(NodeTest, FUNC_JoinClient) {
   NodeContainerPtr client_node_container(
       new maidsafe::dht::kademlia::NodeContainer<Node>());
@@ -150,9 +163,6 @@
   ASSERT_TRUE(client_node_container->node()->joined());
 }
 
-<<<<<<< HEAD
-TEST_F(NodeTest, DISABLED_FUNC_JoinedClientFindsValue) {
-=======
 TEST_F(NodeTest, FUNC_StoreAndFindSmallValue) {
   const Key kKey(Key::kRandomId);
   const std::string kValue(RandomString(1024));
@@ -308,7 +318,6 @@
 }
 
 TEST_F(NodeTest, FUNC_ClientFindValue) {
->>>>>>> d4fa8436
   NodeContainerPtr client_node_container(
       new maidsafe::dht::kademlia::NodeContainer<Node>());
   client_node_container->Init(3, SecurifierPtr(),
@@ -328,13 +337,8 @@
   result = kGeneralError;
   {
     boost::mutex::scoped_lock lock(env_->mutex_);
-<<<<<<< HEAD
     chosen_container_->Store(kKey, kValue, "", boost::posix_time::pos_infin,
                                  chosen_container_->securifier());
-=======
-    client_node_container->Store(kKey, kValue, "", bptime::pos_infin,
-                                 client_node_container->securifier());
->>>>>>> d4fa8436
     EXPECT_TRUE(env_->cond_var_.timed_wait(lock, kTimeout_,
                 chosen_container_->wait_for_store_functor()));
     result = kGeneralError;
@@ -347,13 +351,8 @@
     boost::mutex::scoped_lock lock(env_->mutex_);
     client_node_container->FindValue(kKey, client_node_container->securifier());
     EXPECT_TRUE(env_->cond_var_.timed_wait(lock, kTimeout_,
-<<<<<<< HEAD
                 client_node_container->wait_for_find_value_functor()));
     client_node_container->GetAndResetFindValueResult(&find_value_returns);
-=======
-                chosen_container_->wait_for_find_value_functor()));
-    chosen_container_->GetAndResetFindValueResult(&find_value_returns);
->>>>>>> d4fa8436
   }
   EXPECT_EQ(kSuccess, find_value_returns.return_code);
   ASSERT_EQ(1U, find_value_returns.values.size());
