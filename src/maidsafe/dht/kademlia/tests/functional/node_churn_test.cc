--- conflicted
+++ resolved
@@ -43,17 +43,10 @@
 #include "maidsafe/common/test.h"
 
 #include "maidsafe/dht/kademlia/node-api.h"
-<<<<<<< HEAD
 //#include "maidsafe/dht/kademlia/tests/test_utils.h"
 #include "maidsafe/dht/kademlia/node_container.h"
 #include "maidsafe/dht/kademlia/tests/functional/test_node_environment.h"
-=======
-#include "maidsafe/dht/kademlia/node_impl.h"
-#include "maidsafe/dht/transport/tcp_transport.h"
-#include "maidsafe/dht/kademlia/message_handler.h"
-#include "maidsafe/dht/kademlia/securifier.h"
 #include "maidsafe/dht/kademlia/timed_task.h"
->>>>>>> 692fc937
 
 namespace bptime = boost::posix_time;
 
@@ -61,92 +54,6 @@
 namespace dht {
 namespace kademlia {
 namespace test {
-
-<<<<<<< HEAD
-struct TimerContainer {
-  TimerContainer()
-      : asio_service(),
-        work(new boost::asio::io_service::work(asio_service)),
-        timer_thread(new boost::thread(
-            std::bind(static_cast<size_t(boost::asio::io_service::*)()>
-            (&boost::asio::io_service::run), &asio_service))),
-        timer(new boost::asio::deadline_timer(asio_service)) {}
-  AsioService asio_service;
-  std::shared_ptr<boost::asio::io_service::work> work;
-  std::shared_ptr<boost::thread> timer_thread;
-  std::shared_ptr<boost::asio::deadline_timer> timer;
-=======
-const std::string kLocalIp = "127.0.0.1";
-const unsigned int kMaxRestartCycles = 5;
-const unsigned int kMaxPortTry = 5;
-
-struct SampleNodeStats {
-  explicit SampleNodeStats(size_t index)
-      : index(index),
-        restart_cycles(RandomUint32() % kMaxRestartCycles + 1) {}
-  size_t index;
-  size_t restart_cycles;
-};
-
-struct NodeContainer {
-  NodeContainer()
-      : asio_service(),
-        work(),
-        thread_group(),
-        securifier(),
-        transport(),
-        message_handler(),
-        alternative_store(),
-        node() {}
-  NodeContainer(const std::string &key_id,
-                const std::string &public_key,
-                const std::string &private_key,
-                bool client_only_node,
-                uint16_t k,
-                uint16_t alpha,
-                uint16_t beta,
-                const boost::posix_time::time_duration &mean_refresh_interval)
-      : asio_service(),
-        work(),
-        thread_group(),
-        securifier(),
-        transport(),
-        message_handler(),
-        alternative_store(),
-        node() {
-    // set up ASIO service and thread pool
-    work.reset(
-        new boost::asio::io_service::work(asio_service));
-    thread_group.reset(new boost::thread_group());
-    thread_group->create_thread(
-        std::bind(static_cast<size_t(boost::asio::io_service::*)()>
-            (&boost::asio::io_service::run), &asio_service));
-
-    // set up data containers
-    securifier.reset(new Securifier(key_id, public_key, private_key));
-    // set up and connect transport and message handler
-    transport.reset(new transport::TcpTransport(asio_service));
-    message_handler.reset(new MessageHandler(securifier));
-    transport->on_message_received()->connect(
-        transport::OnMessageReceived::element_type::slot_type(
-            &MessageHandler::OnMessageReceived, message_handler.get(),
-            _1, _2, _3, _4).track_foreign(message_handler));
-
-    // create actual node
-    node.reset(new Node(asio_service, transport, message_handler, securifier,
-                        alternative_store, client_only_node, k, alpha, beta,
-                        mean_refresh_interval));
-  }
-  AsioService asio_service;
-  std::shared_ptr<boost::asio::io_service::work> work;
-  std::shared_ptr<boost::thread_group> thread_group;
-  std::shared_ptr<Securifier> securifier;
-  std::shared_ptr<transport::Transport> transport;
-  std::shared_ptr<MessageHandler> message_handler;
-  AlternativeStorePtr alternative_store;
-  std::shared_ptr<Node> node;
->>>>>>> 692fc937
-};
 
 class NodeChurnTest : public testing::Test {
  public:
@@ -172,28 +79,11 @@
   NodesEnvironment<Node>* env_;
   const bptime::time_duration kTimeout_;
   virtual void TearDown() {
-<<<<<<< HEAD
-    for (auto itr(timers_.begin()); itr != timers_.end(); ++itr) {
+/*    for (auto itr(timers_.begin()); itr != timers_.end(); ++itr) {
       (*itr)->work.reset();
       (*itr)->asio_service.stop();
       (*itr)->timer_thread->join();
-    }
-=======
-    for (auto itr(nodes_.begin()); itr != nodes_.end(); ++itr) {
-      if ((*itr)->node->joined()) {
-        (*itr)->node->Leave(NULL);
-        (*itr)->work.reset();
-        (*itr)->asio_service.stop();
-        (*itr)->thread_group->join_all();
-        (*itr)->thread_group.reset();
-      }
-    }
-/*    for (auto itr(timers_.begin()); itr != timers_.end(); ++itr) {
-      (*itr)->work.reset();
-      (*itr)->asio_service.stop();
-      (*itr)->thread_group->join_all();
     }*/
->>>>>>> 692fc937
   }
 
 /** Approximate the uptime distribution given in "A Measurement Study of
