--- conflicted
+++ resolved
@@ -122,7 +122,7 @@
 
   // TODO(Fraser#5#): 2011-07-08 - Need to update code for local endpoints.
   std::vector<transport::Endpoint> local_endpoints;
-  // Create contact_ inforrmation for node and set contact for Rpcs
+  // Create contact_ information for node and set contact for Rpcs
   transport::Endpoint endpoint;
   endpoint.ip = listening_transport_->transport_details().endpoint.ip;
   endpoint.port = listening_transport_->transport_details().endpoint.port;
@@ -192,70 +192,6 @@
     IterativeSearch<FindValueArgs>(find_value_args);
   } else {
     joined_ = true;
-//    thread_group_.reset(new boost::thread_group());
-    data_store_->set_debug_id(DebugId(contact_));
-    if (!client_only_node_) {
-      service_.reset(new Service(routing_table_, data_store_,
-                                 alternative_store_, default_securifier_, k_));
-      service_->set_node_joined(true);
-      service_->set_node_contact(contact_);
-      service_->ConnectToSignals(message_handler_);
-<<<<<<< HEAD
-      thread_group_->create_thread(std::bind(&NodeImpl::RefreshDataStore,
-                                             this));
-=======
-      refresh_data_store_.reset(
-          new TimedTaskContainer<std::function<void()> >(
-              std::bind(&Node::Impl::RefreshDataStore, this),
-                  kRefreshDataStoreInterval));
->>>>>>> 692fc937
-      refresh_thread_running_ = true;
-    }
-    data_store_->set_debug_id(DebugId(contact_));
-    // Connect the ReportDown Signal
-    report_down_contact_->connect(
-        ReportDownContactPtr::element_type::slot_type(
-<<<<<<< HEAD
-            &NodeImpl::ReportDownContact, this, _1));
-    // Startup the thread to monitor the downlist queue
-    thread_group_->create_thread(
-        std::bind(&NodeImpl::MonitoringDownlistThread, this));
-    downlist_thread_running_ = true;
-    callback(kSuccess);
-=======
-            &Node::Impl::ReportDownContact, this, _1));
-    // Startup the thread to monitor the downlist queue
-    monitoring_downlist_thread_.reset(
-        new TimedTaskContainer<std::function<void()> >(
-            std::bind(&Node::Impl::MonitoringDownlistThread, this),
-                kMonitoringDownlistInterval));
-    downlist_thread_running_ = true;
-    callback(0);
-  }
-}
-
-void Node::Impl::JoinFindNodesCallback(
-    const int &result,
-    const std::vector<Contact> &/*returned_contacts*/,
-    std::vector<Contact> bootstrap_contacts,
-    const NodeId &node_id,
-    JoinFunctor callback) {
-  if (result != kSuccess) {
-    if (bootstrap_contacts.empty()) {
-      callback(result);
-      return;
-    }
-    std::vector<Contact> search_contact;
-    search_contact.push_back(bootstrap_contacts.front());
-    bootstrap_contacts.erase(bootstrap_contacts.begin());
-    FindNodesArgsPtr find_nodes_args(new FindNodesArgs(node_id,
-        std::bind(&Node::Impl::JoinFindNodesCallback, this, arg::_1, arg::_2,
-                  bootstrap_contacts, node_id, callback)));
-    AddContactsToContainer<FindNodesArgs>(search_contact, find_nodes_args);
-    IterativeSearch<FindNodesArgs>(find_nodes_args);
-  } else {
-    joined_ = true;
-//    thread_group_.reset(new boost::thread_group());
     if (!client_only_node_) {
       service_.reset(new Service(routing_table_, data_store_,
                                  alternative_store_, default_securifier_, k_));
@@ -264,22 +200,22 @@
       service_->ConnectToSignals(message_handler_);
       refresh_data_store_.reset(
           new TimedTaskContainer<std::function<void()> >(
-              std::bind(&Node::Impl::RefreshDataStore, this),
+              std::bind(&NodeImpl::RefreshDataStore, this),
                   kRefreshDataStoreInterval));
       refresh_thread_running_ = true;
     }
+    data_store_->set_debug_id(DebugId(contact_));
     // Connect the ReportDown Signal
     report_down_contact_->connect(
         ReportDownContactPtr::element_type::slot_type(
-            &Node::Impl::ReportDownContact, this, _1));
+            &NodeImpl::ReportDownContact, this, _1));
     // Startup the thread to monitor the downlist queue
     monitoring_downlist_thread_.reset(
         new TimedTaskContainer<std::function<void()> >(
-            std::bind(&Node::Impl::MonitoringDownlistThread, this),
+            std::bind(&NodeImpl::MonitoringDownlistThread, this),
                 kMonitoringDownlistInterval));
     downlist_thread_running_ = true;
-    callback(0);
->>>>>>> 692fc937
+    callback(kSuccess);
   }
 }
 
@@ -288,13 +224,8 @@
 /*  if (thread_group_)  {
     thread_group_->interrupt_all();
     thread_group_->join_all();
-<<<<<<< HEAD
 //    thread_group_.reset();
-  }
-=======
-    thread_group_.reset();
   }*/
->>>>>>> 692fc937
   refresh_thread_running_ = false;
   downlist_thread_running_ = false;
   refresh_data_store_->Stop();
@@ -734,13 +665,8 @@
 //    Sleep(bptime::seconds(10));
     data_store_->Refresh(&key_value_tuples);
     std::for_each(key_value_tuples.begin(), key_value_tuples.end(),
-<<<<<<< HEAD
                   std::bind(&NodeImpl::PostStoreRefresh, this, arg:: _1));
-  }
-=======
-                  std::bind(&Node::Impl::PostStoreRefresh, this, arg:: _1));
 //  }
->>>>>>> 692fc937
 }
 
 void NodeImpl::EnablePingOldestContact() {
@@ -1080,16 +1006,11 @@
 //  condition_downlist_.notify_one();
 }
 
-<<<<<<< HEAD
 void NodeImpl::MonitoringDownlistThread() {
-  while (joined_) {
-=======
-void Node::Impl::MonitoringDownlistThread() {
 //  while (joined_) {
 //    while (down_contacts_.empty() && joined_) {
 //      condition_downlist_.wait(loch_surlaplage);
 //    }
->>>>>>> 692fc937
     boost::mutex::scoped_lock loch_surlaplage(mutex_);
     if (!down_contacts_.empty()) {
     // report the downlist to local k-closest contacts
