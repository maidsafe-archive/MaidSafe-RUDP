/* Copyright (c) 2009 maidsafe.net limited
All rights reserved.

Redistribution and use in source and binary forms, with or without modification,
are permitted provided that the following conditions are met:

    * Redistributions of source code must retain the above copyright notice,
    this list of conditions and the following disclaimer.
    * Redistributions in binary form must reproduce the above copyright notice,
    this list of conditions and the following disclaimer in the documentation
    and/or other materials provided with the distribution.
    * Neither the name of the maidsafe.net limited nor the names of its
    contributors may be used to endorse or promote products derived from this
    software without specific prior written permission.

THIS SOFTWARE IS PROVIDED BY THE COPYRIGHT HOLDERS AND CONTRIBUTORS "AS IS" AND
ANY EXPRESS OR IMPLIED WARRANTIES, INCLUDING, BUT NOT LIMITED TO, THE IMPLIED
WARRANTIES OF MERCHANTABILITY AND FITNESS FOR A PARTICULAR PURPOSE ARE
DISCLAIMED.  IN NO EVENT SHALL THE COPYRIGHT HOLDER OR CONTRIBUTORS BE LIABLE
FOR ANY DIRECT, INDIRECT, INCIDENTAL, SPECIAL, EXEMPLARY, OR CONSEQUENTIAL
DAMAGES (INCLUDING, BUT NOT LIMITED TO, PROCUREMENT OF SUBSTITUTE GOODS OR
SERVICES; LOSS OF USE, DATA, OR PROFITS; OR BUSINESS INTERRUPTION) HOWEVER
CAUSED AND ON ANY THEORY OF LIABILITY, WHETHER IN CONTRACT, STRICT LIABILITY, OR
TORT (INCLUDING NEGLIGENCE OR OTHERWISE) ARISING IN ANY WAY OUT OF THE USE OF
THIS SOFTWARE, EVEN IF ADVISED OF THE POSSIBILITY OF SUCH DAMAGE.
*/

#include <algorithm>
#include <functional>
#include <map>

#include "maidsafe/common/alternative_store.h"

#include "maidsafe/dht/log.h"
#include "maidsafe/dht/kademlia/node_impl.h"
#include "maidsafe/dht/kademlia/data_store.h"
#ifdef __MSVC__
#  pragma warning(push)
#  pragma warning(disable: 4127 4244 4267)
#endif
#include "maidsafe/dht/kademlia/kademlia.pb.h"
#ifdef __MSVC__
#  pragma warning(pop)
#endif
#include "maidsafe/dht/kademlia/node_id.h"
#include "maidsafe/dht/kademlia/rpcs.h"
#include "maidsafe/dht/kademlia/return_codes.h"
#include "maidsafe/dht/kademlia/routing_table.h"
#include "maidsafe/dht/kademlia/securifier.h"
#include "maidsafe/dht/kademlia/service.h"
#include "maidsafe/dht/kademlia/utils.h"
#include "maidsafe/dht/transport/tcp_transport.h"

namespace arg = std::placeholders;

namespace maidsafe {
namespace dht {
namespace kademlia {

namespace {
bool FindResultError(int result) {
  return (result != kSuccess &&
          result != kFoundAlternativeStoreHolder &&
          result != kFailedToFindValue);
}
}  // unnamed namespace

NodeImpl::NodeImpl(AsioService &asio_service,                 // NOLINT (Fraser)
                   TransportPtr listening_transport,
                   MessageHandlerPtr message_handler,
                   SecurifierPtr default_securifier,
                   AlternativeStorePtr alternative_store,
                   bool client_only_node,
                   const uint16_t &k,
                   const uint16_t &alpha,
                   const uint16_t &beta,
                   const bptime::time_duration &mean_refresh_interval)
    : asio_service_(asio_service),
      listening_transport_(listening_transport),
      message_handler_(message_handler),
      default_securifier_(default_securifier),
      alternative_store_(alternative_store),
      on_online_status_change_(new OnOnlineStatusChangePtr::element_type),
      client_only_node_(client_only_node),
      k_(k),
      kAlpha_(alpha),
      kBeta_(beta),
      kMeanRefreshInterval_(mean_refresh_interval.is_special() ? 3600 :
                            mean_refresh_interval.total_seconds()),
      kDataStoreCheckInterval_(bptime::seconds(10)),
      data_store_(),
      service_(),
      routing_table_(),
      rpcs_(),
      contact_(),
      joined_(false),
      ping_oldest_contact_(),
      validate_contact_(),
      ping_down_contact_(),
      refresh_data_store_timer_(asio_service_) {}

NodeImpl::~NodeImpl() {
  if (joined_)
    Leave(NULL);
}

void NodeImpl::Join(const NodeId &node_id,
                    std::vector<Contact> bootstrap_contacts,
                    JoinFunctor callback) {
  if (joined_) {
    asio_service_.post(std::bind(&NodeImpl::JoinSucceeded, this, callback));
    return;
  }

  // Remove our own Contact if present
  bootstrap_contacts.erase(
      std::remove_if(bootstrap_contacts.begin(), bootstrap_contacts.end(),
          std::bind(&HasId, arg::_1, node_id)), bootstrap_contacts.end());

  if (!client_only_node_ && listening_transport_->listening_port() == 0) {
    return asio_service_.post(std::bind(&NodeImpl::JoinFailed, this, callback,
                                        kNotListening));
  }

  if (!default_securifier_) {
    default_securifier_ =
        SecurifierPtr(new Securifier(node_id.String(), "", ""));
  }

  rpcs_.reset(new Rpcs<transport::TcpTransport>(asio_service_,
                                                default_securifier_));

  // TODO(Fraser#5#): 2011-07-08 - Need to update code for local endpoints.
  if (!client_only_node_) {
    std::vector<transport::Endpoint> local_endpoints;
    // Create contact_ information for node and set contact for Rpcs
    transport::Endpoint endpoint;
    endpoint.ip = listening_transport_->transport_details().endpoint.ip;
    endpoint.port = listening_transport_->transport_details().endpoint.port;
    local_endpoints.push_back(endpoint);
    contact_ =
        Contact(node_id, endpoint, local_endpoints,
                listening_transport_->transport_details().rendezvous_endpoint,
                false, false, default_securifier_->kSigningKeyId(),
                default_securifier_->kSigningPublicKey(), "");
    rpcs_->set_contact(contact_);
  } else {
    contact_ = Contact(node_id, transport::Endpoint(),
                       std::vector<transport::Endpoint>(),
                       transport::Endpoint(), false, false,
                       default_securifier_->kSigningKeyId(),
                       default_securifier_->kSigningPublicKey(), "");
    protobuf::Contact proto_contact(ToProtobuf(contact_));
    proto_contact.set_node_id(NodeId().String());
    rpcs_->set_contact(FromProtobuf(proto_contact));
  }

  routing_table_.reset(new RoutingTable(node_id, k_));
  // Connect the slots to the routing table signals.
  ConnectPingOldestContact();
  ConnectValidateContact();
  ConnectPingDownContact();

  if (bootstrap_contacts.empty()) {
    // This is the first node on the network.
    asio_service_.post(std::bind(&NodeImpl::JoinSucceeded, this, callback));
    return;
  }

  // Ensure bootstrap contacts are valid
  bootstrap_contacts.erase(std::remove(bootstrap_contacts.begin(),
                                       bootstrap_contacts.end(), Contact()),
                           bootstrap_contacts.end());
  if (bootstrap_contacts.empty()) {
    return asio_service_.post(std::bind(&NodeImpl::JoinFailed, this, callback,
                                        kInvalidBootstrapContacts));
  }

  OrderedContacts search_contacts(CreateOrderedContacts(node_id));
  search_contacts.insert(bootstrap_contacts.front());
  bootstrap_contacts.erase(bootstrap_contacts.begin());
  FindValueArgsPtr find_value_args(
      new FindValueArgs(node_id, k_, search_contacts, true, default_securifier_,
          std::bind(&NodeImpl::JoinFindValueCallback, this, arg::_1,
                    bootstrap_contacts, node_id, callback, true)));
  StartLookup(find_value_args);
}

void NodeImpl::JoinFindValueCallback(FindValueReturns find_value_returns,
                                     std::vector<Contact> bootstrap_contacts,
                                     const NodeId &node_id,
                                     JoinFunctor callback,
                                     bool none_reached) {
  if (!find_value_returns.values.empty()) {
    JoinFailed(callback, kValueAlreadyExists);
    return;
  }
  if (none_reached && !NodeContacted(find_value_returns.return_code) &&
      bootstrap_contacts.empty()) {
    JoinFailed(callback, kContactFailedToRespond);
  } else if ((find_value_returns.return_code != kFailedToFindValue) &&
             !bootstrap_contacts.empty()) {
    if (NodeContacted(find_value_returns.return_code))
      none_reached = false;
    OrderedContacts search_contacts(CreateOrderedContacts(node_id));
    search_contacts.insert(bootstrap_contacts.front());
    bootstrap_contacts.erase(bootstrap_contacts.begin());
    FindValueArgsPtr find_value_args(
        new FindValueArgs(node_id, k_, search_contacts, true,
            default_securifier_, std::bind(&NodeImpl::JoinFindValueCallback,
                                           this, arg::_1, bootstrap_contacts,
                                           node_id, callback, none_reached)));
    StartLookup(find_value_args);
  } else {
    JoinSucceeded(callback);
  }
}

void NodeImpl::JoinSucceeded(JoinFunctor callback) {
  joined_ = true;
  if (!client_only_node_) {
    data_store_.reset(new DataStore(kMeanRefreshInterval_));
    service_.reset(new Service(routing_table_, data_store_,
                               alternative_store_, default_securifier_, k_));
    service_->set_node_joined(true);
    service_->set_node_contact(contact_);
    service_->ConnectToSignals(message_handler_);
    refresh_data_store_timer_.expires_from_now(kDataStoreCheckInterval_);
    refresh_data_store_timer_.async_wait(
        std::bind(&NodeImpl::RefreshDataStore, this, arg::_1));
    data_store_->set_debug_id(DebugId(contact_));
  }
  callback(kSuccess);
}

void NodeImpl::JoinFailed(JoinFunctor callback, int result) {
  callback(result);
}

void NodeImpl::Leave(std::vector<Contact> *bootstrap_contacts) {
  joined_ = false;
  refresh_data_store_timer_.cancel();
  ping_oldest_contact_.disconnect();
  validate_contact_.disconnect();
  ping_down_contact_.disconnect();
  if (!client_only_node_)
    service_.reset();
  GetBootstrapContacts(bootstrap_contacts);
}

template <typename T>
void NodeImpl::NotJoined(T callback) {
  callback(kNotJoined);
}

template <>
void NodeImpl::NotJoined<FindValueFunctor> (FindValueFunctor callback) {
  callback(FindValueReturns(kNotJoined, std::vector<std::string>(),
                            std::vector<Contact>(), Contact(), Contact()));
}

template <>
void NodeImpl::NotJoined<FindNodesFunctor> (FindNodesFunctor callback) {
  callback(kNotJoined, std::vector<Contact>());
}

template <>
void NodeImpl::NotJoined<GetContactFunctor> (GetContactFunctor callback) {
  callback(kNotJoined, Contact());
}

template <typename T>
void NodeImpl::FailedValidation(T callback) {
  callback(kFailedValidation);
}

OrderedContacts NodeImpl::GetClosestContactsLocally(
    const Key &key,
    const uint16_t &total_contacts) {
  std::vector<Contact> close_nodes, excludes;
  routing_table_->GetCloseContacts(key, total_contacts, excludes, &close_nodes);
  OrderedContacts close_contacts(CreateOrderedContacts(close_nodes.begin(),
                                                       close_nodes.end(), key));
  // This node's ID will not be held in the routing table, so add it now.  The
  // iterative lookup will take care of the (likely) case that it's not within
  // the requested number of closest contacts.
  if (!client_only_node_)
    close_contacts.insert(contact_);
  return close_contacts;
}

bool NodeImpl::ValidateOrSign(const std::string &value,
                              SecurifierPtr securifier,
                              std::string *signature) {
  if (signature->empty()) {
    *signature = securifier->Sign(value);
    return true;
  } else {
    return securifier->Validate(value, *signature, "",
                                securifier->kSigningPublicKey(), "", "");
  }
}

void NodeImpl::Store(const Key &key,
                     const std::string &value,
                     const std::string &signature,
                     const bptime::time_duration &ttl,
                     SecurifierPtr securifier,
                     StoreFunctor callback) {
  if (!joined_) {
    return asio_service_.post(std::bind(&NodeImpl::NotJoined<StoreFunctor>,
                                        this, callback));
  }

  if (!securifier)
    securifier = default_securifier_;

  std::string sig(signature);
  if (!ValidateOrSign(value, securifier, &sig)) {
    return asio_service_.post(
        std::bind(&NodeImpl::FailedValidation<StoreFunctor>, this, callback));
  }

  OrderedContacts close_contacts(GetClosestContactsLocally(key, k_));
  StoreArgsPtr store_args(new StoreArgs(key, k_, close_contacts,
      static_cast<int>(k_ * kMinSuccessfulPecentageStore), value, sig, ttl,
      securifier, callback));
  StartLookup(store_args);
}

void NodeImpl::Delete(const Key &key,
                      const std::string &value,
                      const std::string &signature,
                      SecurifierPtr securifier,
                      DeleteFunctor callback) {
  if (!joined_) {
    return asio_service_.post(std::bind(&NodeImpl::NotJoined<DeleteFunctor>,
                                        this, callback));
  }

  if (!securifier)
    securifier = default_securifier_;

  std::string sig(signature);
  if (!ValidateOrSign(value, securifier, &sig)) {
    return asio_service_.post(
        std::bind(&NodeImpl::FailedValidation<DeleteFunctor>, this, callback));
  }

  OrderedContacts close_contacts(GetClosestContactsLocally(key, k_));
  DeleteArgsPtr delete_args(new DeleteArgs(key, k_, close_contacts,
      static_cast<int>(k_ * kMinSuccessfulPecentageDelete), value, sig,
      securifier, callback));
  StartLookup(delete_args);
}

void NodeImpl::Update(const Key &key,
                      const std::string &new_value,
                      const std::string &new_signature,
                      const std::string &old_value,
                      const std::string &old_signature,
                      const bptime::time_duration &ttl,
                      SecurifierPtr securifier,
                      UpdateFunctor callback) {
  if (!joined_) {
    return asio_service_.post(std::bind(&NodeImpl::NotJoined<UpdateFunctor>,
                                        this, callback));
  }

  if (!securifier)
    securifier = default_securifier_;

  std::string new_sig(new_signature), old_sig(old_signature);
  if (!ValidateOrSign(old_value, securifier, &old_sig) ||
      !ValidateOrSign(new_value, securifier, &new_sig)) {
    return asio_service_.post(
        std::bind(&NodeImpl::FailedValidation<UpdateFunctor>, this, callback));
  }

  OrderedContacts close_contacts(GetClosestContactsLocally(key, k_));
  UpdateArgsPtr update_args(new UpdateArgs(key, k_, close_contacts,
      static_cast<int>(k_ * kMinSuccessfulPecentageUpdate), old_value,
      old_sig, new_value, new_sig, ttl, securifier, callback));
  StartLookup(update_args);
}

void NodeImpl::FindValue(const Key &key,
                         SecurifierPtr securifier,
                         FindValueFunctor callback,
                         const uint16_t &extra_contacts,
                         bool cache) {
  if (!joined_) {
    return asio_service_.post(std::bind(&NodeImpl::NotJoined<FindValueFunctor>,
                                        this, callback));
  }
  if (!securifier)
    securifier = default_securifier_;
  OrderedContacts close_contacts(
      GetClosestContactsLocally(key, k_ + extra_contacts));

  // If this node is not client-only & is within the k_ closest do a local find.
  if (!client_only_node_) {
    uint16_t closest_count(0);
    auto itr(close_contacts.begin());
    while (itr != close_contacts.end() && closest_count != k_) {
      if (*itr == contact_) {
        std::vector<std::string> values;
        std::vector<std::pair<std::string, std::string>> values_str;
        std::vector<Contact> contacts;
        if (alternative_store_ && alternative_store_->Has(key.String())) {
          FindValueReturns find_value_returns(kFoundAlternativeStoreHolder,
                                              values, contacts, contact_,
                                              Contact());
          asio_service_.post(std::bind(&NodeImpl::FoundValueLocally, this,
                                       find_value_returns, callback));
          return;
        }
        if (data_store_->GetValues(key.String(), &values_str)) {
          values.reserve(values_str.size());
          for (auto values_itr(values_str.begin());
               values_itr != values_str.end(); ++values_itr) {
            values.push_back((*values_itr).first);
          }
          FindValueReturns find_value_returns(kSuccess, values, contacts,
                                              Contact(), Contact());
          asio_service_.post(std::bind(&NodeImpl::FoundValueLocally, this,
                                       find_value_returns, callback));
          return;
        }
      }
      ++itr;
      ++closest_count;
    }
  }

  FindValueArgsPtr find_value_args(new FindValueArgs(key, k_ + extra_contacts,
      close_contacts, cache, securifier, callback));
  StartLookup(find_value_args);
}

void NodeImpl::FoundValueLocally(const FindValueReturns &find_value_returns,
                                 FindValueFunctor callback) {
  callback(find_value_returns);
}

void NodeImpl::FindNodes(const Key &key,
                         FindNodesFunctor callback,
                         const uint16_t &extra_contacts) {
  if (!joined_) {
    return asio_service_.post(std::bind(&NodeImpl::NotJoined<FindNodesFunctor>,
                                        this, callback));
  }
  OrderedContacts close_contacts(
      GetClosestContactsLocally(key, k_ + extra_contacts));
  FindNodesArgsPtr find_nodes_args(new FindNodesArgs(key, k_ + extra_contacts,
      close_contacts, default_securifier_, callback));
  StartLookup(find_nodes_args);
}

void NodeImpl::GetContact(const NodeId &node_id, GetContactFunctor callback) {
  if (node_id == contact_.node_id()) {
    asio_service_.post(std::bind(&NodeImpl::GetOwnContact, this, callback));
    return;
  }

  if (!joined_) {
    return asio_service_.post(std::bind(&NodeImpl::NotJoined<GetContactFunctor>,
                                        this, callback));
  }

  std::vector<Contact> close_nodes, excludes;
  routing_table_->GetCloseContacts(node_id, k_, excludes, &close_nodes);
  OrderedContacts close_contacts(CreateOrderedContacts(close_nodes.begin(),
                                                       close_nodes.end(),
                                                       node_id));
  // If we have the contact in our own routing table, ping it, otherwise start
  // a lookup for it.
  if ((*close_contacts.begin()).node_id() == node_id) {
    rpcs_->Ping(SecurifierPtr(), *close_contacts.begin(),
                std::bind(&NodeImpl::GetContactPingCallback, this, arg::_1,
                          arg::_2, *close_contacts.begin(), callback));
  } else {
    GetContactArgsPtr get_contact_args(
        new GetContactArgs(node_id, k_, close_contacts, default_securifier_,
                           callback));
    StartLookup(get_contact_args);
  }
}

void NodeImpl::GetOwnContact(GetContactFunctor callback) {
  callback(kSuccess, contact_);
}

void NodeImpl::GetContactPingCallback(RankInfoPtr rank_info,
                                      int result,
                                      Contact peer,
                                      GetContactFunctor callback) {
  AsyncHandleRpcCallback(peer, rank_info, result);
  if (result == kSuccess)
    callback(kSuccess, peer);
  else
    callback(kFailedToGetContact, Contact());
}

void NodeImpl::Ping(const Contact &contact, PingFunctor callback) {
  if (!joined_) {
    return asio_service_.post(std::bind(&NodeImpl::NotJoined<PingFunctor>,
                                        this, callback));
  }
  rpcs_->Ping(SecurifierPtr(), contact,
              std::bind(&NodeImpl::PingCallback, this, arg::_1, arg::_2,
                        contact, callback));
}

void NodeImpl::PingCallback(RankInfoPtr rank_info,
                            int result,
                            Contact peer,
                            PingFunctor callback) {
  AsyncHandleRpcCallback(peer, rank_info, result);
  callback(result);
}

void NodeImpl::SetLastSeenToNow(const Contact &contact) {
  Contact result;
  if (routing_table_->GetContact(contact.node_id(), &result) != kSuccess)
    return;
  // If the contact exists in the routing table, adding it again will set its
  // last_seen to now.
  routing_table_->AddContact(contact, RankInfoPtr());
}

void NodeImpl::IncrementFailedRpcs(const Contact &contact) {
  routing_table_->IncrementFailedRpcCount(contact.node_id());
}

void NodeImpl::UpdateRankInfo(const Contact &contact, RankInfoPtr rank_info) {
  routing_table_->UpdateRankInfo(contact.node_id(), rank_info);
}

RankInfoPtr NodeImpl::GetLocalRankInfo(const Contact &contact) const {
  return routing_table_->GetLocalRankInfo(contact);
}

void NodeImpl::GetAllContacts(std::vector<Contact> *contacts) {
  routing_table_->GetAllContacts(contacts);
}

void NodeImpl::GetBootstrapContacts(std::vector<Contact> *contacts) {
  if (!contacts)
    return;
  routing_table_->GetBootstrapContacts(contacts);
  if (contacts->empty())
    contacts->push_back(contact_);
}

void NodeImpl::StartLookup(LookupArgsPtr lookup_args) {
  BOOST_ASSERT(lookup_args->kNumContactsRequested >= k_);
  boost::mutex::scoped_lock lock(lookup_args->mutex);
  DoLookupIteration(lookup_args);
}

void NodeImpl::DoLookupIteration(LookupArgsPtr lookup_args) {
  lookup_args->rpcs_in_flight_for_current_iteration = 0;
  lookup_args->lookup_phase_complete = false;
  size_t good_contact_count(0), pending_result_count(0);
  bool wait_for_in_flight_rpcs(false);
  auto itr(lookup_args->lookup_contacts.begin());
  while (itr != lookup_args->lookup_contacts.end() &&
         !wait_for_in_flight_rpcs) {
    switch ((*itr).second.rpc_state) {
      case ContactInfo::kNotSent: {
        if (!client_only_node_ && (*itr).first == contact_) {
          // If this node isn't a client and is the current contact, we've
          // already added the closest it knows of at the start of the op.
          (*itr).second.rpc_state = ContactInfo::kRepliedOK;
        } else {
          if (lookup_args->kOperationType == LookupArgs::kFindValue) {
            rpcs_->FindValue(lookup_args->kTarget,
                             lookup_args->kNumContactsRequested,
                             lookup_args->securifier,
                             (*itr).first,
                             std::bind(&NodeImpl::IterativeFindCallback,
                                       this, arg::_1, arg::_2, arg::_3, arg::_4,
                                       arg::_5, (*itr).first, lookup_args));
          } else {
            rpcs_->FindNodes(lookup_args->kTarget,
                             lookup_args->kNumContactsRequested,
                             default_securifier_,
                             (*itr).first,
                             std::bind(&NodeImpl::IterativeFindCallback,
                                       this, arg::_1, arg::_2,
                                       std::vector<std::string>(), arg::_3,
                                       Contact(), (*itr).first, lookup_args));
          }
          ++lookup_args->total_lookup_rpcs_in_flight;
          ++lookup_args->rpcs_in_flight_for_current_iteration;
          (*itr).second.rpc_state = ContactInfo::kSent;
        }
        break;
      }
      case ContactInfo::kSent: {
        ++pending_result_count;
        (*itr).second.rpc_state = ContactInfo::kDelayed;
        break;
      }
      case ContactInfo::kDelayed: {
        ++pending_result_count;
        break;
      }
      case ContactInfo::kRepliedOK: {
        ++good_contact_count;
        break;
      }
      default: break;
    }
    wait_for_in_flight_rpcs =
        (lookup_args->rpcs_in_flight_for_current_iteration == kAlpha_) ||
        ((lookup_args->rpcs_in_flight_for_current_iteration +
            pending_result_count + good_contact_count) ==
            lookup_args->kNumContactsRequested);
    ++itr;
  }
}

void NodeImpl::IterativeFindCallback(RankInfoPtr rank_info,
                                     int result,
                                     const std::vector<std::string> &values,
                                     const std::vector<Contact> &contacts,
                                     const Contact &alternative_store,
                                     Contact peer,
                                     LookupArgsPtr lookup_args) {
  AsyncHandleRpcCallback(peer, rank_info, result);
  boost::mutex::scoped_lock lock(lookup_args->mutex);
  auto this_peer(lookup_args->lookup_contacts.find(peer));
  --lookup_args->total_lookup_rpcs_in_flight;
  BOOST_ASSERT(lookup_args->total_lookup_rpcs_in_flight >= 0);
  if (this_peer == lookup_args->lookup_contacts.end()) {
    DLOG(ERROR) << DebugId(contact_) << ": Can't find " << DebugId(peer)
                << " in lookup args.";
    return;
  }

  // Note - if the RPC isn't from this iteration, it will be marked as kDelayed.
  if ((*this_peer).second.rpc_state == ContactInfo::kSent)
    --lookup_args->rpcs_in_flight_for_current_iteration;
  // If DoLookupIteration didn't send any RPCs, this will hit -1.
  BOOST_ASSERT(lookup_args->rpcs_in_flight_for_current_iteration >= -1);

  // Make sure a node doesn't return kSuccess and no meaningful information
  // unless the node is only the second to join the network
  if (result == kSuccess && contacts.empty()
                         && values.empty()
                         && alternative_store == Contact()
                         && lookup_args->lookup_contacts.size() > 1)
    result = kGeneralError;

  // If the RPC returned an error, move peer to the downlist.
  if (FindResultError(result)) {
    lookup_args->downlist.insert(*this_peer);
    lookup_args->lookup_contacts.erase(this_peer);
  }

  // If the lookup has already been completed, do nothing unless this is also
  // the last callback, in which case, send the downlist notifications out.
  if (lookup_args->lookup_phase_complete) {
    if (lookup_args->total_lookup_rpcs_in_flight == 0)
      SendDownlist(lookup_args->downlist);
    return;
  }

  // If we should stop early (found value, or found single contact), do so.
  if (AbortLookup(result, values, contacts, alternative_store, peer,
                  lookup_args))
    return;

  // Handle result if RPC was successful.
  auto shortlist_upper_bound(lookup_args->lookup_contacts.begin());
  if (FindResultError(result)) {
    shortlist_upper_bound = GetShortlistUpperBound(lookup_args);
  } else {
    (*this_peer).second.rpc_state = ContactInfo::kRepliedOK;
    OrderedContacts close_contacts(CreateOrderedContacts(contacts.begin(),
        contacts.end(), lookup_args->kTarget));
    RemoveDownlistedContacts(lookup_args, this_peer, &close_contacts);
    shortlist_upper_bound = InsertCloseContacts(close_contacts, lookup_args,
                                                this_peer);
  }

  // Check to see if the lookup phase and/or iteration is now finished.
  bool iteration_complete(false);
  int shortlist_ok_count(0);
  AssessLookupState(lookup_args, shortlist_upper_bound, &iteration_complete,
                    &shortlist_ok_count);

  // If the lookup phase is marked complete, but we still have <
  // kNumContactsRequested then try to get more contacts from the local routing
  // table.
  if (lookup_args->lookup_phase_complete &&
      shortlist_ok_count != lookup_args->kNumContactsRequested) {
    std::vector<Contact> close_nodes, excludes;
    excludes.reserve(shortlist_ok_count + lookup_args->downlist.size());
    auto shortlist_itr(lookup_args->lookup_contacts.begin());
    while (shortlist_itr != lookup_args->lookup_contacts.end())
      excludes.push_back((*shortlist_itr++).first);
    auto downlist_itr(lookup_args->downlist.begin());
    while (downlist_itr != lookup_args->downlist.end())
      excludes.push_back((*downlist_itr++).first);
    routing_table_->GetCloseContacts(lookup_args->kTarget, k_, excludes,
                                     &close_nodes);
    if (!close_nodes.empty()) {
      OrderedContacts close_contacts(
          CreateOrderedContacts(close_nodes.begin(), close_nodes.end(),
                                lookup_args->kTarget));
      shortlist_upper_bound =
          InsertCloseContacts(close_contacts, lookup_args,
                              lookup_args->lookup_contacts.end());
      lookup_args->lookup_phase_complete = false;
    } else {
      DLOG(WARNING) << DebugId(contact_) << ": Lookup is returning only "
                    << shortlist_ok_count << " contacts (k is " << k_ << ").";
    }
  }

  // If the lookup phase is still not finished, set cache candidate and start
  // next iteration if due.
  if (!lookup_args->lookup_phase_complete) {
    if (!FindResultError(result))
      lookup_args->cache_candidate = (*this_peer).first;
    if (iteration_complete)
      DoLookupIteration(lookup_args);
    return;
  }

  HandleCompletedLookup(lookup_args, shortlist_upper_bound, shortlist_ok_count);

  // If this is the last lookup callback, send the downlist notifications out.
  if (lookup_args->total_lookup_rpcs_in_flight == 0)
    SendDownlist(lookup_args->downlist);
}

bool NodeImpl::AbortLookup(int result,
                           const std::vector<std::string> &values,
                           const std::vector<Contact> &contacts,
                           const Contact &alternative_store,
                           const Contact &peer,
                           LookupArgsPtr lookup_args) {
  if (lookup_args->kOperationType == LookupArgs::kFindValue) {
    // If the value was returned, or the peer claimed to have the value in its
    // alternative store, we're finished with the lookup.
    if (result == kSuccess || result == kFoundAlternativeStoreHolder) {
      BOOST_ASSERT(!values.empty() || alternative_store == peer);
      FindValueReturns find_value_returns(result, values, contacts,
                                          alternative_store,
                                          lookup_args->cache_candidate);
      lookup_args->lookup_phase_complete = true;
      std::static_pointer_cast<FindValueArgs>(lookup_args)->callback(
          find_value_returns);
      // TODO(Fraser#5#): 2011-08-16 - Send value to cache_candidate here.
//      if (std::static_pointer_cast<FindValueArgs>(lookup_args)->cache)
    }
    return lookup_args->lookup_phase_complete;
  } else if (lookup_args->kOperationType == LookupArgs::kGetContact) {
    // If the peer is the target, we're finished with the lookup, whether the
    // RPC timed out or not.
    if (peer.node_id() == lookup_args->kTarget) {
      lookup_args->lookup_phase_complete = true;
      if (result == kSuccess) {
        std::static_pointer_cast<GetContactArgs>(lookup_args)->callback(
            kSuccess, peer);
      } else {
        std::static_pointer_cast<GetContactArgs>(lookup_args)->callback(
            kFailedToGetContact, Contact());
      }
    }
    return lookup_args->lookup_phase_complete;
  }
  return false;
}

LookupContacts::iterator NodeImpl::GetShortlistUpperBound(
    LookupArgsPtr lookup_args) {
  uint16_t count(0);
  auto shortlist_upper_bound(lookup_args->lookup_contacts.begin());
  while (count != lookup_args->kNumContactsRequested &&
         shortlist_upper_bound != lookup_args->lookup_contacts.end()) {
    ++shortlist_upper_bound;
    ++count;
  }
  return shortlist_upper_bound;
}

void NodeImpl::RemoveDownlistedContacts(LookupArgsPtr lookup_args,
                                        LookupContacts::iterator this_peer,
                                        OrderedContacts *contacts) {
  auto downlist_itr(lookup_args->downlist.begin());
  auto contacts_itr(contacts->begin());
  while (downlist_itr != lookup_args->downlist.end() &&
         contacts_itr != contacts->end()) {
    if ((*downlist_itr).first < *contacts_itr) {
      ++downlist_itr;
    } else if (*contacts_itr < (*downlist_itr).first) {
      ++contacts_itr;
    } else {
      (*downlist_itr++).second.providers.push_back((*this_peer).first);
      contacts->erase(contacts_itr++);
    }
  }
}

LookupContacts::iterator NodeImpl::InsertCloseContacts(
    const OrderedContacts &contacts,
    LookupArgsPtr lookup_args,
    LookupContacts::iterator this_peer) {
  auto existing_contacts_itr(lookup_args->lookup_contacts.begin());
  if (!contacts.empty()) {
    auto new_contacts_itr(contacts.begin());
    auto insertion_point(lookup_args->lookup_contacts.end());
    ContactInfo contact_info;
    if (this_peer != lookup_args->lookup_contacts.end())
      contact_info = ContactInfo((*this_peer).first);
    for (;;) {
      if (existing_contacts_itr == lookup_args->lookup_contacts.end()) {
        while (new_contacts_itr != contacts.end()) {
          insertion_point = lookup_args->lookup_contacts.insert(
              insertion_point, std::make_pair(*new_contacts_itr++,
                                              contact_info));
        }
        break;
      }

      if ((*existing_contacts_itr).first < *new_contacts_itr) {
        insertion_point = existing_contacts_itr++;
      } else if (*new_contacts_itr < (*existing_contacts_itr).first) {
        insertion_point = lookup_args->lookup_contacts.insert(
            insertion_point, std::make_pair(*new_contacts_itr++, contact_info));
      } else {
        insertion_point = existing_contacts_itr;
        if (this_peer != lookup_args->lookup_contacts.end()) {
          (*existing_contacts_itr++).second.providers.push_back(
              (*this_peer).first);
        }
        ++new_contacts_itr;
      }

      if (new_contacts_itr == contacts.end())
        break;
    }
  }
  return GetShortlistUpperBound(lookup_args);
}

void NodeImpl::AssessLookupState(LookupArgsPtr lookup_args,
                                 LookupContacts::iterator shortlist_upper_bound,
                                 bool *iteration_complete,
                                 int *shortlist_ok_count) {
  *iteration_complete =
      (lookup_args->rpcs_in_flight_for_current_iteration <= kAlpha_ - kBeta_);

  lookup_args->lookup_phase_complete = true;
  auto itr(lookup_args->lookup_contacts.begin());
  while (itr != shortlist_upper_bound && lookup_args->lookup_phase_complete) {
    switch ((*itr).second.rpc_state) {
      case ContactInfo::kRepliedOK:
        ++(*shortlist_ok_count);
        break;
      case ContactInfo::kNotSent:
      case ContactInfo::kSent:
      case ContactInfo::kDelayed:
      default:
        lookup_args->lookup_phase_complete = false;
        break;
    }
    ++itr;
  }
}

void NodeImpl::HandleCompletedLookup(
    LookupArgsPtr lookup_args,
    LookupContacts::iterator closest_upper_bound,
    const int &closest_count) {
  switch (lookup_args->kOperationType) {
    case LookupArgs::kFindNodes:
    case LookupArgs::kFindValue: {
      auto itr(lookup_args->lookup_contacts.begin());
      std::vector<Contact> contacts;
      contacts.reserve(lookup_args->kNumContactsRequested);
      while (itr != closest_upper_bound) {
        BOOST_ASSERT((*itr).second.rpc_state == ContactInfo::kRepliedOK);
        contacts.push_back((*itr++).first);
      }
      if (lookup_args->kOperationType == LookupArgs::kFindNodes) {
        int result(contacts.empty() ? kFindNodesFailed : kSuccess);
        std::static_pointer_cast<FindNodesArgs>(lookup_args)->callback(result,
            contacts);
      } else {
        // We've already handled the case where the value or an alternative
        // store holder was found (in AbortLookup).
        int result(contacts.empty() ? kIterativeLookupFailed :
                   kFailedToFindValue);
        FindValueReturns find_value_returns(result, std::vector<std::string>(),
                                            contacts, Contact(),
                                            lookup_args->cache_candidate);
        std::static_pointer_cast<FindValueArgs>(lookup_args)->callback(
            find_value_returns);
      }
      break;
    }
    case LookupArgs::kStore: {
      InitiateStorePhase(std::static_pointer_cast<StoreArgs>(lookup_args),
                         closest_upper_bound, closest_count);
      break;
    }
    case LookupArgs::kDelete: {
      InitiateDeletePhase(std::static_pointer_cast<DeleteArgs>(lookup_args),
                          closest_upper_bound, closest_count);
      break;
    }
    case LookupArgs::kUpdate: {
      InitiateUpdatePhase(std::static_pointer_cast<UpdateArgs>(lookup_args),
                          closest_upper_bound, closest_count);
      break;
    }
    case LookupArgs::kGetContact: {
      // We've already handled the case where the target contact was found (in
      // AbortLookup).
      std::static_pointer_cast<GetContactArgs>(lookup_args)->callback(
            kFailedToGetContact, Contact());
      break;
    }
    default: break;
  }
}

void NodeImpl::InitiateStorePhase(StoreArgsPtr store_args,
                                  LookupContacts::iterator closest_upper_bound,
                                  const int &closest_count) {
  if (closest_count < store_args->kSuccessThreshold) {
    if (closest_count == 0) {
      DLOG(ERROR) << DebugId(contact_) << ": Failed to get any contacts "
                  << "before store phase.";
      store_args->callback(kIterativeLookupFailed);
    } else {
      DLOG(ERROR) << DebugId(contact_) << ": Failed to get enough contacts "
                  << "to initiate store.";
      store_args->callback(kFoundTooFewNodes);
    }
    return;
  }
  auto itr(store_args->lookup_contacts.begin());
  while (itr != closest_upper_bound) {
    if (!client_only_node_ && ((*itr).first == contact_)) {
      HandleStoreToSelf(store_args);
    } else {
      rpcs_->Store(store_args->kTarget,
                   store_args->kValue,
                   store_args->kSignature,
                   store_args->kSecondsToLive,
                   store_args->securifier,
                   (*itr).first,
                   std::bind(&NodeImpl::StoreCallback, this, arg::_1, arg::_2,
                             (*itr).first, store_args));
      ++store_args->second_phase_rpcs_in_flight;
    }
    ++itr;
  }
}

void NodeImpl::InitiateDeletePhase(DeleteArgsPtr delete_args,
                                   LookupContacts::iterator closest_upper_bound,
                                   const int &closest_count) {
  if (closest_count < delete_args->kSuccessThreshold) {
    if (closest_count == 0) {
      DLOG(ERROR) << DebugId(contact_) << ": Failed to get any contacts "
                  << "before delete phase.";
      delete_args->callback(kIterativeLookupFailed);
    } else {
      DLOG(ERROR) << DebugId(contact_) << ": Failed to get enough contacts "
                  << "to initiate delete.";
      delete_args->callback(kFoundTooFewNodes);
    }
    return;
  }
  auto itr(delete_args->lookup_contacts.begin());
  while (itr != closest_upper_bound) {
    if (!client_only_node_ && ((*itr).first == contact_)) {
      HandleDeleteToSelf(delete_args);
    } else {
      rpcs_->Delete(delete_args->kTarget,
                    delete_args->kValue,
                    delete_args->kSignature,
                    delete_args->securifier,
                    (*itr).first,
                    std::bind(&NodeImpl::DeleteCallback, this, arg::_1, arg::_2,
                              (*itr).first, delete_args));
      ++delete_args->second_phase_rpcs_in_flight;
    }
    ++itr;
  }
}

void NodeImpl::InitiateUpdatePhase(UpdateArgsPtr update_args,
                                   LookupContacts::iterator closest_upper_bound,
                                   const int &closest_count) {
  if (closest_count < update_args->kSuccessThreshold) {
    if (closest_count == 0) {
      DLOG(ERROR) << DebugId(contact_) << ": Failed to get any contacts "
                  << "before update phase.";
      update_args->callback(kIterativeLookupFailed);
    } else {
      DLOG(ERROR) << DebugId(contact_) << ": Failed to get enough contacts "
                  << "to initiate update.";
      update_args->callback(kFoundTooFewNodes);
    }
    return;
  }
  auto itr(update_args->lookup_contacts.begin());
  while (itr != closest_upper_bound) {
    if (!client_only_node_ && ((*itr).first == contact_)) {
      HandleUpdateToSelf(update_args);
    } else {
      rpcs_->Store(update_args->kTarget,
                   update_args->kNewValue,
                   update_args->kNewSignature,
                   update_args->kSecondsToLive,
                   update_args->securifier,
                   (*itr).first,
                   std::bind(&NodeImpl::UpdateCallback, this, arg::_1, arg::_2,
                             (*itr).first, update_args));
      ++update_args->store_rpcs_in_flight;
      // Increment second_phase_rpcs_in_flight (representing the subsequent
      // Delete RPC) to avoid the DeleteCallback finishing early.  This assumes
      // the Store RPC will succeed - if it fails, we need to decrement
      // second_phase_rpcs_in_flight.
      ++update_args->second_phase_rpcs_in_flight;
    }
    ++itr;
  }
}

void NodeImpl::HandleStoreToSelf(StoreArgsPtr store_args) {
  // Check this node signed other values under same key in datastore
  ++store_args->second_phase_rpcs_in_flight;
  KeyValueSignature key_value_signature(store_args->kTarget.String(),
                                        store_args->kValue,
                                        store_args->kSignature);
  if (data_store_->DifferentSigner(key_value_signature, contact_.public_key(),
                                   default_securifier_)) {
    DLOG(WARNING) << DebugId(contact_) << ": Can't store to self - different "
                  << "signing key used to store under Kad key.";
    HandleSecondPhaseCallback<StoreArgsPtr>(kValueAlreadyExists, store_args);
    return;
  }

  // Check the signature validates with this node's public key
  if (!default_securifier_->Validate(store_args->kValue, store_args->kSignature,
                                     "", contact_.public_key(), "", "")) {
    DLOG(ERROR) << DebugId(contact_) << ": Failed to validate Store request "
                << "for kademlia value";
    HandleSecondPhaseCallback<StoreArgsPtr>(kGeneralError, store_args);
    return;
  }

  // Store the value
  RequestAndSignature store_request_and_signature(
      rpcs_->MakeStoreRequestAndSignature(store_args->kTarget,
                                          store_args->kValue,
                                          store_args->kSignature,
                                          store_args->kSecondsToLive,
                                          store_args->securifier));
  int result(data_store_->StoreValue(key_value_signature,
                                     store_args->kSecondsToLive,
                                     store_request_and_signature,
                                     false));
  if (result == kSuccess) {
    HandleSecondPhaseCallback<StoreArgsPtr>(kSuccess, store_args);
  } else {
    DLOG(ERROR) << DebugId(contact_) << ": Failed to store value: " << result;
    HandleSecondPhaseCallback<StoreArgsPtr>(kGeneralError, store_args);
  }
}

void NodeImpl::HandleDeleteToSelf(DeleteArgsPtr delete_args) {
  if (!data_store_->HasKey(delete_args->kTarget.String())) {
    HandleSecondPhaseCallback<DeleteArgsPtr>(kSuccess, delete_args);
    return;
  }

  ++delete_args->second_phase_rpcs_in_flight;

  // Check this node signed other values under same key in datastore
  KeyValueSignature key_value_signature(delete_args->kTarget.String(),
                                        delete_args->kValue,
                                        delete_args->kSignature);
  if (data_store_->DifferentSigner(key_value_signature, contact_.public_key(),
                                   default_securifier_)) {
    DLOG(WARNING) << DebugId(contact_) << ": Can't delete to self - different "
                  << "signing key used to store under Kad key.";
    HandleSecondPhaseCallback<DeleteArgsPtr>(kGeneralError, delete_args);
    return;
  }

  // Check the signature validates with this node's public key
  if (!default_securifier_->Validate(delete_args->kValue,
                                     delete_args->kSignature, "",
                                     contact_.public_key(), "", "")) {
    DLOG(ERROR) << DebugId(contact_) << ": Failed to validate Delete request "
                << "for kademlia value";
    HandleSecondPhaseCallback<DeleteArgsPtr>(kGeneralError, delete_args);
    return;
  }

  // Delete the value
  RequestAndSignature delete_request_and_signature(
      rpcs_->MakeDeleteRequestAndSignature(delete_args->kTarget,
                                           delete_args->kValue,
                                           delete_args->kSignature,
                                           delete_args->securifier));
  bool result(data_store_->DeleteValue(key_value_signature,
                                       delete_request_and_signature, false));
  if (result) {
    HandleSecondPhaseCallback<DeleteArgsPtr>(kSuccess, delete_args);
  } else {
    DLOG(ERROR) << DebugId(contact_) << ": Failed to delete value";
    HandleSecondPhaseCallback<DeleteArgsPtr>(kGeneralError, delete_args);
  }
}

void NodeImpl::HandleUpdateToSelf(UpdateArgsPtr update_args) {
  // Check this node signed other values under same key in datastore
  ++update_args->second_phase_rpcs_in_flight;
  KeyValueSignature new_key_value_signature(update_args->kTarget.String(),
                                            update_args->kNewValue,
                                            update_args->kNewSignature);
  if (data_store_->DifferentSigner(new_key_value_signature,
                                   contact_.public_key(),
                                   default_securifier_)) {
    DLOG(WARNING) << DebugId(contact_) << ": Can't update to self - different "
                  << "signing key used to store under Kad key.";
    HandleSecondPhaseCallback<UpdateArgsPtr>(kGeneralError, update_args);
    return;
  }

  // Check the new signature validates with this node's public key
  if (!default_securifier_->Validate(update_args->kNewValue,
                                     update_args->kNewSignature,
                                     "", contact_.public_key(), "", "")) {
    DLOG(ERROR) << DebugId(contact_) << ": Failed to validate Update new "
                << "request for kademlia value";
    HandleSecondPhaseCallback<UpdateArgsPtr>(kGeneralError, update_args);
    return;
  }

  // Store the value
  RequestAndSignature store_request_and_signature(
      rpcs_->MakeStoreRequestAndSignature(update_args->kTarget,
                                          update_args->kNewValue,
                                          update_args->kNewSignature,
                                          update_args->kSecondsToLive,
                                          update_args->securifier));
  int result(data_store_->StoreValue(new_key_value_signature,
                                     update_args->kSecondsToLive,
                                     store_request_and_signature,
                                     false));
  if (result != kSuccess) {
    DLOG(ERROR) << DebugId(contact_) << ": Failed to store value: " << result;
    HandleSecondPhaseCallback<UpdateArgsPtr>(kGeneralError, update_args);
    return;
  }

  // Check the old signature validates with this node's public key
  if (!default_securifier_->Validate(update_args->kOldValue,
                                     update_args->kOldSignature, "",
                                     contact_.public_key(), "", "")) {
    DLOG(ERROR) << DebugId(contact_) << ": Failed to validate Update old "
                << "request for kademlia value";
    HandleSecondPhaseCallback<UpdateArgsPtr>(kGeneralError, update_args);
    return;
  }

  // Delete the value
  KeyValueSignature old_key_value_signature(update_args->kTarget.String(),
                                            update_args->kOldValue,
                                            update_args->kOldSignature);
  RequestAndSignature delete_request_and_signature(
      rpcs_->MakeDeleteRequestAndSignature(update_args->kTarget,
                                           update_args->kOldValue,
                                           update_args->kOldSignature,
                                           update_args->securifier));
  if (data_store_->DeleteValue(old_key_value_signature,
                               delete_request_and_signature, false)) {
    HandleSecondPhaseCallback<UpdateArgsPtr>(kSuccess, update_args);
  } else {
    DLOG(ERROR) << DebugId(contact_) << ": Failed to delete value";
    HandleSecondPhaseCallback<UpdateArgsPtr>(kGeneralError, update_args);
  }
}

void NodeImpl::StoreCallback(RankInfoPtr rank_info,
                             int result,
                             Contact peer,
                             StoreArgsPtr store_args) {
  AsyncHandleRpcCallback(peer, rank_info, result);
  boost::mutex::scoped_lock lock(store_args->mutex);
  HandleSecondPhaseCallback<StoreArgsPtr>(result, store_args);
  // If this is the last RPC, and the overall store failed, delete the value
  if (store_args->second_phase_rpcs_in_flight == 0 &&
      store_args->successes < store_args->kSuccessThreshold) {
    auto itr(store_args->lookup_contacts.begin());
    uint16_t count(0);
    while (itr != store_args->lookup_contacts.end() &&
           count != store_args->kNumContactsRequested) {
      if (!client_only_node_ && ((*itr).first == contact_)) {
        // Handle deleting from self
        KeyValueSignature key_value_signature(store_args->kTarget.String(),
                                              store_args->kValue,
                                              store_args->kSignature);
        RequestAndSignature delete_request_and_signature(
            rpcs_->MakeDeleteRequestAndSignature(store_args->kTarget,
                                                 store_args->kValue,
                                                 store_args->kSignature,
                                                 store_args->securifier));
        if (!data_store_->DeleteValue(key_value_signature,
                                      delete_request_and_signature, false)) {
          DLOG(WARNING) << DebugId(contact_) << ": Failed to delete value "
                        << "from self after bad store.";
        }
      } else {
        rpcs_->Delete(store_args->kTarget,
                      store_args->kValue,
                      store_args->kSignature,
                      store_args->securifier,
                      (*itr).first,
                      std::bind(&NodeImpl::HandleRpcCallback, this,
                                (*itr).first, arg::_1, arg::_2));
      }
      ++itr;
      ++count;
    }
  }
}

void NodeImpl::DeleteCallback(RankInfoPtr rank_info,
                              int result,
                              Contact peer,
                              LookupArgsPtr args) {
  AsyncHandleRpcCallback(peer, rank_info, result);
  boost::mutex::scoped_lock lock(args->mutex);
  if (args->kOperationType == LookupArgs::kDelete) {
    HandleSecondPhaseCallback<DeleteArgsPtr>(result,
        std::static_pointer_cast<DeleteArgs>(args));
  } else {
    HandleSecondPhaseCallback<UpdateArgsPtr>(result,
        std::static_pointer_cast<UpdateArgs>(args));
  }
  // TODO(Fraser#5#): 2011-08-16 - Decide if we want to try to re-store the
  //                  if the delete operation failed.  The problem is that we
  //                  don't have the outstanding TTL available here.
}

void NodeImpl::UpdateCallback(RankInfoPtr rank_info,
                              int result,
                              Contact peer,
                              UpdateArgsPtr update_args) {
  AsyncHandleRpcCallback(peer, rank_info, result);
  --update_args->store_rpcs_in_flight;
  BOOST_ASSERT(update_args->store_rpcs_in_flight >= 0);

  if (result == kSuccess && update_args->kSuccessThreshold <=
      update_args->store_successes + update_args->store_rpcs_in_flight) {
    ++update_args->store_successes;
    rpcs_->Delete(update_args->kTarget,
                  update_args->kOldValue,
                  update_args->kOldSignature,
                  update_args->securifier,
                  peer,
                  std::bind(&NodeImpl::DeleteCallback, this, arg::_1, arg::_2,
                            peer, update_args));
  } else {
    // Decrement second_phase_rpcs_in_flight (representing the subsequent Delete
    // RPC) to avoid the DeleteCallback finishing early.
    --update_args->second_phase_rpcs_in_flight;
    BOOST_ASSERT(update_args->second_phase_rpcs_in_flight >= 0);
    if (update_args->kSuccessThreshold ==
        update_args->store_successes + update_args->store_rpcs_in_flight + 1) {
      update_args->callback(kUpdateTooFewNodes);
    }
  }
}

template <typename T>
void NodeImpl::HandleSecondPhaseCallback(int result, T args) {
  --args->second_phase_rpcs_in_flight;
  BOOST_ASSERT(args->second_phase_rpcs_in_flight >= 0);
  if (result == kSuccess) {
    ++args->successes;
    if (args->successes == args->kSuccessThreshold)
      args->callback(kSuccess);
  } else {
    if (args->kSuccessThreshold ==
        args->successes + args->second_phase_rpcs_in_flight + 1) {
      switch (args->kOperationType) {
        case LookupArgs::kStore:
          args->callback(kStoreTooFewNodes);
          break;
        case LookupArgs::kDelete:
          args->callback(kDeleteTooFewNodes);
          break;
        case LookupArgs::kUpdate:
          args->callback(kUpdateTooFewNodes);
          break;
        default:
          break;
      }
    }
  }
}

void NodeImpl::SendDownlist(const Downlist &downlist) {
  // Convert map of <down_contact, vector<providers>> to
  // map<provider, vector<down_ids>>.
  std::map<Contact, std::vector<NodeId>> downlist_by_provider;
  auto downlist_itr(downlist.begin());
  while (downlist_itr != downlist.end()) {
    auto provider_itr((*downlist_itr).second.providers.begin());
    while (provider_itr != (*downlist_itr).second.providers.end()) {
      auto insert_result(downlist_by_provider.insert(std::make_pair(
          *provider_itr,
          std::vector<NodeId>(1, (*downlist_itr).first.node_id()))));
      if (!insert_result.second) {
        (insert_result.first)->second.push_back(
            (*downlist_itr).first.node_id());
      }
      ++provider_itr;
    }
    ++downlist_itr;
  }
  // Send RPCs
  auto itr(downlist_by_provider.begin());
  while (itr != downlist_by_provider.end()) {
    rpcs_->Downlist((*itr).second, default_securifier_, (*itr).first);
    ++itr;
  }
}

void NodeImpl::RefreshDataStore(const boost::system::error_code &error_code) {
  if (error_code) {
    if (error_code != boost::asio::error::operation_aborted) {
      DLOG(ERROR) << DebugId(contact_) << ": DataStore refresh timer error: "
                  << error_code.message();
    } else {
      return;
    }
  }
  if (!joined_)
    return;
  std::vector<KeyValueTuple> key_value_tuples;
  data_store_->Refresh(&key_value_tuples);
  std::for_each(key_value_tuples.begin(), key_value_tuples.end(),
                std::bind(&NodeImpl::RefreshData, this, arg::_1));
  refresh_data_store_timer_.expires_at(refresh_data_store_timer_.expires_at() +
                                       kDataStoreCheckInterval_);
  refresh_data_store_timer_.async_wait(std::bind(&NodeImpl::RefreshDataStore,
                                                 this, arg::_1));
}

void NodeImpl::RefreshData(const KeyValueTuple &key_value_tuple) {
  FindNodes(NodeId(key_value_tuple.key()),
            std::bind(&NodeImpl::RefreshDataFindNodesCallback, this, arg::_1,
                      arg::_2, key_value_tuple));
}

void NodeImpl::RefreshDataFindNodesCallback(
    int result,
    std::vector<Contact> contacts,
    const KeyValueTuple &key_value_tuple) {
  if (result != kSuccess)
    return;

  for (auto it(contacts.begin()); it != contacts.end(); ++it) {
    if ((*it).node_id() != contact_.node_id()) {
      std::function<void(RankInfoPtr, const int&)> rpc_callback =
          std::bind(&NodeImpl::HandleRpcCallback, this, *it, arg::_1, arg::_2);
      if (key_value_tuple.deleted) {
        rpcs_->DeleteRefresh(key_value_tuple.request_and_signature.first,
                             key_value_tuple.request_and_signature.second,
                             default_securifier_, *it, rpc_callback);
      } else {
        rpcs_->StoreRefresh(key_value_tuple.request_and_signature.first,
                            key_value_tuple.request_and_signature.second,
                            default_securifier_, *it, rpc_callback);
      }
    }
  }
}

bool NodeImpl::NodeContacted(const int &code) {
  switch (code) {
    case transport::kError:
    case transport::kSendFailure:
    case transport::kSendTimeout:
    case transport::kSendStalled:
    case kIterativeLookupFailed:
      return false;
    default:
      return true;
  }
}

void NodeImpl::PingOldestContact(const Contact &oldest_contact,
                                 const Contact &replacement_contact,
                                 RankInfoPtr replacement_rank_info) {
  rpcs_->Ping(SecurifierPtr(), oldest_contact,
              std::bind(&NodeImpl::PingOldestContactCallback, this,
                        oldest_contact, arg::_1, arg::_2, replacement_contact,
                        replacement_rank_info));
}

void NodeImpl::PingOldestContactCallback(Contact oldest_contact,
                                         RankInfoPtr oldest_rank_info,
                                         const int &result,
                                         Contact replacement_contact,
                                         RankInfoPtr replacement_rank_info) {
  HandleRpcCallback(oldest_contact, oldest_rank_info, result);
  if (result != kSuccess) {
    // Try to add the new contact again in case the oldest was removed
    routing_table_->AddContact(replacement_contact, replacement_rank_info);
    routing_table_->SetValidated(replacement_contact.node_id(), true);
  }
}

void NodeImpl::ConnectPingOldestContact() {
  if (ping_oldest_contact_ == boost::signals2::connection()) {
    ping_oldest_contact_ =
        routing_table_->ping_oldest_contact()->connect(
            std::bind(&NodeImpl::PingOldestContact, this, arg::_1, arg::_2,
                      arg::_3));
  }
}

void NodeImpl::ValidateContact(const Contact &contact) {
  GetPublicKeyAndValidationCallback callback(
      std::bind(&NodeImpl::ValidateContactCallback, this, contact, arg::_1,
                arg::_2));
  default_securifier_->GetPublicKeyAndValidation(contact.public_key_id(),
                                                 callback);
}

void NodeImpl::ValidateContactCallback(Contact contact,
                                       std::string public_key,
                                       std::string public_key_validation) {
  bool valid = default_securifier_->Validate("", "", contact.public_key_id(),
                                             public_key, public_key_validation,
                                             contact.node_id().String());
  routing_table_->SetValidated(contact.node_id(), valid);
}

void NodeImpl::ConnectValidateContact() {
  if (validate_contact_ == boost::signals2::connection()) {
    validate_contact_ = routing_table_->validate_contact()->connect(
        std::bind(&NodeImpl::ValidateContact, this, arg::_1));
  }
}

void NodeImpl::PingDownContact(const Contact &down_contact) {
  rpcs_->Ping(SecurifierPtr(), down_contact,
              std::bind(&NodeImpl::PingDownContactCallback, this,
                        down_contact, arg::_1, arg::_2));
}

void NodeImpl::PingDownContactCallback(Contact down_contact,
                                       RankInfoPtr rank_info,
                                       const int &result) {
  if (result != kSuccess) {
    // Increment failed RPC count by two: one for us and one for the reporter.
    routing_table_->IncrementFailedRpcCount(down_contact.node_id());
    routing_table_->IncrementFailedRpcCount(down_contact.node_id());
  } else {
    // Add the contact again to update its last_seen to now
    routing_table_->AddContact(down_contact, rank_info);
  }
}

void NodeImpl::ConnectPingDownContact() {
  if (ping_down_contact_ == boost::signals2::connection()) {
    ping_down_contact_ = routing_table_->ping_down_contact()->connect(
        std::bind(&NodeImpl::PingDownContact, this, arg::_1));
  }
}

void NodeImpl::HandleRpcCallback(const Contact &contact,
                                 RankInfoPtr rank_info,
                                 const int &result) {
  int routing_table_result(kSuccess);
  if (!FindResultError(result)) {
    // Add the contact to update its last_seen to now
    routing_table_result = routing_table_->AddContact(contact, rank_info);
  } else {
    routing_table_result =
        routing_table_->IncrementFailedRpcCount(contact.node_id());
  }
#ifdef DEBUG
  if (routing_table_result != kSuccess)
<<<<<<< HEAD
    DLOG(INFO) << DebugId(contact_) << ": Failed to update routing table for "
               << "contact " << DebugId(contact) << ".  RPC result: " << result
=======
    DLOG(INFO) << "Failed to update routing table for contact "
               << DebugId(contact) << ".  RPC result: " << result
>>>>>>> 27f41f44
               << "  Update result: " << routing_table_result;
#endif
}

void NodeImpl::AsyncHandleRpcCallback(const Contact &contact,
                                      RankInfoPtr rank_info,
                                      const int &result) {
  asio_service_.post(std::bind(&NodeImpl::HandleRpcCallback, this, contact,
                               rank_info, result));
}

}  // namespace kademlia
}  // namespace dht
}  // namespace maidsafe<|MERGE_RESOLUTION|>--- conflicted
+++ resolved
@@ -1500,13 +1500,8 @@
   }
 #ifdef DEBUG
   if (routing_table_result != kSuccess)
-<<<<<<< HEAD
     DLOG(INFO) << DebugId(contact_) << ": Failed to update routing table for "
                << "contact " << DebugId(contact) << ".  RPC result: " << result
-=======
-    DLOG(INFO) << "Failed to update routing table for contact "
-               << DebugId(contact) << ".  RPC result: " << result
->>>>>>> 27f41f44
                << "  Update result: " << routing_table_result;
 #endif
 }
