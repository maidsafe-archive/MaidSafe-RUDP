--- conflicted
+++ resolved
@@ -42,31 +42,18 @@
 namespace transport {
 
 class RudpMessageHandler;
-<<<<<<< HEAD
-typedef std::function<transport::Endpoint()> GetEndpointFunctor;
-typedef boost::asio::io_service AsioService;
-typedef std::shared_ptr<RudpMessageHandler> RudpMessageHandlerPtr;
-typedef std::shared_ptr<transport::Transport> TransportPtr;
-=======
 typedef std::function<Endpoint()> GetEndpointFunctor;
 typedef std::shared_ptr<RudpMessageHandler> MessageHandlerPtr;
 typedef std::shared_ptr<Transport> TransportPtr;
->>>>>>> 3ea0be67
 
 typedef bptime::time_duration Timeout;
 struct Info;
 
 class NatDetectionService : public std::enable_shared_from_this<NatDetectionService> { // NOLINT
  public:
-<<<<<<< HEAD
-  NatDetectionService(AsioService &asio_service, // NOLINT
-                      RudpMessageHandlerPtr message_handler,
-                      RudpTransportPtr listening_transport,
-=======
   NatDetectionService(boost::asio::io_service &asio_service, // NOLINT
                       MessageHandlerPtr message_handler,
-                      TransportPtr listening_transport,
->>>>>>> 3ea0be67
+                      RudpTransportPtr listening_transport,
                       GetEndpointFunctor get_endpoint_functor);
   ~NatDetectionService();
   void ConnectToSignals();
@@ -98,18 +85,13 @@
                   const protobuf::RendezvousRequest &request,
                   protobuf::RendezvousAcknowledgement*);
 
-<<<<<<< HEAD
-  virtual void ConnectResult(const int &in_result, int *out_result,
-                     const bool &notify_result,
-                     boost::condition_variable* condition);
-  void OriginConnectResult(const TransportCondition &result,
-                      const Endpoint &endpoint);
-=======
   virtual void ConnectResult(const int &in_result,
                              int *out_result,
                              boost::mutex *mutex,
                              boost::condition_variable *condition);
->>>>>>> 3ea0be67
+
+  void OriginConnectResult(const TransportCondition &result,
+                           const Endpoint &endpoint);
 
  protected:
   /** Copy Constructor.
@@ -139,20 +121,12 @@
                                const Endpoint &proxy,
                                const bool &rendezvous,
                                TransportPtr transport);
-  Endpoint GetDirectlyConnectedEndpoint() {
-    if (get_directly_connected_endpoint_)
-      return get_directly_connected_endpoint_();
-    else
-      return Endpoint();
-  }
 
-<<<<<<< HEAD
+  Endpoint GetDirectlyConnectedEndpoint();
+
   bool StartListening(RudpTransportPtr transport, Endpoint* endpoint);
 
-  AsioService &asio_service_;
-=======
   boost::asio::io_service &asio_service_;
->>>>>>> 3ea0be67
   std::shared_ptr<RudpMessageHandler> message_handler_;
   RudpTransportPtr listening_transport_;
   GetEndpointFunctor get_directly_connected_endpoint_;
