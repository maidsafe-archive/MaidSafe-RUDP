/* Copyright (c) 2010 maidsafe.net limited
All rights reserved.

Redistribution and use in source and binary forms, with or without modification,
are permitted provided that the following conditions are met:

    * Redistributions of source code must retain the above copyright notice,
    this list of conditions and the following disclaimer.
    * Redistributions in binary form must reproduce the above copyright notice,
    this list of conditions and the following disclaimer in the documentation
    and/or other materials provided with the distribution.
    * Neither the name of the maidsafe.net limited nor the names of its
    contributors may be used to endorse or promote products derived from this
    software without specific prior written permission.

THIS SOFTWARE IS PROVIDED BY THE COPYRIGHT HOLDERS AND CONTRIBUTORS "AS IS" AND
ANY EXPRESS OR IMPLIED WARRANTIES, INCLUDING, BUT NOT LIMITED TO, THE IMPLIED
WARRANTIES OF MERCHANTABILITY AND FITNESS FOR A PARTICULAR PURPOSE ARE
DISCLAIMED.  IN NO EVENT SHALL THE COPYRIGHT HOLDER OR CONTRIBUTORS BE LIABLE
FOR ANY DIRECT, INDIRECT, INCIDENTAL, SPECIAL, EXEMPLARY, OR CONSEQUENTIAL
DAMAGES (INCLUDING, BUT NOT LIMITED TO, PROCUREMENT OF SUBSTITUTE GOODS OR
SERVICES; LOSS OF USE, DATA, OR PROFITS; OR BUSINESS INTERRUPTION) HOWEVER
CAUSED AND ON ANY THEORY OF LIABILITY, WHETHER IN CONTRACT, STRICT LIABILITY, OR
TORT (INCLUDING NEGLIGENCE OR OTHERWISE) ARISING IN ANY WAY OUT OF THE USE OF
THIS SOFTWARE, EVEN IF ADVISED OF THE POSSIBILITY OF SUCH DAMAGE.
*/

#include "maidsafe/transport/message_handler.h"
#include "boost/lexical_cast.hpp"
#ifdef __MSVC__
#  pragma warning(push)
#  pragma warning(disable: 4127 4244 4267)
#endif
#include "maidsafe/transport/transport.pb.h"
#ifdef __MSVC__
#  pragma warning(pop)
#endif
<<<<<<< HEAD
#include "maidsafe/transport/log.h"

=======
>>>>>>> 2331f87d

namespace maidsafe {

namespace transport {

void MessageHandler::OnMessageReceived(const std::string &request,
                                       const Info &info,
                                       std::string *response,
                                       Timeout *timeout) {
  if (request.empty())
    return;
  SecurityType security_type = request.at(0);
<<<<<<< HEAD
  std::string serialised_message(request.substr(1));
  protobuf::WrapperMessage wrapper;
  if (wrapper.ParseFromString(serialised_message) && wrapper.IsInitialized()) {
    ProcessSerialisedMessage(wrapper.msg_type(), wrapper.payload(),
                             security_type, wrapper.message_signature(),
                             info, response, timeout);
=======
  if (security_type && !private_key_)
    return;

  std::string serialised_message(request.substr(1));
  if (security_type & kAsymmetricEncrypt) {
    std::string aes_seed = request.substr(1, 512);
    if (aes_seed.size() != 512)
      return;

    std::string encrypt_aes_seed;
    Asym::Decrypt(aes_seed, *private_key_, &encrypt_aes_seed);
    if (encrypt_aes_seed.empty()) {
      DLOG(WARNING) << "Failed to decrypt: encrypt_aes_seed is empty.";
      return;
    }

    std::string aes_key = encrypt_aes_seed.substr(0, 32);
    std::string kIV = encrypt_aes_seed.substr(32, 16);
    serialised_message = crypto::SymmDecrypt(request.substr(513), aes_key, kIV);
>>>>>>> 2331f87d
  }
}

bool MessageHandler::UnwrapWrapperMessage(const std::string& serialised_message,
                                          int* msg_type,
                                          std::string* payload,
                                          std::string* message_signature) {
  protobuf::WrapperMessage wrapper;
  if (wrapper.ParseFromString(serialised_message) && wrapper.IsInitialized()) {
    *msg_type = wrapper.msg_type();
    *payload = wrapper.payload();
    *message_signature = wrapper.message_signature();
    return true;
  } else {
    return false;
  }
}

std::string MessageHandler::WrapWrapperMessage(const int& msg_type,
    const std::string& payload, const std::string& message_signature) {
  protobuf::WrapperMessage wrapper;
  wrapper.set_msg_type(msg_type);
  wrapper.set_payload(payload);
  if (!message_signature.empty())
    wrapper.set_message_signature(message_signature);
  return wrapper.SerializeAsString();
}

void MessageHandler::OnError(const TransportCondition &transport_condition,
                             const Endpoint &remote_endpoint) {
  (*on_error_)(transport_condition, remote_endpoint);
}

<<<<<<< HEAD
=======
std::string MessageHandler::WrapMessage(
    const protobuf::ManagedEndpointMessage &msg) {
  if (!msg.IsInitialized())
    return "";
  return MakeSerialisedWrapperMessage(kManagedEndpointMessage,
                                      msg.SerializeAsString(), kNone,
                                      Asym::PublicKey());
}

std::string MessageHandler::WrapMessage(
    const protobuf::NatDetectionRequest &msg) {
  if (!msg.IsInitialized())
    return "";
  return MakeSerialisedWrapperMessage(kNatDetectionRequest,
                                      msg.SerializeAsString(), kNone,
                                      Asym::PublicKey());
}

std::string MessageHandler::WrapMessage(
    const protobuf::NatDetectionResponse &msg) {
  if (!msg.IsInitialized())
    return "";
  return MakeSerialisedWrapperMessage(kNatDetectionResponse,
                                      msg.SerializeAsString(), kNone,
                                      Asym::PublicKey());
}

std::string MessageHandler::WrapMessage(
    const protobuf::ProxyConnectRequest &msg) {
  if (!msg.IsInitialized())
    return "";
  return MakeSerialisedWrapperMessage(kProxyConnectRequest,
                                      msg.SerializeAsString(), kNone,
                                      Asym::PublicKey());
}

std::string MessageHandler::WrapMessage(
    const protobuf::ProxyConnectResponse &msg) {
  if (!msg.IsInitialized())
    return "";
  return MakeSerialisedWrapperMessage(kProxyConnectResponse,
                                      msg.SerializeAsString(), kNone,
                                      Asym::PublicKey());
}

std::string MessageHandler::WrapMessage(
    const protobuf::ForwardRendezvousRequest &msg) {
  if (!msg.IsInitialized())
    return "";
  return MakeSerialisedWrapperMessage(kForwardRendezvousRequest,
                                      msg.SerializeAsString(), kNone,
                                      Asym::PublicKey());
}

std::string MessageHandler::WrapMessage(
    const protobuf::ForwardRendezvousResponse &msg) {
  if (!msg.IsInitialized())
    return "";
  return MakeSerialisedWrapperMessage(kForwardRendezvousResponse,
                                      msg.SerializeAsString(), kNone,
                                      Asym::PublicKey());
}

std::string MessageHandler::WrapMessage(
    const protobuf::RendezvousRequest &msg) {
  if (!msg.IsInitialized())
    return "";
  return MakeSerialisedWrapperMessage(kRendezvousRequest,
                                      msg.SerializeAsString(), kNone,
                                      Asym::PublicKey());
}

std::string MessageHandler::WrapMessage(
    const protobuf::RendezvousAcknowledgement &msg) {
  if (!msg.IsInitialized())
    return "";
  return MakeSerialisedWrapperMessage(kRendezvousAcknowledgement,
                                      msg.SerializeAsString(), kNone,
                                      Asym::PublicKey());
}

>>>>>>> 2331f87d
void MessageHandler::ProcessSerialisedMessage(
    const int &/*message_type*/,
    const std::string &/*payload*/,
    const SecurityType &/*security_type*/,
    const std::string &/*message_signature*/,
    const Info & /*info*/,
    std::string* /*message_response*/,
    Timeout* /*timeout*/) {}

std::string MessageHandler::MakeSerialisedWrapperMessage(
    const int &message_type,
    const std::string &payload,
<<<<<<< HEAD
    SecurityType /*security_type*/,
    const std::string &/*recipient_public_key*/) {
  std::string final_message(1, kNone);
  final_message += WrapWrapperMessage(message_type, payload, "");
=======
    SecurityType security_type,
    const PublicKey &recipient_public_key) {
  protobuf::WrapperMessage wrapper_message;
  wrapper_message.set_msg_type(message_type);
  wrapper_message.set_payload(payload);

  // If we asked for security but provided no securifier, fail.
  if (security_type && !private_key_) {
    DLOG(ERROR) << "MakeSerialisedWrapperMessage - type " << message_type
                << " - PrivateKey Validation Failed.";
    return "";
  }

  // Handle signing
  if (security_type & kSign) {
    std::string signature;
    if (Asym::Sign(boost::lexical_cast<std::string>(message_type) + payload,
                   *private_key_,
                   &signature) != kSuccess) {
      DLOG(ERROR) << "MakeSerialisedWrapperMessage - type " << message_type
                  << " - Sign Failed.";
      return "";
    }
    wrapper_message.set_message_signature(signature);
  }

  // Handle encryption
  std::string final_message(1, security_type);
  if (security_type & kAsymmetricEncrypt) {
    if (!Asym::ValidateKey(recipient_public_key)) {
      DLOG(ERROR) << "MakeSerialisedWrapperMessage - type " << message_type
                  << " - PublicKey Validation Failed.";
      return "";
    }
    std::string seed = RandomString(48);
    std::string key = seed.substr(0, 32);
    std::string kIV = seed.substr(32, 16);
    std::string encrypt_message =
        crypto::SymmEncrypt(wrapper_message.SerializeAsString(), key, kIV);
    std::string encrypt_aes_seed;
    if (Asym::Encrypt(seed, recipient_public_key, &encrypt_aes_seed) !=
        kSuccess) {
      DLOG(ERROR) << "MakeSerialisedWrapperMessage - type " << message_type
                  << " - Encryption Failed.";
      return "";
    }
    final_message += encrypt_aes_seed + encrypt_message;
  } else {
    final_message += wrapper_message.SerializeAsString();
  }
>>>>>>> 2331f87d
  return final_message;
}

}  // namespace transport

}  // namespace maidsafe<|MERGE_RESOLUTION|>--- conflicted
+++ resolved
@@ -35,11 +35,7 @@
 #ifdef __MSVC__
 #  pragma warning(pop)
 #endif
-<<<<<<< HEAD
 #include "maidsafe/transport/log.h"
-
-=======
->>>>>>> 2331f87d
 
 namespace maidsafe {
 
@@ -52,34 +48,12 @@
   if (request.empty())
     return;
   SecurityType security_type = request.at(0);
-<<<<<<< HEAD
   std::string serialised_message(request.substr(1));
   protobuf::WrapperMessage wrapper;
   if (wrapper.ParseFromString(serialised_message) && wrapper.IsInitialized()) {
     ProcessSerialisedMessage(wrapper.msg_type(), wrapper.payload(),
                              security_type, wrapper.message_signature(),
                              info, response, timeout);
-=======
-  if (security_type && !private_key_)
-    return;
-
-  std::string serialised_message(request.substr(1));
-  if (security_type & kAsymmetricEncrypt) {
-    std::string aes_seed = request.substr(1, 512);
-    if (aes_seed.size() != 512)
-      return;
-
-    std::string encrypt_aes_seed;
-    Asym::Decrypt(aes_seed, *private_key_, &encrypt_aes_seed);
-    if (encrypt_aes_seed.empty()) {
-      DLOG(WARNING) << "Failed to decrypt: encrypt_aes_seed is empty.";
-      return;
-    }
-
-    std::string aes_key = encrypt_aes_seed.substr(0, 32);
-    std::string kIV = encrypt_aes_seed.substr(32, 16);
-    serialised_message = crypto::SymmDecrypt(request.substr(513), aes_key, kIV);
->>>>>>> 2331f87d
   }
 }
 
@@ -113,90 +87,6 @@
   (*on_error_)(transport_condition, remote_endpoint);
 }
 
-<<<<<<< HEAD
-=======
-std::string MessageHandler::WrapMessage(
-    const protobuf::ManagedEndpointMessage &msg) {
-  if (!msg.IsInitialized())
-    return "";
-  return MakeSerialisedWrapperMessage(kManagedEndpointMessage,
-                                      msg.SerializeAsString(), kNone,
-                                      Asym::PublicKey());
-}
-
-std::string MessageHandler::WrapMessage(
-    const protobuf::NatDetectionRequest &msg) {
-  if (!msg.IsInitialized())
-    return "";
-  return MakeSerialisedWrapperMessage(kNatDetectionRequest,
-                                      msg.SerializeAsString(), kNone,
-                                      Asym::PublicKey());
-}
-
-std::string MessageHandler::WrapMessage(
-    const protobuf::NatDetectionResponse &msg) {
-  if (!msg.IsInitialized())
-    return "";
-  return MakeSerialisedWrapperMessage(kNatDetectionResponse,
-                                      msg.SerializeAsString(), kNone,
-                                      Asym::PublicKey());
-}
-
-std::string MessageHandler::WrapMessage(
-    const protobuf::ProxyConnectRequest &msg) {
-  if (!msg.IsInitialized())
-    return "";
-  return MakeSerialisedWrapperMessage(kProxyConnectRequest,
-                                      msg.SerializeAsString(), kNone,
-                                      Asym::PublicKey());
-}
-
-std::string MessageHandler::WrapMessage(
-    const protobuf::ProxyConnectResponse &msg) {
-  if (!msg.IsInitialized())
-    return "";
-  return MakeSerialisedWrapperMessage(kProxyConnectResponse,
-                                      msg.SerializeAsString(), kNone,
-                                      Asym::PublicKey());
-}
-
-std::string MessageHandler::WrapMessage(
-    const protobuf::ForwardRendezvousRequest &msg) {
-  if (!msg.IsInitialized())
-    return "";
-  return MakeSerialisedWrapperMessage(kForwardRendezvousRequest,
-                                      msg.SerializeAsString(), kNone,
-                                      Asym::PublicKey());
-}
-
-std::string MessageHandler::WrapMessage(
-    const protobuf::ForwardRendezvousResponse &msg) {
-  if (!msg.IsInitialized())
-    return "";
-  return MakeSerialisedWrapperMessage(kForwardRendezvousResponse,
-                                      msg.SerializeAsString(), kNone,
-                                      Asym::PublicKey());
-}
-
-std::string MessageHandler::WrapMessage(
-    const protobuf::RendezvousRequest &msg) {
-  if (!msg.IsInitialized())
-    return "";
-  return MakeSerialisedWrapperMessage(kRendezvousRequest,
-                                      msg.SerializeAsString(), kNone,
-                                      Asym::PublicKey());
-}
-
-std::string MessageHandler::WrapMessage(
-    const protobuf::RendezvousAcknowledgement &msg) {
-  if (!msg.IsInitialized())
-    return "";
-  return MakeSerialisedWrapperMessage(kRendezvousAcknowledgement,
-                                      msg.SerializeAsString(), kNone,
-                                      Asym::PublicKey());
-}
-
->>>>>>> 2331f87d
 void MessageHandler::ProcessSerialisedMessage(
     const int &/*message_type*/,
     const std::string &/*payload*/,
@@ -209,63 +99,10 @@
 std::string MessageHandler::MakeSerialisedWrapperMessage(
     const int &message_type,
     const std::string &payload,
-<<<<<<< HEAD
     SecurityType /*security_type*/,
     const std::string &/*recipient_public_key*/) {
   std::string final_message(1, kNone);
   final_message += WrapWrapperMessage(message_type, payload, "");
-=======
-    SecurityType security_type,
-    const PublicKey &recipient_public_key) {
-  protobuf::WrapperMessage wrapper_message;
-  wrapper_message.set_msg_type(message_type);
-  wrapper_message.set_payload(payload);
-
-  // If we asked for security but provided no securifier, fail.
-  if (security_type && !private_key_) {
-    DLOG(ERROR) << "MakeSerialisedWrapperMessage - type " << message_type
-                << " - PrivateKey Validation Failed.";
-    return "";
-  }
-
-  // Handle signing
-  if (security_type & kSign) {
-    std::string signature;
-    if (Asym::Sign(boost::lexical_cast<std::string>(message_type) + payload,
-                   *private_key_,
-                   &signature) != kSuccess) {
-      DLOG(ERROR) << "MakeSerialisedWrapperMessage - type " << message_type
-                  << " - Sign Failed.";
-      return "";
-    }
-    wrapper_message.set_message_signature(signature);
-  }
-
-  // Handle encryption
-  std::string final_message(1, security_type);
-  if (security_type & kAsymmetricEncrypt) {
-    if (!Asym::ValidateKey(recipient_public_key)) {
-      DLOG(ERROR) << "MakeSerialisedWrapperMessage - type " << message_type
-                  << " - PublicKey Validation Failed.";
-      return "";
-    }
-    std::string seed = RandomString(48);
-    std::string key = seed.substr(0, 32);
-    std::string kIV = seed.substr(32, 16);
-    std::string encrypt_message =
-        crypto::SymmEncrypt(wrapper_message.SerializeAsString(), key, kIV);
-    std::string encrypt_aes_seed;
-    if (Asym::Encrypt(seed, recipient_public_key, &encrypt_aes_seed) !=
-        kSuccess) {
-      DLOG(ERROR) << "MakeSerialisedWrapperMessage - type " << message_type
-                  << " - Encryption Failed.";
-      return "";
-    }
-    final_message += encrypt_aes_seed + encrypt_message;
-  } else {
-    final_message += wrapper_message.SerializeAsString();
-  }
->>>>>>> 2331f87d
   return final_message;
 }
 
