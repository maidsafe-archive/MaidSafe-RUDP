/* Copyright (c) 2009 maidsafe.net limited
All rights reserved.

Redistribution and use in source and binary forms, with or without modification,
are permitted provided that the following conditions are met:

    * Redistributions of source code must retain the above copyright notice,
    this list of conditions and the following disclaimer.
    * Redistributions in binary form must reproduce the above copyright notice,
    this list of conditions and the following disclaimer in the documentation
    and/or other materials provided with the distribution.
    * Neither the name of the maidsafe.net limited nor the names of its
    contributors may be used to endorse or promote products derived from this
    software without specific prior written permission.

THIS SOFTWARE IS PROVIDED BY THE COPYRIGHT HOLDERS AND CONTRIBUTORS "AS IS" AND
ANY EXPRESS OR IMPLIED WARRANTIES, INCLUDING, BUT NOT LIMITED TO, THE IMPLIED
WARRANTIES OF MERCHANTABILITY AND FITNESS FOR A PARTICULAR PURPOSE ARE
DISCLAIMED.  IN NO EVENT SHALL THE COPYRIGHT HOLDER OR CONTRIBUTORS BE LIABLE
FOR ANY DIRECT, INDIRECT, INCIDENTAL, SPECIAL, EXEMPLARY, OR CONSEQUENTIAL
DAMAGES (INCLUDING, BUT NOT LIMITED TO, PROCUREMENT OF SUBSTITUTE GOODS OR
SERVICES; LOSS OF USE, DATA, OR PROFITS; OR BUSINESS INTERRUPTION) HOWEVER
CAUSED AND ON ANY THEORY OF LIABILITY, WHETHER IN CONTRACT, STRICT LIABILITY, OR
TORT (INCLUDING NEGLIGENCE OR OTHERWISE) ARISING IN ANY WAY OUT OF THE USE OF
THIS SOFTWARE, EVEN IF ADVISED OF THE POSSIBILITY OF SUCH DAMAGE.
*/

#include "maidsafe/kademlia/nodeimpl.h"

#include <boost/assert.hpp>
#include <boost/bind.hpp>
#include <boost/lexical_cast.hpp>
#include <google/protobuf/descriptor.h>

#include <algorithm>
#include <iostream>  // NOLINT Fraser - required for handling .kadconfig file
#include <fstream>  // NOLINT
#include <vector>
#include <set>

#include "maidsafe/base/crypto.h"
#include "maidsafe/base/log.h"
#include "maidsafe/base/online.h"
#include "maidsafe/base/routingtable.h"
#include "maidsafe/base/utils.h"
#include "maidsafe/kademlia/datastore.h"
#include "maidsafe/kademlia/nodeid.h"
#include "maidsafe/kademlia/routingtable.h"
#include "maidsafe/transport/transport.h"
#include "maidsafe/transport/utils.h"

namespace fs = boost::filesystem;

namespace kademlia {

// some tools which will be used in the implementation of NodeImpl class

inline void dummy_callback(const std::string&) {}

inline void dummy_downlist_callback() { }

bool CompareContact(const ContactAndTargetKey &first,
                    const ContactAndTargetKey &second) {
  NodeId id;
  if (first.contact.node_id() == id)
    return true;
  else if (second.contact.node_id() == id)
    return false;
  return NodeId::CloserToTarget(first.contact.node_id(),
      second.contact.node_id(), first.target_key);
}

// sort the contact list according the distance to the target key
void SortContactList(const NodeId &target_key,
                     std::list<Contact> *contact_list) {
  if (contact_list->empty()) {
<<<<<<< HEAD
    return;
  }
  std::list<ContactAndTargetKey> temp_list;
  std::list<Contact>::iterator it;
  // clone the contacts into a temporary list together with the target key
  for (it = contact_list->begin(); it != contact_list->end(); ++it) {
    ContactAndTargetKey new_ck;
    new_ck.contact = *it;
    new_ck.target_key = target_key;
    temp_list.push_back(new_ck);
  }
  temp_list.sort(CompareContact);
  // restore the sorted contacts from the temporary list.
  contact_list->clear();
  std::list<ContactAndTargetKey>::iterator it1;
  for (it1 = temp_list.begin(); it1 != temp_list.end(); ++it1) {
    contact_list->push_back(it1->contact);
  }
}

// sort the contact list according the distance to the target key
void SortLookupContact(const NodeId &target_key,
                       std::list<LookupContact> *contact_list) {
  if (contact_list->empty()) {
    return;
  }
  std::list<ContactAndTargetKey> temp_list;
  std::list<LookupContact>::iterator it;
  // clone the contacts into a temporary list together with the target key
  for (it = contact_list->begin(); it != contact_list->end(); ++it) {
    ContactAndTargetKey new_ck;
    new_ck.contact = it->kad_contact;
    new_ck.target_key = target_key;
    new_ck.contacted = it->contacted;
    temp_list.push_back(new_ck);
  }
  temp_list.sort(CompareContact);
  // restore the sorted contacts from the temporary list.
  contact_list->clear();
  std::list<ContactAndTargetKey>::iterator it1;
  for (it1 = temp_list.begin(); it1 != temp_list.end(); ++it1) {
    struct LookupContact ctc;
    ctc.kad_contact = it1->contact;
    ctc.contacted = it1->contacted;
    contact_list->push_back(ctc);
  }
}

NodeImpl::NodeImpl(boost::shared_ptr<transport::Transport> transport,
                   const NodeConstructionParameters &node_parameters)
        : asio_service_(new boost::asio::io_service()),
          routingtable_mutex_(),
          kadconfig_mutex_(),
          extendshortlist_mutex_(),
          joinbootstrapping_mutex_(),
          leave_mutex_(),
          activeprobes_mutex_(),
          pendingcts_mutex_(),
          ptimer_(new base::CallLaterTimer),
          transport_(transport),
          pdata_store_(new DataStore(node_parameters.refresh_time)),
          premote_service_(),
          prouting_table_(),
          rpcs_(new Rpcs(asio_service_)),
          addcontacts_routine_(),
          prth_(),
          alternative_store_(NULL),
          signature_validator_(NULL),
          upnp_(),
          node_id_(),
          fake_kClientId_(),
          ip_(),
          rv_ip_(),
          local_ip_(),
          port_(node_parameters.port),
          rv_port_(0),
          local_port_(0),
          upnp_mapped_port_(0),
          type_(node_parameters.type),
          bootstrapping_nodes_(),
          exclude_bs_contacts_(),
          contacts_to_add_(),
          K_(node_parameters.k),
          alpha_(node_parameters.alpha),
          beta_(node_parameters.beta),
          is_joined_(false),
          refresh_routine_started_(false),
          stopping_(false),
          port_forwarded_(node_parameters.port_forwarded),
          use_upnp_(node_parameters.use_upnp),
          kad_config_path_(""),
          add_ctc_cond_(),
          private_key_(node_parameters.private_key),
          public_key_(node_parameters.public_key) {
  prth_ = (*base::PublicRoutingTable::GetInstance())
              [boost::lexical_cast<std::string>(port_)];
}


NodeImpl::~NodeImpl() {
  if (is_joined_)
    Leave();
=======
    return;
  }
  std::list<ContactAndTargetKey> temp_list;
  std::list<Contact>::iterator it;
  // clone the contacts into a temporary list together with the target key
  for (it = contact_list->begin(); it != contact_list->end(); ++it) {
    ContactAndTargetKey new_ck;
    new_ck.contact = *it;
    new_ck.target_key = target_key;
    temp_list.push_back(new_ck);
  }
  temp_list.sort(CompareContact);
  // restore the sorted contacts from the temporary list.
  contact_list->clear();
  std::list<ContactAndTargetKey>::iterator it1;
  for (it1 = temp_list.begin(); it1 != temp_list.end(); ++it1) {
    contact_list->push_back(it1->contact);
  }
}

// sort the contact list according the distance to the target key
void SortLookupContact(const NodeId &target_key,
                       std::list<LookupContact> *contact_list) {
  if (contact_list->empty()) {
    return;
  }
  std::list<ContactAndTargetKey> temp_list;
  std::list<LookupContact>::iterator it;
  // clone the contacts into a temporary list together with the target key
  for (it = contact_list->begin(); it != contact_list->end(); ++it) {
    ContactAndTargetKey new_ck;
    new_ck.contact = it->kad_contact;
    new_ck.target_key = target_key;
    new_ck.contacted = it->contacted;
    temp_list.push_back(new_ck);
  }
  temp_list.sort(CompareContact);
  // restore the sorted contacts from the temporary list.
  contact_list->clear();
  std::list<ContactAndTargetKey>::iterator it1;
  for (it1 = temp_list.begin(); it1 != temp_list.end(); ++it1) {
    struct LookupContact ctc;
    ctc.kad_contact = it1->contact;
    ctc.contacted = it1->contacted;
    contact_list->push_back(ctc);
  }
}

NodeImpl::NodeImpl(boost::shared_ptr<transport::Transport> transport,
                   const NodeConstructionParameters &node_parameters)
        : asio_service_(new boost::asio::io_service()),
          routingtable_mutex_(),
          kadconfig_mutex_(),
          extendshortlist_mutex_(),
          joinbootstrapping_mutex_(),
          leave_mutex_(),
          activeprobes_mutex_(),
          pendingcts_mutex_(),
          ptimer_(new base::CallLaterTimer),
          transport_(transport),
          pdata_store_(new DataStore(node_parameters.refresh_time)),
          premote_service_(),
          prouting_table_(),
          rpcs_(new Rpcs(asio_service_)),
          addcontacts_routine_(),
          prth_(),
          alternative_store_(NULL),
          signature_validator_(NULL),
          upnp_(),
          node_id_(),
          fake_kClientId_(),
          ip_(),
          rv_ip_(),
          local_ip_(),
          port_(node_parameters.port),
          rv_port_(0),
          local_port_(0),
          upnp_mapped_port_(0),
          type_(node_parameters.type),
          bootstrapping_nodes_(),
          exclude_bs_contacts_(),
          contacts_to_add_(),
          K_(node_parameters.k),
          alpha_(node_parameters.alpha),
          beta_(node_parameters.beta),
          is_joined_(false),
          refresh_routine_started_(false),
          stopping_(false),
          port_forwarded_(node_parameters.port_forwarded),
          use_upnp_(node_parameters.use_upnp),
          kad_config_path_(""),
          add_ctc_cond_(),
          private_key_(node_parameters.private_key),
          public_key_(node_parameters.public_key) {
  prth_ = (*base::PublicRoutingTable::GetInstance())
              [boost::lexical_cast<std::string>(port_)];
}


NodeImpl::~NodeImpl() {
  if (is_joined_)
    Leave();
}

void NodeImpl::JoinFirstNode(const NodeId &node_id,
                             const std::string &kad_config_file,
                             const IP &ip, const Port &port,
                             VoidFunctorOneString callback) {
  protobuf::GeneralResponse local_result;
  std::string local_result_str;
  if (is_joined_ || !node_id.IsValid()) {
    if (is_joined_) {
      local_result.set_result(true);
    } else {
      local_result.set_result(false);
    }
    local_result.SerializeToString(&local_result_str);
    callback(local_result_str);
    return;
  }

//  RegisterService();

  node_id_ = node_id;
  if (type_ == CLIENT || type_ == CLIENT_PORT_MAPPED) {
    // Client nodes can not start a network on their own
    local_result.set_result(false);
    local_result.SerializeToString(&local_result_str);
    callback(local_result_str);
    return;
  }

  local_port_ = port;
  if (use_upnp_) {
//    UPnPMap(local_port_);
//    if (upnp_mapped_port_ != 0) {
//      port_ = upnp_mapped_port_;
//      // It is now directly connected
//    } else {
//      local_result.set_result(false);
//      local_result.SerializeToString(&local_result_str);
//      callback(local_result_str);
//      return;
//    }
  } else if (/*ip.empty() || */port == 0) {
    local_result.set_result(false);
    local_result.SerializeToString(&local_result_str);
    callback(local_result_str);
    return;
  } else {
    ip_ = ip;
    port_ = port;
  }

  // Set kad_config_path_
  kad_config_path_ = fs::path(kad_config_file);
  prouting_table_.reset(new RoutingTable(node_id_, K_));

  is_joined_ = true;
//  premote_service_->set_node_joined(true);

//  addcontacts_routine_.reset(new boost::thread(&NodeImpl::CheckAddContacts,
//                                               this));
  if (!refresh_routine_started_) {
//    ptimer_->AddCallLater(kRefreshTime * 1000,
//                          boost::bind(&NodeImpl::RefreshRoutine, this));
//    ptimer_->AddCallLater(2000, boost::bind(&NodeImpl::RefreshValuesRoutine,
//                                            this));
    refresh_routine_started_ = true;
  }
  local_result.set_result(true);
  local_result.SerializeToString(&local_result_str);
  callback(local_result_str);
}

void NodeImpl::JoinFirstNode(const std::string &kad_config_file,
                             const IP &ip, const Port &port,
                             VoidFunctorOneString callback) {
  JoinFirstNode(NodeId(NodeId::kRandomId), kad_config_file, ip, port, callback);
}

void NodeImpl::Leave() {
  if (is_joined_) {
    if (upnp_mapped_port_ != 0) {
//      UnMapUPnP();
    }
    stopping_ = true;
    {
      boost::mutex::scoped_lock gaurd(leave_mutex_);
      is_joined_ = false;
//      premote_service_->set_node_joined(false);
      ptimer_->CancelAll();
//      pchannel_manager_->ClearCallLaters();
//      UnRegisterService();
      pdata_store_->Clear();
      add_ctc_cond_.notify_one();
//      addcontacts_routine_->join();
//      SaveBootstrapContacts();
      exclude_bs_contacts_.clear();
      prouting_table_->Clear();
      prth_->Clear();
    }
    stopping_ = false;
  }
}

int NodeImpl::AddContact(Contact new_contact, const float &rtt,
                          const bool &only_db) {
  int result = -1;
  if (new_contact.node_id().String() != kClientId &&
      new_contact.node_id() != node_id_) {
    if (!only_db) {
      boost::mutex::scoped_lock gaurd(routingtable_mutex_);
      new_contact.set_last_seen(base::GetEpochMilliseconds());
      result = prouting_table_->AddContact(new_contact);
    } else {
      result = 0;
    }

    // Adding to routing table db
//    IP remote_ip, rendezvous_ip;
//    remote_ip = base::IpBytesToAscii(new_contact.ip());
//    if (!new_contact.rendezvous_ip().empty()) {
//      rendezvous_ip = base::IpBytesToAscii(new_contact.rendezvous_ip());
//    }
//    base::PublicRoutingTableTuple tuple(new_contact.node_id().String(),
//                                        remote_ip,
//                                        new_contact.port(),
//                                        rendezvous_ip,
//                                        new_contact.rendezvous_port(),
//                                        new_contact.node_id().String(),
//                                        rtt, 0, 0);
//    prth_->AddTuple(tuple);
    if (result == 2 && is_joined_) {
      {
        boost::mutex::scoped_lock gaurd(pendingcts_mutex_);
        contacts_to_add_.push_back(new_contact);
      }
      add_ctc_cond_.notify_one();
    }
  }
  return result;
>>>>>>> aa205c74
}

void NodeImpl::AddContactsToContainer(const std::vector<Contact> contacts,
                                       boost::shared_ptr<FindNodesArgs> fna) {
  boost::mutex::scoped_lock loch_lavitesse(fna->mutex);
  for (size_t n = 0; n < contacts.size(); ++n) {
    NodeContainerTuple nct(contacts[n]);
    fna->nc.insert(nct);
  }
}

bool NodeImpl::MarkResponse(const Contact &contact,
                             boost::shared_ptr<FindNodesArgs> fna,
                             SearchMarking mark,
                             std::list<Contact> *response_nodes) {
  if (!response_nodes->empty()) {
    while (!response_nodes->empty()) {
      NodeContainerTuple nct(response_nodes->front());
      fna->nc.insert(nct);
      response_nodes->pop_front();
    }
  }

  NodeContainerByContact &index_contact = fna->nc.get<nc_contact>();
  NodeContainerByContact::iterator it = index_contact.find(contact);
  if (it != index_contact.end()) {
    NodeContainerTuple nct = *it;
    if (mark == SEARCH_DOWN)
      nct.state = kDown;
    else
      nct.state = kContacted;
    index_contact.replace(it, nct);
    return true;
  }

  return false;
}

int NodeImpl::NodesPending(boost::shared_ptr<FindNodesArgs> fna) {
  NodeContainerByState &index_state = fna->nc.get<nc_state>();
  std::pair<NCBSit, NCBSit> p = index_state.equal_range(kSelectedAlpha);
  int count(0);
  while (p.first != p.second) {
    ++count;
    ++p.first;
  }
  return count;
}

bool NodeImpl::HandleIterationStructure(const Contact &contact,
                                         boost::shared_ptr<FindNodesArgs> fna,
                                         int round,
                                         SearchMarking mark,
                                         std::list<Contact> *nodes,
                                         bool *top_nodes_done,
                                         bool *calledback,
                                         int *nodes_pending) {
  boost::mutex::scoped_lock loch_surlaplage(fna->mutex);
  if (fna->calledback) {
    *nodes_pending = NodesPending(fna);
    *top_nodes_done = true;
    *calledback = true;
    nodes->clear();
    return true;
  } else {
//    printf("NodeImpl::AnalyseIteration - Search not complete at Round(%d) - "
<<<<<<< HEAD
//           "%d times - %d alphas\n", round, times, contacts->size());
=======
//           "%d alphas\n", round, nodes->size());
>>>>>>> aa205c74
  }

  bool b = MarkResponse(contact, fna, mark, nodes);
  *nodes_pending = NodesPending(fna);

  // Check how many of the nodes of the iteration are back
  NodeContainerByRound &index_car = fna->nc.get<nc_round>();
  std::pair<NCBRit, NCBRit> pr = index_car.equal_range(round);
  int alphas_replied(0), alphas_sent(0);
  for (; pr.first != pr.second; ++pr.first) {
    ++alphas_sent;
    if ((*pr.first).state == kContacted)
      ++alphas_replied;
  }

  printf("NodeImpl::HandleIterationStructure - Total(%d), Done(%d), "
         "Round(%d)\n", alphas_sent, alphas_replied, round);
  // Decide if another iteration is needed and pick the alphas
  if ((alphas_sent > kBeta && alphas_replied >= kBeta) ||
      (alphas_sent <= kBeta && alphas_replied == alphas_sent)) {

    // Get all contacted nodes that aren't down and sort them
    NodeContainer::iterator node_it = fna->nc.begin();
    for (; node_it != fna->nc.end(); ++node_it) {
      if ((*node_it).state != kDown)
        nodes->push_back((*node_it).contact);
    }
    SortContactList(fna->key, nodes);

    // Only interested in the K closest
    if (nodes->size() > size_t(K_))
      nodes->resize(size_t(K_));

    printf("%s -- %s\n",
           nodes->back().node_id().ToStringEncoded(NodeId::kBase64).c_str(),
           fna->kth_closest.ToStringEncoded(NodeId::kBase64).c_str());
    if (nodes->back().node_id() == fna->kth_closest) {
      // Check the top K nodes to see if they're all done
      int new_nodes(0), contacted_nodes(0), alpha_nodes(0);
      std::list<Contact>::iterator done_it = nodes->begin();
      for (; done_it != nodes->end(); ++done_it) {
        NodeContainerByContact &index_contact = fna->nc.get<nc_contact>();
        NCBCit contact_it = index_contact.find(*done_it);
        if (contact_it != index_contact.end()) {
          if ((*contact_it).state == kNew)
            ++new_nodes;
          else if ((*contact_it).state == kSelectedAlpha)
            ++alpha_nodes;
          else if ((*contact_it).state == kContacted)
            ++contacted_nodes;
        }
      }
      printf("NodeImpl::HandleIterationStructure - New(%d), Alpha(%d),"
             " Contacted(%d)\n", new_nodes, alpha_nodes, contacted_nodes);

      if (new_nodes == 0 && alpha_nodes == 0 && *nodes_pending == 0) {
        // We're done
        *calledback = fna->calledback;
        if (!fna->calledback)
          fna->calledback = true;
        *top_nodes_done = true;
        return b;
      }
    }

    fna->kth_closest = nodes->back().node_id();
    ++fna->round;
    std::list<Contact> alphas;
    std::list<Contact>::iterator it_conts = nodes->begin();
    boost::uint16_t times(0);
    for (; it_conts != nodes->end() && times < kAlpha; ++it_conts) {
      NodeContainerByContact &index_contact = fna->nc.get<nc_contact>();
      NCBCit contact_it = index_contact.find(*it_conts);
      if (contact_it != index_contact.end()) {
        if ((*contact_it).state == kNew) {
          NodeContainerTuple nct = *contact_it;
          nct.state = kSelectedAlpha;
          nct.round = fna->round;
          index_contact.replace(contact_it, nct);
          ++times;
          alphas.push_back((*contact_it).contact);
        }
      } else {
        printf("This shouldn't happen. Ever! Ever ever ever!\n");
      }
    }
    *nodes = alphas;
  }

  return b;
}

void NodeImpl::FindNodes(const FindNodesParams &fnp) {
  std::vector<Contact> close_nodes, excludes;
  boost::shared_ptr<FindNodesArgs> fna(
      new FindNodesArgs(fnp.key, fnp.callback));
  if (fnp.use_routingtable) {
    prouting_table_->FindCloseNodes(fnp.key, K_, excludes, &close_nodes);
    AddContactsToContainer(close_nodes, fna);
  }

  if (!fnp.start_nodes.empty()) {
    AddContactsToContainer(fnp.start_nodes, fna);
  }

  if (!fnp.exclude_nodes.empty()) {
    for (size_t n = 0; n < fnp.exclude_nodes.size(); ++n) {
      NodeContainerByContact &index_contact = fna->nc.get<nc_contact>();
      NodeContainerByContact::iterator it =
          index_contact.find(fnp.exclude_nodes[n]);
      if (it != index_contact.end())
        index_contact.erase(it);
    }
  }

  // Get all contacted nodes that aren't down and sort them
  NodeContainer::iterator node_it = fna->nc.begin();
  std::list<Contact> alphas;
//  boost::uint16_t a(0);
  for (; node_it != fna->nc.end(); ++node_it) {
    alphas.push_back((*node_it).contact);
  }
  SortContactList(fna->key, &alphas);
  if (alphas.size() > K_)
    alphas.resize(K_);
  fna->kth_closest = alphas.back().node_id();

  if (alphas.size() > kAlpha)
    alphas.resize(kAlpha);

  std::list<Contact>::iterator node_it_alpha(alphas.begin());
  for (; node_it_alpha != alphas.end(); ++node_it_alpha) {
    NodeContainerByContact &index_contact = fna->nc.get<nc_contact>();
    NodeContainerByContact::iterator it =
        index_contact.find(*node_it_alpha);
    if (it != index_contact.end()) {
      NodeContainerTuple nct = *it;
      nct.round = fna->round;
      nct.state = kSelectedAlpha;
      index_contact.replace(it, nct);
    }
  }

  IterativeSearch(fna, false, false, &alphas);
}

void NodeImpl::IterativeSearch(boost::shared_ptr<FindNodesArgs> fna,
<<<<<<< HEAD
                               bool top_nodes_done, bool calledback,
                               std::list<Contact> *contacts,
                               int nodes_pending) {
=======
                               bool top_nodes_done,
                               bool calledback,
                               std::list<Contact> *contacts) {
>>>>>>> aa205c74
  if (top_nodes_done) {
    if (!calledback) {
      DLOG(INFO) << "NodeImpl::IterativeSearch - Done" << std::endl;
      fna->callback(*contacts);
    }
    return;
  }

  if (contacts->empty())
    return;

  printf("NodeImpl::IterativeSearch - Sending %d alphas\n", contacts->size());
  std::list<Contact>::iterator it = contacts->begin();
  for (; it != contacts->end(); ++it) {
    boost::shared_ptr<FindNodesRpc> fnrpc(new FindNodesRpc(*it, fna));
<<<<<<< HEAD
    rpcs_->FindNodes<transport::UdtTransport>(fna->key, *it,
                     boost::bind(&NodeImpl::IterativeSearchResponse, this,
                                 _1, _2, fnrpc));
=======
    rpcs_->FindNodes(fna->key, *it,
                     boost::bind(&NodeImpl::IterativeSearchResponse, this,
                                 _1, _2, fnrpc),
                     kUdt);
>>>>>>> aa205c74
  }
}

void NodeImpl::IterativeSearchResponse(bool result,
                                       const std::vector<Contact> &contacts,
                                       boost::shared_ptr<FindNodesRpc> fnrpc) {
  SearchMarking mark(SEARCH_CONTACTED);
  if (!result)
    mark = SEARCH_DOWN;

  // Get nodes from response and add them to the list
  std::list<Contact> close_nodes;
  if (mark == SEARCH_CONTACTED && !contacts.empty()) {
    for (size_t n = 0; n < contacts.size(); ++n)
      close_nodes.push_back(contacts.at(n));
  }

  bool done(false), calledback(false);
  int nodes_pending(0);
  if (!HandleIterationStructure(fnrpc->contact, fnrpc->rpc_fna, fnrpc->round,
                                mark, &close_nodes, &done, &calledback,
                                &nodes_pending)) {
    printf("Well, that's just too freakishly odd. Daaaaamn, brotha!\n");
  }

  IterativeSearch(fnrpc->rpc_fna, done, calledback, &close_nodes);
}

}  // namespace kademlia
<|MERGE_RESOLUTION|>--- conflicted
+++ resolved
@@ -74,7 +74,6 @@
 void SortContactList(const NodeId &target_key,
                      std::list<Contact> *contact_list) {
   if (contact_list->empty()) {
-<<<<<<< HEAD
     return;
   }
   std::list<ContactAndTargetKey> temp_list;
@@ -177,109 +176,6 @@
 NodeImpl::~NodeImpl() {
   if (is_joined_)
     Leave();
-=======
-    return;
-  }
-  std::list<ContactAndTargetKey> temp_list;
-  std::list<Contact>::iterator it;
-  // clone the contacts into a temporary list together with the target key
-  for (it = contact_list->begin(); it != contact_list->end(); ++it) {
-    ContactAndTargetKey new_ck;
-    new_ck.contact = *it;
-    new_ck.target_key = target_key;
-    temp_list.push_back(new_ck);
-  }
-  temp_list.sort(CompareContact);
-  // restore the sorted contacts from the temporary list.
-  contact_list->clear();
-  std::list<ContactAndTargetKey>::iterator it1;
-  for (it1 = temp_list.begin(); it1 != temp_list.end(); ++it1) {
-    contact_list->push_back(it1->contact);
-  }
-}
-
-// sort the contact list according the distance to the target key
-void SortLookupContact(const NodeId &target_key,
-                       std::list<LookupContact> *contact_list) {
-  if (contact_list->empty()) {
-    return;
-  }
-  std::list<ContactAndTargetKey> temp_list;
-  std::list<LookupContact>::iterator it;
-  // clone the contacts into a temporary list together with the target key
-  for (it = contact_list->begin(); it != contact_list->end(); ++it) {
-    ContactAndTargetKey new_ck;
-    new_ck.contact = it->kad_contact;
-    new_ck.target_key = target_key;
-    new_ck.contacted = it->contacted;
-    temp_list.push_back(new_ck);
-  }
-  temp_list.sort(CompareContact);
-  // restore the sorted contacts from the temporary list.
-  contact_list->clear();
-  std::list<ContactAndTargetKey>::iterator it1;
-  for (it1 = temp_list.begin(); it1 != temp_list.end(); ++it1) {
-    struct LookupContact ctc;
-    ctc.kad_contact = it1->contact;
-    ctc.contacted = it1->contacted;
-    contact_list->push_back(ctc);
-  }
-}
-
-NodeImpl::NodeImpl(boost::shared_ptr<transport::Transport> transport,
-                   const NodeConstructionParameters &node_parameters)
-        : asio_service_(new boost::asio::io_service()),
-          routingtable_mutex_(),
-          kadconfig_mutex_(),
-          extendshortlist_mutex_(),
-          joinbootstrapping_mutex_(),
-          leave_mutex_(),
-          activeprobes_mutex_(),
-          pendingcts_mutex_(),
-          ptimer_(new base::CallLaterTimer),
-          transport_(transport),
-          pdata_store_(new DataStore(node_parameters.refresh_time)),
-          premote_service_(),
-          prouting_table_(),
-          rpcs_(new Rpcs(asio_service_)),
-          addcontacts_routine_(),
-          prth_(),
-          alternative_store_(NULL),
-          signature_validator_(NULL),
-          upnp_(),
-          node_id_(),
-          fake_kClientId_(),
-          ip_(),
-          rv_ip_(),
-          local_ip_(),
-          port_(node_parameters.port),
-          rv_port_(0),
-          local_port_(0),
-          upnp_mapped_port_(0),
-          type_(node_parameters.type),
-          bootstrapping_nodes_(),
-          exclude_bs_contacts_(),
-          contacts_to_add_(),
-          K_(node_parameters.k),
-          alpha_(node_parameters.alpha),
-          beta_(node_parameters.beta),
-          is_joined_(false),
-          refresh_routine_started_(false),
-          stopping_(false),
-          port_forwarded_(node_parameters.port_forwarded),
-          use_upnp_(node_parameters.use_upnp),
-          kad_config_path_(""),
-          add_ctc_cond_(),
-          private_key_(node_parameters.private_key),
-          public_key_(node_parameters.public_key) {
-  prth_ = (*base::PublicRoutingTable::GetInstance())
-              [boost::lexical_cast<std::string>(port_)];
-}
-
-
-NodeImpl::~NodeImpl() {
-  if (is_joined_)
-    Leave();
 }
 
 void NodeImpl::JoinFirstNode(const NodeId &node_id,
@@ -420,7 +316,6 @@
     }
   }
   return result;
->>>>>>> aa205c74
 }
 
 void NodeImpl::AddContactsToContainer(const std::vector<Contact> contacts,
@@ -487,11 +382,7 @@
     return true;
   } else {
 //    printf("NodeImpl::AnalyseIteration - Search not complete at Round(%d) - "
-<<<<<<< HEAD
-//           "%d times - %d alphas\n", round, times, contacts->size());
-=======
 //           "%d alphas\n", round, nodes->size());
->>>>>>> aa205c74
   }
 
   bool b = MarkResponse(contact, fna, mark, nodes);
@@ -639,15 +530,9 @@
 }
 
 void NodeImpl::IterativeSearch(boost::shared_ptr<FindNodesArgs> fna,
-<<<<<<< HEAD
-                               bool top_nodes_done, bool calledback,
-                               std::list<Contact> *contacts,
-                               int nodes_pending) {
-=======
                                bool top_nodes_done,
                                bool calledback,
                                std::list<Contact> *contacts) {
->>>>>>> aa205c74
   if (top_nodes_done) {
     if (!calledback) {
       DLOG(INFO) << "NodeImpl::IterativeSearch - Done" << std::endl;
@@ -663,16 +548,10 @@
   std::list<Contact>::iterator it = contacts->begin();
   for (; it != contacts->end(); ++it) {
     boost::shared_ptr<FindNodesRpc> fnrpc(new FindNodesRpc(*it, fna));
-<<<<<<< HEAD
-    rpcs_->FindNodes<transport::UdtTransport>(fna->key, *it,
-                     boost::bind(&NodeImpl::IterativeSearchResponse, this,
-                                 _1, _2, fnrpc));
-=======
     rpcs_->FindNodes(fna->key, *it,
                      boost::bind(&NodeImpl::IterativeSearchResponse, this,
                                  _1, _2, fnrpc),
                      kUdt);
->>>>>>> aa205c74
   }
 }
 
