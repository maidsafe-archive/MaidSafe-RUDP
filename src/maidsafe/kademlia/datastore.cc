/* Copyright (c) 2009 maidsafe.net limited
All rights reserved.

Redistribution and use in source and binary forms, with or without modification,
are permitted provided that the following conditions are met:

    * Redistributions of source code must retain the above copyright notice,
    this list of conditions and the following disclaimer.
    * Redistributions in binary form must reproduce the above copyright notice,
    this list of conditions and the following disclaimer in the documentation
    and/or other materials provided with the distribution.
    * Neither the name of the maidsafe.net limited nor the names of its
    contributors may be used to endorse or promote products derived from this
    software without specific prior written permission.

THIS SOFTWARE IS PROVIDED BY THE COPYRIGHT HOLDERS AND CONTRIBUTORS "AS IS" AND
ANY EXPRESS OR IMPLIED WARRANTIES, INCLUDING, BUT NOT LIMITED TO, THE IMPLIED
WARRANTIES OF MERCHANTABILITY AND FITNESS FOR A PARTICULAR PURPOSE ARE
DISCLAIMED.  IN NO EVENT SHALL THE COPYRIGHT HOLDER OR CONTRIBUTORS BE LIABLE
FOR ANY DIRECT, INDIRECT, INCIDENTAL, SPECIAL, EXEMPLARY, OR CONSEQUENTIAL
DAMAGES (INCLUDING, BUT NOT LIMITED TO, PROCUREMENT OF SUBSTITUTE GOODS OR
SERVICES; LOSS OF USE, DATA, OR PROFITS; OR BUSINESS INTERRUPTION) HOWEVER
CAUSED AND ON ANY THEORY OF LIABILITY, WHETHER IN CONTRACT, STRICT LIABILITY, OR
TORT (INCLUDING NEGLIGENCE OR OTHERWISE) ARISING IN ANY WAY OUT OF THE USE OF
THIS SOFTWARE, EVEN IF ADVISED OF THE POSSIBILITY OF SUCH DAMAGE.
*/

#include "maidsafe/kademlia/datastore.h"
#include <exception>
#include "maidsafe/common/utils.h"

namespace bptime = boost::posix_time;
<<<<<<< HEAD
=======

namespace maidsafe {
>>>>>>> 692a23fc

namespace kademlia {

KeyValueTuple::KeyValueTuple(const KeyValueSignature &key_value_signature,
                             const bptime::ptime &expire_time,
                             const bptime::ptime &refresh_time,
                             const bool &hashable,
                             std::string serialized_delete_request,
                             DeleteStatus delete_status)
    : key_value_signature(key_value_signature),
      expire_time(expire_time),
      refresh_time(refresh_time),
      hashable(hashable),
      serialized_delete_request(serialized_delete_request),
      delete_status(delete_status) {}

KeyValueTuple::KeyValueTuple(const KeyValueSignature &key_value_signature,
                             const bptime::ptime &expire_time,
                             const bptime::ptime &refresh_time,
                             const bool &hashable)
    : key_value_signature(key_value_signature),
      expire_time(expire_time),
      refresh_time(refresh_time),
      hashable(hashable),
      serialized_delete_request(),
      delete_status(kNotDeleted) {}

const std::string &KeyValueTuple::key() const {
  return key_value_signature.key;
<<<<<<< HEAD
}

const std::string &KeyValueTuple::value() const {
  return key_value_signature.value;
}

void KeyValueTuple::UpdateKeyValueSignature(
    const KeyValueSignature &new_key_value_signature,
    const bptime::ptime &new_refresh_time) {
  key_value_signature = new_key_value_signature;
  refresh_time = new_refresh_time;
}

void KeyValueTuple::set_refresh_time(const bptime::ptime &new_refresh_time) {
  refresh_time = new_refresh_time;
}

void KeyValueTuple::UpdateDeleteStatus(
    const DeleteStatus &new_delete_status,
    const bptime::ptime &new_refresh_time) {
  delete_status = new_delete_status;
  refresh_time = new_refresh_time;
}

=======
}

const std::string &KeyValueTuple::value() const {
  return key_value_signature.value;
}

void KeyValueTuple::UpdateKeyValueSignature(
    const KeyValueSignature &new_key_value_signature,
    const bptime::ptime &new_refresh_time) {
  key_value_signature = new_key_value_signature;
  refresh_time = new_refresh_time;
}

void KeyValueTuple::set_refresh_time(const bptime::ptime &new_refresh_time) {
  refresh_time = new_refresh_time;
}

void KeyValueTuple::UpdateDeleteStatus(
    const DeleteStatus &new_delete_status,
    const bptime::ptime &new_refresh_time) {
  delete_status = new_delete_status;
  refresh_time = new_refresh_time;
}

>>>>>>> 692a23fc

DataStore::DataStore(const bptime::seconds &mean_refresh_interval)
    : key_value_index_(),
      refresh_interval_(mean_refresh_interval.total_seconds() +
<<<<<<< HEAD
                        (base::RandomInt32() % 30)),
=======
                        (RandomInt32() % 30)),
>>>>>>> 692a23fc
      shared_mutex_() {}

DataStore::~DataStore() {
  UniqueLock unique_lock(shared_mutex_);
  key_value_index_.clear();
}

/*bool DataStore::GetKeys(boost::shared_ptr<std::set<std::string>> keys) {
  keys->clear();
  std::pair<KeyValueIndex::iterator,bool> p;
  boost::mutex::scoped_lock guard(mutex_);
  for (KeyValueIndex::iterator it = key_value_index_.begin();
       it != key_value_index_.end(); ++it) {
    p = keys->insert((*it).key);
   // if (!p.second)
   //   return p.second ;
  }
  return true;
}*/

bool DataStore::HasKey(const std::string &key) {
  if (key.empty())
    return false;

  SharedLock shared_lock(shared_mutex_);
  auto p = key_value_index_.equal_range(key);

  if (p.first == p.second)
    return false;

  bptime::ptime now = bptime::microsec_clock::universal_time();
  while (p.first != p.second) {
    if ((p.first->expire_time > now) && (p.first->delete_status == kNotDeleted))
      return true;
    ++p.first;
  }
  return false;
}

bool DataStore::StoreValue(const KeyValueSignature &key_value_signature,
                           const bptime::seconds &ttl,
                           const bool &hashable) {
  if (key_value_signature.key.empty() || key_value_signature.value.empty() ||
      ttl == bptime::seconds(0))
    return false;

  bptime::ptime now(bptime::microsec_clock::universal_time());
  KeyValueTuple tuple(key_value_signature, now + ttl, now + refresh_interval_,
                      hashable);
  UniqueLock unique_lock(shared_mutex_);
  auto p = key_value_index_.insert(tuple);

  if (!p.second) {
    if ((p.first->delete_status == kNotDeleted) ||
        (tuple.expire_time.is_pos_infinity()) ||  // why we need to compare tuple ttl
        (p.first->expire_time < tuple.expire_time &&
        !p.first->expire_time.is_pos_infinity())) {
      key_value_index_.replace(p.first, tuple);
    } else {
      return false;
    }
  }
  return true;
}

bool DataStore::GetValues(
    const std::string &key,
    std::vector<std::pair<std::string, std::string>> *values) {
  values->clear();
  SharedLock shared_lock(shared_mutex_);
  auto p = key_value_index_.equal_range(key);
  if (p.first == p.second)
    return false;

  bptime::ptime now = bptime::microsec_clock::universal_time();
  while (p.first != p.second) {
    if ((p.first->expire_time > now || p.first->expire_time.is_pos_infinity())
        && (p.first->delete_status == kNotDeleted))
    values->push_back(std::make_pair(p.first->key_value_signature.value, 
                                     p.first->key_value_signature.signature));
    ++p.first;
  }
<<<<<<< HEAD
  return (!values->empty());
=======
  return values->empty();
>>>>>>> 692a23fc
}

bool DataStore::DeleteValue(const std::string &key, const std::string &value) {
  KeyValueIndex::index<TagKeyValue>::type& index_by_key_value =
      key_value_index_.get<TagKeyValue>();
  UpgradeLock upgrade_lock(shared_mutex_);
  auto it = index_by_key_value.find(boost::make_tuple(key, value));

  if (it == index_by_key_value.end())
    return false;
  UpgradeToUniqueLock unique_lock(upgrade_lock);
  index_by_key_value.erase(it);
  return true;
}

/*
bool DataStore::DeleteKey(const std::string &key) {
  boost::mutex::scoped_lock guard(mutex_);
  std::pair<KeyValueIndex::iterator, KeyValueIndex::iterator> p =
      key_value_index_.equal_range(boost::make_tuple(key));
  if (p.first == p.second)
    return false;
  key_value_index_.erase(p.first, p.second);
  return true;
}

void DataStore::DeleteExpiredValues() { 
  KeyValueIndex::index<TagExpireTime>::type::iterator up_limit,
    down_limit, it;
  boost::mutex::scoped_lock guard(mutex_);
  KeyValueIndex::index<TagExpireTime>::type& indx =
      key_value_index_.get<TagExpireTime>();
  boost::uint32_t now = GetEpochTime();
  up_limit = indx.lower_bound(now);
  down_limit = indx.upper_bound(0);
  indx.erase(down_limit, up_limit);
}

boost::uint32_t DataStore::LastRefreshTime(const std::string &key,
                                           const std::string &value) {
  boost::mutex::scoped_lock guard(mutex_);
  KeyValueIndex::iterator it = key_value_index_.find(boost::make_tuple(key,
                                                                       value));
  if (it == key_value_index_.end())
    return 0;
  return (*it).last_refresh_time;
}

boost::uint32_t DataStore::ExpireTime(const std::string &key,
                                      const std::string &value) {
  boost::mutex::scoped_lock guard(mutex_);
  KeyValueIndex::iterator it = key_value_index_.find(boost::make_tuple(key,
                                                                       value));
  if (it == key_value_index_.end())
    return 0;
  return (*it).expire_time;
}

std::vector<RefreshValue> DataStore::ValuesToRefresh() { 
  std::vector<RefreshValue> values;
  KeyValueIndex::index<TagLastRefreshTime>::type::iterator it,
    up_limit;
  boost::mutex::scoped_lock guard(mutex_);
  KeyValueIndex::index<TagLastRefreshTime>::type& indx =
      key_value_index_.get<TagLastRefreshTime>();
  boost::uint32_t now = GetEpochTime();
  boost::uint32_t time_limit = now - refresh_time_;
  up_limit = indx.upper_bound(time_limit);
  for (it = indx.begin(); it != up_limit; ++it) {
    if ((*it).ttl == -1 && (*it).delete_status == kNotDeleted) {
      values.push_back(RefreshKeyValue((*it).key, (*it).value, (*it).ttl));
    } else {
      boost::int32_t ttl_remaining = (*it).expire_time - now;
      if (ttl_remaining > 0 && (*it).delete_status == kNotDeleted)
        values.push_back(RefreshValue((*it).key, (*it).value, ttl_remaining));
      else if ((*it).delete_status != kNotDeleted)
        values.push_back(RefreshValue((*it).key, (*it).value,
                                      (*it).delete_status));
    }
  }
  return values;
}

boost::int32_t DataStore::TimeToLive(const std::string &key,
                                     const std::string &value) { 
  boost::mutex::scoped_lock guard(mutex_);
  KeyValueIndex::iterator it = key_value_index_.find(boost::make_tuple(key,
                                                                       value));
  if (it == key_value_index_.end())
    return 0;
  return (*it).ttl;
}

void DataStore::Clear() {  // Not used
  boost::mutex::scoped_lock guard(mutex_);
  key_value_index_.clear();
}
*/

std::vector<std::pair<std::string, bool>> DataStore::LoadKeyAppendableAttr(
    const std::string &key) {
  std::vector<std::pair<std::string, bool>> result;
  SharedLock shared_lock(shared_mutex_);
  auto p = key_value_index_.equal_range(key);

  while (p.first != p.second) {
    result.push_back(std::make_pair(p.first->key_value_signature.value,
                                    p.first->hashable));
    ++p.first;
  }
  return result;
}

bool DataStore::RefreshKeyValue(const KeyValueSignature &key_value_signature,
                                std::string *serialized_delete_request) {
  KeyValueIndex::index<TagKeyValue>::type& index_by_key_value =
      key_value_index_.get<TagKeyValue>();
  UpgradeLock upgrade_lock(shared_mutex_);
  auto it = index_by_key_value.find(boost::make_tuple(
      key_value_signature.key, key_value_signature.value));
  if (it == index_by_key_value.end())
    return false;

  if ((*it).delete_status != kNotDeleted) {
    serialized_delete_request->clear();
    *serialized_delete_request = (*it).serialized_delete_request;
    return false;
  }

  bptime::ptime now(bptime::microsec_clock::universal_time());
  UpgradeToUniqueLock unique_lock(upgrade_lock);
  return index_by_key_value.modify(it,
      boost::bind(&KeyValueTuple::set_refresh_time, _1,
                  now + refresh_interval_));
}

bool DataStore::MarkForDeletion(const KeyValueSignature &key_value_signature,
                                const std::string &serialized_delete_request) {
  KeyValueIndex::index<TagKeyValue>::type& index_by_key_value =
      key_value_index_.get<TagKeyValue>();
  UpgradeLock upgrade_lock(shared_mutex_);
  auto it = index_by_key_value.find(boost::make_tuple(
      key_value_signature.key, key_value_signature.value));
  if (it == index_by_key_value.end())
    return false;
  // Check if already deleted or marked as deleted
  if ((*it).delete_status != kNotDeleted)
    return true;

  bptime::ptime now(bptime::microsec_clock::universal_time());
  UpgradeToUniqueLock unique_lock(upgrade_lock);
  return index_by_key_value.modify(it,
      boost::bind(&KeyValueTuple::UpdateDeleteStatus, _1, kMarkedForDeletion,
                  now + refresh_interval_));
}

/*
bool DataStore::MarkAsDeleted(const std::string &key,
                              const std::string &value) {
  boost::mutex::scoped_lock guard(mutex_);
  KeyValueIndex::iterator it = key_value_index_.find(boost::make_tuple(key,
                                                                       value));
  if (it == key_value_index_.end() || (*it).delete_status != kMarkedForDeletion)
    return false;
  KeyValueTuple tuple(key, value, 0);
  tuple.ttl = (*it).ttl;
  tuple.expire_time = (*it).expire_time;
  tuple.hashable = (*it).hashable;
  tuple.last_refresh_time = (*it).last_refresh_time;
  tuple.serialized_delete_request = (*it).serialized_delete_request;
  tuple.delete_status = kDeleted;

  return key_value_index_.replace(it, tuple);
} */

bool DataStore::UpdateValue(const KeyValueSignature &old_key_value_signature,
                            const KeyValueSignature &new_key_value_signature,
                            const bptime::seconds &ttl,
                            const bool &hashable) {
  KeyValueIndex::index<TagKeyValue>::type& index_by_key_value =
      key_value_index_.get<TagKeyValue>();
<<<<<<< HEAD
  if (old_key_value_signature.key != new_key_value_signature.key)
    return false; // reject attempt to change key
  UpgradeLock upgrade_lock(shared_mutex_);

=======
  UpgradeLock upgrade_lock(shared_mutex_);
>>>>>>> 692a23fc
  auto it = index_by_key_value.find(boost::make_tuple(
      old_key_value_signature.key, old_key_value_signature.value));
  if (it == index_by_key_value.end() ||
      (*it).delete_status == kMarkedForDeletion ||
      (*it).delete_status == kDeleted)
    return false;

  bptime::ptime now(bptime::microsec_clock::universal_time());
  UpgradeToUniqueLock unique_lock(upgrade_lock);
  return index_by_key_value.modify(it,
      boost::bind(&KeyValueTuple::UpdateKeyValueSignature, _1,
                  new_key_value_signature, now + refresh_interval_));
}

bptime::seconds DataStore::refresh_interval() const {
  return refresh_interval_;
}

}  // namespace kademlia

}  // namespace maidsafe<|MERGE_RESOLUTION|>--- conflicted
+++ resolved
@@ -30,11 +30,8 @@
 #include "maidsafe/common/utils.h"
 
 namespace bptime = boost::posix_time;
-<<<<<<< HEAD
-=======
 
 namespace maidsafe {
->>>>>>> 692a23fc
 
 namespace kademlia {
 
@@ -42,13 +39,13 @@
                              const bptime::ptime &expire_time,
                              const bptime::ptime &refresh_time,
                              const bool &hashable,
-                             std::string serialized_delete_request,
+                             const std::string &serialised_delete_request,
                              DeleteStatus delete_status)
     : key_value_signature(key_value_signature),
       expire_time(expire_time),
       refresh_time(refresh_time),
       hashable(hashable),
-      serialized_delete_request(serialized_delete_request),
+      serialised_delete_request(serialised_delete_request),
       delete_status(delete_status) {}
 
 KeyValueTuple::KeyValueTuple(const KeyValueSignature &key_value_signature,
@@ -59,12 +56,11 @@
       expire_time(expire_time),
       refresh_time(refresh_time),
       hashable(hashable),
-      serialized_delete_request(),
+      serialised_delete_request(),
       delete_status(kNotDeleted) {}
 
 const std::string &KeyValueTuple::key() const {
   return key_value_signature.key;
-<<<<<<< HEAD
 }
 
 const std::string &KeyValueTuple::value() const {
@@ -89,41 +85,11 @@
   refresh_time = new_refresh_time;
 }
 
-=======
-}
-
-const std::string &KeyValueTuple::value() const {
-  return key_value_signature.value;
-}
-
-void KeyValueTuple::UpdateKeyValueSignature(
-    const KeyValueSignature &new_key_value_signature,
-    const bptime::ptime &new_refresh_time) {
-  key_value_signature = new_key_value_signature;
-  refresh_time = new_refresh_time;
-}
-
-void KeyValueTuple::set_refresh_time(const bptime::ptime &new_refresh_time) {
-  refresh_time = new_refresh_time;
-}
-
-void KeyValueTuple::UpdateDeleteStatus(
-    const DeleteStatus &new_delete_status,
-    const bptime::ptime &new_refresh_time) {
-  delete_status = new_delete_status;
-  refresh_time = new_refresh_time;
-}
-
->>>>>>> 692a23fc
 
 DataStore::DataStore(const bptime::seconds &mean_refresh_interval)
     : key_value_index_(),
       refresh_interval_(mean_refresh_interval.total_seconds() +
-<<<<<<< HEAD
-                        (base::RandomInt32() % 30)),
-=======
                         (RandomInt32() % 30)),
->>>>>>> 692a23fc
       shared_mutex_() {}
 
 DataStore::~DataStore() {
@@ -202,15 +168,11 @@
   while (p.first != p.second) {
     if ((p.first->expire_time > now || p.first->expire_time.is_pos_infinity())
         && (p.first->delete_status == kNotDeleted))
-    values->push_back(std::make_pair(p.first->key_value_signature.value, 
+    values->push_back(std::make_pair(p.first->key_value_signature.value,
                                      p.first->key_value_signature.signature));
     ++p.first;
   }
-<<<<<<< HEAD
   return (!values->empty());
-=======
-  return values->empty();
->>>>>>> 692a23fc
 }
 
 bool DataStore::DeleteValue(const std::string &key, const std::string &value) {
@@ -325,7 +287,7 @@
 }
 
 bool DataStore::RefreshKeyValue(const KeyValueSignature &key_value_signature,
-                                std::string *serialized_delete_request) {
+                                std::string *serialised_delete_request) {
   KeyValueIndex::index<TagKeyValue>::type& index_by_key_value =
       key_value_index_.get<TagKeyValue>();
   UpgradeLock upgrade_lock(shared_mutex_);
@@ -335,8 +297,8 @@
     return false;
 
   if ((*it).delete_status != kNotDeleted) {
-    serialized_delete_request->clear();
-    *serialized_delete_request = (*it).serialized_delete_request;
+    serialised_delete_request->clear();
+    *serialised_delete_request = (*it).serialised_delete_request;
     return false;
   }
 
@@ -348,7 +310,7 @@
 }
 
 bool DataStore::MarkForDeletion(const KeyValueSignature &key_value_signature,
-                                const std::string &serialized_delete_request) {
+                                const std::string &serialised_delete_request) {
   KeyValueIndex::index<TagKeyValue>::type& index_by_key_value =
       key_value_index_.get<TagKeyValue>();
   UpgradeLock upgrade_lock(shared_mutex_);
@@ -380,7 +342,7 @@
   tuple.expire_time = (*it).expire_time;
   tuple.hashable = (*it).hashable;
   tuple.last_refresh_time = (*it).last_refresh_time;
-  tuple.serialized_delete_request = (*it).serialized_delete_request;
+  tuple.serialised_delete_request = (*it).serialised_delete_request;
   tuple.delete_status = kDeleted;
 
   return key_value_index_.replace(it, tuple);
@@ -392,14 +354,10 @@
                             const bool &hashable) {
   KeyValueIndex::index<TagKeyValue>::type& index_by_key_value =
       key_value_index_.get<TagKeyValue>();
-<<<<<<< HEAD
   if (old_key_value_signature.key != new_key_value_signature.key)
-    return false; // reject attempt to change key
+    return false;
   UpgradeLock upgrade_lock(shared_mutex_);
 
-=======
-  UpgradeLock upgrade_lock(shared_mutex_);
->>>>>>> 692a23fc
   auto it = index_by_key_value.find(boost::make_tuple(
       old_key_value_signature.key, old_key_value_signature.value));
   if (it == index_by_key_value.end() ||
