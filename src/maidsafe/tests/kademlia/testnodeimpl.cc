--- conflicted
+++ resolved
@@ -51,28 +51,11 @@
 static const boost::uint16_t K = 16;
 
 void GenericCallback(const std::string&, bool *done) { *done = true; }
-<<<<<<< HEAD
-void IterativeSearchCallback(const std::string &result, bool *done,
-                             const std::list<Contact> &cs) {
-//  cs->clear();
-//  kademlia::protobuf::FindNodesResponse fr;
-//  if (fr.ParseFromString(result) && fr.result()) {
-//    for (int n = 0; n < fr.closest_nodes_size(); ++n) {
-//      Contact c;
-//      if (c.ParseFromString(fr.closest_nodes(n)))
-//        cs->push_back(c);
-//    }
-//  } else {
-//    DLOG(INFO) << "Protobufs! Figures..." << std::endl;
-//  }
-//  *done = true;
-=======
 void IterativeSearchCallback(const std::list<Contact> &cs, bool *done,
                              std::list<Contact> *contacts) {
   contacts->clear();
   *contacts = cs;
   *done = true;
->>>>>>> aa205c74
 }
 
 void CreateParameters(NodeConstructionParameters *kcp) {
@@ -107,16 +90,10 @@
   static void SetUpTestCase() {
     test_dir_ = std::string("temp/TestNodeImpl") +
                 boost::lexical_cast<std::string>(base::RandomUint32());
-<<<<<<< HEAD
-
-    udt_.reset(new transport::UdtTransport(asio_service_));
-    transport::Endpoint ep = {"", 0};
-=======
     asio_service_.reset(new boost::asio::io_service);
     udt_.reset(new transport::UdtTransport(asio_service_));
     std::vector<IP> ips = transport::GetLocalAddresses();
     transport::Endpoint ep = {ips.at(0), 50000};
->>>>>>> aa205c74
     EXPECT_EQ(transport::kSuccess, udt_->StartListening(ep));
 
     crypto::RsaKeyPair rkp;
@@ -131,17 +108,9 @@
     kcp.refresh_time = kRefreshTime;
     node_.reset(new NodeImpl(udt_, kcp));
 
-<<<<<<< HEAD
-//    boost::asio::ip::address local_ip;
-//    ASSERT_TRUE(base::GetLocalAddress(&local_ip));
-    node_->JoinFirstNode(test_dir_ + std::string(".kadconfig"),
-                         ep.ip, ep.port,
-                         boost::bind(&kademlia::GeneralKadCallback::CallbackFunc,
-=======
     node_->JoinFirstNode(test_dir_ + std::string(".kadconfig"),
                          ep.ip, ep.port,
                          boost::bind(&GeneralKadCallback::CallbackFunc,
->>>>>>> aa205c74
                                      &cb_, _1));
     wait_result(&cb_);
     ASSERT_TRUE(cb_.result());
@@ -327,12 +296,8 @@
   std::list<Contact> lcontacts;
   boost::shared_ptr<FindNodesArgs> fna(
       new FindNodesArgs(NodeId(NodeId::kRandomId),
-<<<<<<< HEAD
-                        boost::bind(&IterativeSearchCallback, "", &done, _1)));
-=======
                         boost::bind(&IterativeSearchCallback, _1, &done,
                                     &lcontacts)));
->>>>>>> aa205c74
   ASSERT_TRUE(fna->nc.empty());
   node_->AddContactsToContainer(contacts, fna);
   ASSERT_TRUE(fna->nc.empty());
@@ -567,7 +532,6 @@
   }
 }
 */
-<<<<<<< HEAD
 //template <class T>
 //class MockRpcs : public Rpcs<T> {
 // public:
@@ -825,7 +789,6 @@
 //
 //  node_->rpcs_ = old_rpcs;
 //}
-=======
 
 class MockRpcs : public Rpcs {
  public:
@@ -1091,7 +1054,6 @@
 
   node_->rpcs_ = old_rpcs;
 }
->>>>>>> aa205c74
 
 }  // namespace test_nodeimpl
 
