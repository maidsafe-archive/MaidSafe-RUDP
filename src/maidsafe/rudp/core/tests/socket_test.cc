/*******************************************************************************
 *  Copyright 2012 MaidSafe.net limited                                        *
 *                                                                             *
 *  The following source code is property of MaidSafe.net limited and is not   *
 *  meant for external use.  The use of this code is governed by the licence   *
 *  file licence.txt found in the root of this directory and also on           *
 *  www.maidsafe.net.                                                          *
 *                                                                             *
 *  You are not free to copy, amend or otherwise use this source code without  *
 *  the explicit written permission of the board of directors of MaidSafe.net. *
 ******************************************************************************/
// Original author: Christopher M. Kohlhoff (chris at kohlhoff dot com)

#include <functional>
#include <memory>
#include <vector>

#include "maidsafe/common/test.h"
#include "maidsafe/common/log.h"

#include "maidsafe/rudp/core/multiplexer.h"
#include "maidsafe/rudp/core/socket.h"
#include "maidsafe/rudp/connection_manager.h"
#include "maidsafe/rudp/transport.h"
#include "maidsafe/rudp/utils.h"
#include "maidsafe/rudp/tests/test_utils.h"

namespace asio = boost::asio;
namespace ip = asio::ip;
namespace bs = boost::system;
namespace args = std::placeholders;

namespace maidsafe {

namespace rudp {

namespace detail {

namespace test {

namespace {

const size_t kBufferSize = 256 * 1024;
const size_t kIterations = 50;

}  // unnamed namespace

<<<<<<< HEAD
void dispatch_handler(const bs::error_code& ec, Multiplexer* muxer) {
=======
void dispatch_handler(const bs::error_code &ec, std::shared_ptr<Multiplexer> muxer) {
>>>>>>> 7dcb7df0
  if (!ec)
    muxer->AsyncDispatch(std::bind(&dispatch_handler, args::_1, muxer));
}

void tick_handler(const bs::error_code& ec, Socket* sock) {
  if (!ec)
    sock->AsyncTick(std::bind(&tick_handler, args::_1, sock));
}

void handler1(const bs::error_code& ec, bs::error_code* out_ec) {
  *out_ec = ec;
}

TEST(SocketTest, BEH_Socket) {
  asio::io_service io_service;
  bs::error_code server_ec;
  bs::error_code client_ec;
  asymm::Keys server_key_pair, client_key_pair;
  asymm::GenerateKeyPair(&server_key_pair);
  asymm::GenerateKeyPair(&client_key_pair);
  std::shared_ptr<asymm::PublicKey> server_public_key(
      new asymm::PublicKey(server_key_pair.public_key));
  std::shared_ptr<asymm::PublicKey> client_public_key(
      new asymm::PublicKey(client_key_pair.public_key));

  std::shared_ptr<Multiplexer> server_multiplexer(new Multiplexer(io_service));
  ConnectionManager server_connection_manager(std::shared_ptr<Transport>(),
                                              asio::io_service::strand(io_service),
                                              server_multiplexer);
  ip::udp::endpoint server_endpoint(GetLocalIp(), maidsafe::rudp::test::GetRandomPort());
  ip::udp::endpoint client_endpoint(GetLocalIp(), maidsafe::rudp::test::GetRandomPort());
  ReturnCode condition = server_multiplexer->Open(server_endpoint);
  ASSERT_EQ(kSuccess, condition);

  std::shared_ptr<Multiplexer> client_multiplexer(new Multiplexer(io_service));
  ConnectionManager client_connection_manager(std::shared_ptr<Transport>(),
                                              asio::io_service::strand(io_service),
                                              client_multiplexer);
  condition = client_multiplexer->Open(client_endpoint);
  ASSERT_EQ(kSuccess, condition);

  server_multiplexer->AsyncDispatch(std::bind(&dispatch_handler, args::_1, server_multiplexer));

  client_multiplexer->AsyncDispatch(std::bind(&dispatch_handler, args::_1, client_multiplexer));

  Socket server_socket(*server_multiplexer);
  server_ec = asio::error::would_block;

  Socket client_socket(*client_multiplexer);
  client_ec = asio::error::would_block;
  client_socket.AsyncConnect(client_public_key,
                             server_endpoint,
                             std::bind(&handler1, args::_1, &client_ec),
                             Session::kNormal);
  server_socket.AsyncConnect(server_public_key,
                             client_endpoint,
                             std::bind(&handler1, args::_1, &server_ec),
                             Session::kNormal);

  do {
    io_service.run_one();
  } while (server_ec == asio::error::would_block ||
           client_ec == asio::error::would_block);
  ASSERT_TRUE(!server_ec);
  ASSERT_TRUE(server_socket.IsOpen());
  ASSERT_TRUE(!client_ec);
  ASSERT_TRUE(client_socket.IsOpen());

  server_socket.AsyncTick(std::bind(&tick_handler, args::_1, &server_socket));

  client_socket.AsyncTick(std::bind(&tick_handler, args::_1, &client_socket));

  for (size_t i = 0; i < kIterations; ++i) {
    std::vector<unsigned char> server_buffer(kBufferSize);
    server_ec = asio::error::would_block;
    server_socket.AsyncRead(asio::buffer(server_buffer), kBufferSize,
                            std::bind(&handler1, args::_1, &server_ec));

    std::vector<unsigned char> client_buffer(kBufferSize, 'A');
    client_ec = asio::error::would_block;
    client_socket.AsyncWrite(asio::buffer(client_buffer),
                             std::bind(&handler1, args::_1, &client_ec));

    do {
      io_service.run_one();
    } while (server_ec == asio::error::would_block || client_ec == asio::error::would_block);
    ASSERT_TRUE(!server_ec);
    ASSERT_TRUE(!client_ec);
  }

  server_ec = asio::error::would_block;
  server_socket.AsyncFlush(std::bind(&handler1, args::_1, &server_ec));

  client_ec = asio::error::would_block;
  client_socket.AsyncFlush(std::bind(&handler1, args::_1, &client_ec));

  do {
    io_service.run_one();
  } while (server_ec == asio::error::would_block || client_ec == asio::error::would_block);
  ASSERT_TRUE(!server_ec);
  ASSERT_TRUE(!client_ec);
}

TEST(SocketTest, BEH_AsyncProbe) {
  asio::io_service io_service;
  bs::error_code server_ec;
  bs::error_code client_ec;
  asymm::Keys server_key_pair, client_key_pair;
  asymm::GenerateKeyPair(&server_key_pair);
  asymm::GenerateKeyPair(&client_key_pair);
  std::shared_ptr<asymm::PublicKey> server_public_key(
      new asymm::PublicKey(server_key_pair.public_key));
  std::shared_ptr<asymm::PublicKey> client_public_key(
      new asymm::PublicKey(client_key_pair.public_key));

  std::shared_ptr<Multiplexer> server_multiplexer(new Multiplexer(io_service));
  ConnectionManager server_connection_manager(std::shared_ptr<Transport>(),
                                              asio::io_service::strand(io_service),
                                              server_multiplexer);
  ReturnCode result(kPendingResult);
  ip::udp::endpoint server_endpoint;
  uint8_t attempts(0);
  while ((kSuccess != result) && (attempts < 100)) {
    server_endpoint = ip::udp::endpoint(GetLocalIp(), maidsafe::rudp::test::GetRandomPort());
    result = server_multiplexer->Open(server_endpoint);
    if (kSuccess != result)
      server_multiplexer->Close();
    ++attempts;
  }
  ASSERT_EQ(kSuccess, result);

  std::shared_ptr<Multiplexer> client_multiplexer(new Multiplexer(io_service));
  ConnectionManager client_connection_manager(std::shared_ptr<Transport>(),
                                              asio::io_service::strand(io_service),
                                              client_multiplexer);
  ip::udp::endpoint client_endpoint;
  result = kPendingResult;
  attempts = 0;
  while ((kSuccess != result) && (attempts < 100)) {
    client_endpoint = ip::udp::endpoint(GetLocalIp(), maidsafe::rudp::test::GetRandomPort());
    result = client_multiplexer->Open(client_endpoint);
    if (kSuccess != result)
      client_multiplexer->Close();
    ++attempts;
  }
  ASSERT_EQ(kSuccess, result);

  server_multiplexer->AsyncDispatch(std::bind(&dispatch_handler, args::_1, server_multiplexer));
  client_multiplexer->AsyncDispatch(std::bind(&dispatch_handler, args::_1, client_multiplexer));

  Socket not_joined_client_socket(*client_multiplexer);
  Socket client_socket(*client_multiplexer);
  Socket server_socket(*server_multiplexer);

  // Probing when not connected
  client_ec = asio::error::would_block;
  not_joined_client_socket.AsyncProbe(std::bind(&handler1, args::_1, &client_ec));
  do {
    io_service.run_one();
  } while (client_ec == asio::error::would_block);
  EXPECT_EQ(asio::error::not_connected, client_ec);

  // Connecting to peer
  server_ec = asio::error::would_block;
  client_ec = asio::error::would_block;

  client_socket.AsyncConnect(client_public_key,
                             server_endpoint,
                             std::bind(&handler1, args::_1, &client_ec),
                             Session::kNormal);
  server_socket.AsyncConnect(server_public_key,
                             client_endpoint,
                             std::bind(&handler1, args::_1, &server_ec),
                             Session::kNormal);

  do {
    io_service.run_one();
  } while (server_ec == asio::error::would_block || client_ec == asio::error::would_block);
  ASSERT_TRUE(!server_ec);
  ASSERT_TRUE(server_socket.IsOpen());
  ASSERT_TRUE(!client_ec);
  ASSERT_TRUE(client_socket.IsOpen());

  server_socket.AsyncTick(std::bind(&tick_handler, args::_1, &server_socket));
  client_socket.AsyncTick(std::bind(&tick_handler, args::_1, &client_socket));
  server_ec = asio::error::would_block;
  client_ec = asio::error::would_block;
  server_socket.AsyncFlush(std::bind(&handler1, args::_1, &server_ec));
  client_socket.AsyncFlush(std::bind(&handler1, args::_1, &client_ec));

  do {
    io_service.run_one();
  } while (server_ec == asio::error::would_block || client_ec == asio::error::would_block);
  ASSERT_TRUE(!server_ec);
  ASSERT_TRUE(!client_ec);

  // Both ends probing together
  client_ec = asio::error::would_block;
  server_ec = asio::error::would_block;
  client_socket.AsyncProbe(std::bind(&handler1, args::_1, &client_ec));
  server_socket.AsyncProbe(std::bind(&handler1, args::_1, &server_ec));
  do {
    io_service.run_one();
  } while (client_ec == asio::error::would_block || server_ec == asio::error::would_block);
  EXPECT_TRUE(!client_ec);
  EXPECT_TRUE(!server_ec);

  // Multiple probe
  bs::error_code client_ec_1 = asio::error::would_block;
  bs::error_code client_ec_2 = asio::error::would_block;
  bs::error_code client_ec_3 = asio::error::would_block;
  client_socket.AsyncProbe(std::bind(&handler1, args::_1, &client_ec_1));
  client_socket.AsyncProbe(std::bind(&handler1, args::_1, &client_ec_2));
  client_socket.AsyncProbe(std::bind(&handler1, args::_1, &client_ec_3));
  do {
    io_service.run_one();
  } while (client_ec_1 == asio::error::would_block ||
           client_ec_2 == asio::error::would_block||
           client_ec_3 == asio::error::would_block);
  EXPECT_EQ(asio::error::operation_aborted, client_ec_1);
  EXPECT_EQ(asio::error::operation_aborted, client_ec_2);
  EXPECT_TRUE(!client_ec_3);

  // Probing when peer shuts down
  server_socket.Close();
  client_ec = asio::error::would_block;
  client_socket.AsyncProbe(std::bind(&handler1, args::_1, &client_ec));
  do {
    io_service.run_one();
  } while (client_ec == asio::error::would_block);
  EXPECT_EQ(asio::error::shut_down, client_ec);

  server_multiplexer->Close();
  client_multiplexer->Close();
}

}  // namespace test

}  // namespace detail

}  // namespace rudp

}  // namespace maidsafe<|MERGE_RESOLUTION|>--- conflicted
+++ resolved
@@ -45,11 +45,7 @@
 
 }  // unnamed namespace
 
-<<<<<<< HEAD
-void dispatch_handler(const bs::error_code& ec, Multiplexer* muxer) {
-=======
-void dispatch_handler(const bs::error_code &ec, std::shared_ptr<Multiplexer> muxer) {
->>>>>>> 7dcb7df0
+void dispatch_handler(const bs::error_code& ec, std::shared_ptr<Multiplexer> muxer) {
   if (!ec)
     muxer->AsyncDispatch(std::bind(&dispatch_handler, args::_1, muxer));
 }
@@ -78,7 +74,8 @@
   std::shared_ptr<Multiplexer> server_multiplexer(new Multiplexer(io_service));
   ConnectionManager server_connection_manager(std::shared_ptr<Transport>(),
                                               asio::io_service::strand(io_service),
-                                              server_multiplexer);
+                                              server_multiplexer,
+                                              std::shared_ptr<asymm::PublicKey>());
   ip::udp::endpoint server_endpoint(GetLocalIp(), maidsafe::rudp::test::GetRandomPort());
   ip::udp::endpoint client_endpoint(GetLocalIp(), maidsafe::rudp::test::GetRandomPort());
   ReturnCode condition = server_multiplexer->Open(server_endpoint);
@@ -87,7 +84,8 @@
   std::shared_ptr<Multiplexer> client_multiplexer(new Multiplexer(io_service));
   ConnectionManager client_connection_manager(std::shared_ptr<Transport>(),
                                               asio::io_service::strand(io_service),
-                                              client_multiplexer);
+                                              client_multiplexer,
+                                              std::shared_ptr<asymm::PublicKey>());
   condition = client_multiplexer->Open(client_endpoint);
   ASSERT_EQ(kSuccess, condition);
 
@@ -168,7 +166,8 @@
   std::shared_ptr<Multiplexer> server_multiplexer(new Multiplexer(io_service));
   ConnectionManager server_connection_manager(std::shared_ptr<Transport>(),
                                               asio::io_service::strand(io_service),
-                                              server_multiplexer);
+                                              server_multiplexer,
+                                              std::shared_ptr<asymm::PublicKey>());
   ReturnCode result(kPendingResult);
   ip::udp::endpoint server_endpoint;
   uint8_t attempts(0);
@@ -184,7 +183,8 @@
   std::shared_ptr<Multiplexer> client_multiplexer(new Multiplexer(io_service));
   ConnectionManager client_connection_manager(std::shared_ptr<Transport>(),
                                               asio::io_service::strand(io_service),
-                                              client_multiplexer);
+                                              client_multiplexer,
+                                              std::shared_ptr<asymm::PublicKey>());
   ip::udp::endpoint client_endpoint;
   result = kPendingResult;
   attempts = 0;
