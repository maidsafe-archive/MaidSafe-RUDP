/*  Copyright 2012 MaidSafe.net limited

    This MaidSafe Software is licensed to you under (1) the MaidSafe.net Commercial License,
    version 1.0 or later, or (2) The General Public License (GPL), version 3, depending on which
    licence you accepted on initial access to the Software (the "Licences").

    By contributing code to the MaidSafe Software, or to this project generally, you agree to be
    bound by the terms of the MaidSafe Contributor Agreement, version 1.0, found in the root
    directory of this project at LICENSE, COPYING and CONTRIBUTOR respectively and also
    available at: http://www.maidsafe.net/licenses

    Unless required by applicable law or agreed to in writing, the MaidSafe Software distributed
    under the GPL Licence is distributed on an "AS IS" BASIS, WITHOUT WARRANTIES OR CONDITIONS
    OF ANY KIND, either express or implied.

    See the Licences for the specific language governing permissions and limitations relating to
    use of the MaidSafe Software.                                                                 */

// Original author: Christopher M. Kohlhoff (chris at kohlhoff dot com)

#include <functional>
#include <memory>
#include <vector>

#include "maidsafe/common/log.h"
#include "maidsafe/common/node_id.h"
#include "maidsafe/common/test.h"

#include "maidsafe/rudp/core/multiplexer.h"
#include "maidsafe/rudp/core/socket.h"
#include "maidsafe/rudp/connection_manager.h"
#include "maidsafe/rudp/transport.h"
#include "maidsafe/rudp/utils.h"
#include "maidsafe/rudp/tests/test_utils.h"

namespace Asio = boost::asio;
namespace ip = Asio::ip;
namespace bs = boost::system;
namespace args = std::placeholders;

namespace maidsafe {

namespace rudp {

namespace detail {

namespace test {

namespace {

//const size_t kBufferSize = 256 * 1024;
//const size_t kIterations = 50;

}  // unnamed namespace

void dispatch_handler(const std::error_code& ec, std::shared_ptr<Multiplexer> muxer) {
  if (!ec)
    muxer->AsyncDispatch(std::bind(&dispatch_handler, args::_1, muxer));
}

void tick_handler(const std::error_code& ec, Socket* sock) {
  if (!ec)
    sock->AsyncTick(std::bind(&tick_handler, args::_1, sock));
}

<<<<<<< HEAD
void handler1(const bs::error_code& ec, bs::error_code* out_ec) { *out_ec = ec; }

TEST(SocketTest, BEH_Socket) {
  using Endpoint = ip::udp::endpoint;

  asio::io_service io_service;
  bs::error_code server_ec;
  bs::error_code client_ec;
  NodeId server_node_id(RandomString(NodeId::kSize)), client_node_id(RandomString(NodeId::kSize));
  asymm::Keys server_key_pair(asymm::GenerateKeyPair()), client_key_pair(asymm::GenerateKeyPair());
  std::shared_ptr<asymm::PublicKey> server_public_key(
      std::make_shared<asymm::PublicKey>(server_key_pair.public_key));
  std::shared_ptr<asymm::PublicKey> client_public_key(
      std::make_shared<asymm::PublicKey>(client_key_pair.public_key));

  std::shared_ptr<Multiplexer> server_multiplexer(new Multiplexer(io_service));
  ConnectionManager server_connection_manager(
      std::shared_ptr<Transport>(), asio::io_service::strand(io_service), server_multiplexer,
      server_node_id, std::shared_ptr<asymm::PublicKey>());
  ReturnCode condition = server_multiplexer->Open(Endpoint(GetLocalIp(), 0));
  ASSERT_EQ(kSuccess, condition);
  auto server_endpoint = server_multiplexer->local_endpoint();

  std::shared_ptr<Multiplexer> client_multiplexer(new Multiplexer(io_service));
  ConnectionManager client_connection_manager(
      std::shared_ptr<Transport>(), asio::io_service::strand(io_service), client_multiplexer,
      client_node_id, std::shared_ptr<asymm::PublicKey>());
  condition = client_multiplexer->Open(Endpoint(GetLocalIp(), 0));
  ASSERT_EQ(kSuccess, condition);
  auto client_endpoint = client_multiplexer->local_endpoint();

  server_multiplexer->AsyncDispatch(std::bind(&dispatch_handler, args::_1, server_multiplexer));

  client_multiplexer->AsyncDispatch(std::bind(&dispatch_handler, args::_1, client_multiplexer));

  NatType server_nat_type = NatType::kUnknown, client_nat_type = NatType::kUnknown;
  Socket server_socket(*server_multiplexer, server_nat_type);
  server_ec = asio::error::would_block;

  Socket client_socket(*client_multiplexer, client_nat_type);
  client_ec = asio::error::would_block;
  auto on_nat_detection_requested_slot([](
      const Endpoint & /*this_local_endpoint*/, const NodeId & /*peer_id*/,
      const Endpoint & /*peer_endpoint*/,
      uint16_t & /*another_external_port*/) {});
  client_socket.AsyncConnect(client_node_id, client_public_key, server_endpoint, server_node_id,
                             std::bind(&handler1, args::_1, &client_ec), Session::kNormal, 0,
                             on_nat_detection_requested_slot);
  server_socket.AsyncConnect(server_node_id, server_public_key, client_endpoint, client_node_id,
                             std::bind(&handler1, args::_1, &server_ec), Session::kNormal, 0,
                             on_nat_detection_requested_slot);

  do {
    io_service.run_one();
  } while (server_ec == asio::error::would_block || client_ec == asio::error::would_block);
  ASSERT_TRUE(!server_ec);
  ASSERT_TRUE(server_socket.IsOpen());
  ASSERT_TRUE(!client_ec);
  ASSERT_TRUE(client_socket.IsOpen());

  server_socket.AsyncTick(std::bind(&tick_handler, args::_1, &server_socket));

  client_socket.AsyncTick(std::bind(&tick_handler, args::_1, &client_socket));

  for (size_t i = 0; i < kIterations; ++i) {
    std::vector<unsigned char> server_buffer(kBufferSize);
    server_ec = asio::error::would_block;
    server_socket.AsyncRead(asio::buffer(server_buffer), kBufferSize,
                            std::bind(&handler1, args::_1, &server_ec));

    std::vector<unsigned char> client_buffer(kBufferSize, 'A');
    client_ec = asio::error::would_block;
    client_socket.AsyncWrite(asio::buffer(client_buffer), [](int) {},  // NOLINT (Fraser)
                             std::bind(&handler1, args::_1, &client_ec));

    do {
      io_service.run_one();
    } while (server_ec == asio::error::would_block || client_ec == asio::error::would_block);
    ASSERT_TRUE(!server_ec);
    ASSERT_TRUE(!client_ec);
  }

  server_ec = asio::error::would_block;
  server_socket.AsyncFlush(std::bind(&handler1, args::_1, &server_ec));

  client_ec = asio::error::would_block;
  client_socket.AsyncFlush(std::bind(&handler1, args::_1, &client_ec));

  do {
    io_service.run_one();
  } while (server_ec == asio::error::would_block || client_ec == asio::error::would_block);
  ASSERT_TRUE(!server_ec);
  ASSERT_TRUE(!client_ec);
}

TEST(SocketTest, BEH_AsyncProbe) {
  using Endpoint = ip::udp::endpoint;

  asio::io_service io_service;
  bs::error_code server_ec;
  bs::error_code client_ec;
  asymm::Keys server_key_pair(asymm::GenerateKeyPair()), client_key_pair(asymm::GenerateKeyPair());
  NodeId server_node_id(RandomString(NodeId::kSize)), client_node_id(RandomString(NodeId::kSize));
  std::shared_ptr<asymm::PublicKey> server_public_key(
      std::make_shared<asymm::PublicKey>(server_key_pair.public_key));
  std::shared_ptr<asymm::PublicKey> client_public_key(
      std::make_shared<asymm::PublicKey>(client_key_pair.public_key));

  std::shared_ptr<Multiplexer> server_multiplexer(new Multiplexer(io_service));
  ConnectionManager server_connection_manager(
      std::shared_ptr<Transport>(), asio::io_service::strand(io_service), server_multiplexer,
      server_node_id, std::shared_ptr<asymm::PublicKey>());
  ReturnCode result(kPendingResult);
  Endpoint server_endpoint;
  uint8_t attempts(0);
  while ((kSuccess != result) && (attempts < 100)) {
    result = server_multiplexer->Open(Endpoint(GetLocalIp(), 0));
    server_endpoint = server_multiplexer->local_endpoint();
    if (kSuccess != result)
      server_multiplexer->Close();
    ++attempts;
  }
  ASSERT_EQ(kSuccess, result);

  std::shared_ptr<Multiplexer> client_multiplexer(new Multiplexer(io_service));
  ConnectionManager client_connection_manager(
      std::shared_ptr<Transport>(), asio::io_service::strand(io_service), client_multiplexer,
      client_node_id, std::shared_ptr<asymm::PublicKey>());
  Endpoint client_endpoint;
  result = kPendingResult;
  attempts = 0;
  while ((kSuccess != result) && (attempts < 100)) {
    result = client_multiplexer->Open(Endpoint(GetLocalIp(), 0));
    client_endpoint = client_multiplexer->local_endpoint();
    if (kSuccess != result)
      client_multiplexer->Close();
    ++attempts;
  }
  ASSERT_EQ(kSuccess, result);

  server_multiplexer->AsyncDispatch(std::bind(&dispatch_handler, args::_1, server_multiplexer));
  client_multiplexer->AsyncDispatch(std::bind(&dispatch_handler, args::_1, client_multiplexer));

  NatType not_joined_client_nat_type, client_nat_type, server_nat_type;
  Socket not_joined_client_socket(*client_multiplexer, not_joined_client_nat_type);
  Socket client_socket(*client_multiplexer, client_nat_type);
  Socket server_socket(*server_multiplexer, server_nat_type);

  // Probing when not connected
  client_ec = asio::error::would_block;
  not_joined_client_socket.AsyncProbe(std::bind(&handler1, args::_1, &client_ec));
  do {
    io_service.run_one();
  } while (client_ec == asio::error::would_block);
  EXPECT_EQ(asio::error::not_connected, client_ec);

  // Connecting to peer
  server_ec = asio::error::would_block;
  client_ec = asio::error::would_block;

  auto on_nat_detection_requested_slot([](
      const Endpoint & /*this_local_endpoint*/, const NodeId & /*peer_id*/,
      const Endpoint & /*peer_endpoint*/,
      uint16_t & /*another_external_port*/) {});
  client_socket.AsyncConnect(client_node_id, client_public_key, server_endpoint, server_node_id,
                             std::bind(&handler1, args::_1, &client_ec), Session::kNormal, 0,
                             on_nat_detection_requested_slot);
  server_socket.AsyncConnect(server_node_id, server_public_key, client_endpoint, client_node_id,
                             std::bind(&handler1, args::_1, &server_ec), Session::kNormal, 0,
                             on_nat_detection_requested_slot);

  do {
    io_service.run_one();
  } while (server_ec == asio::error::would_block || client_ec == asio::error::would_block);
  ASSERT_TRUE(!server_ec);
  ASSERT_TRUE(server_socket.IsOpen());
  ASSERT_TRUE(!client_ec);
  ASSERT_TRUE(client_socket.IsOpen());

  server_socket.AsyncTick(std::bind(&tick_handler, args::_1, &server_socket));
  client_socket.AsyncTick(std::bind(&tick_handler, args::_1, &client_socket));
  server_ec = asio::error::would_block;
  client_ec = asio::error::would_block;
  server_socket.AsyncFlush(std::bind(&handler1, args::_1, &server_ec));
  client_socket.AsyncFlush(std::bind(&handler1, args::_1, &client_ec));

  do {
    io_service.run_one();
  } while (server_ec == asio::error::would_block || client_ec == asio::error::would_block);
  ASSERT_TRUE(!server_ec);
  ASSERT_TRUE(!client_ec);

  // Both ends probing together
  client_ec = asio::error::would_block;
  server_ec = asio::error::would_block;
  client_socket.AsyncProbe(std::bind(&handler1, args::_1, &client_ec));
  server_socket.AsyncProbe(std::bind(&handler1, args::_1, &server_ec));
  do {
    io_service.run_one();
  } while (client_ec == asio::error::would_block || server_ec == asio::error::would_block);
  EXPECT_TRUE(!client_ec);
  EXPECT_TRUE(!server_ec);

  // Multiple probe
  bs::error_code client_ec_1 = asio::error::would_block;
  bs::error_code client_ec_2 = asio::error::would_block;
  bs::error_code client_ec_3 = asio::error::would_block;
  client_socket.AsyncProbe(std::bind(&handler1, args::_1, &client_ec_1));
  client_socket.AsyncProbe(std::bind(&handler1, args::_1, &client_ec_2));
  client_socket.AsyncProbe(std::bind(&handler1, args::_1, &client_ec_3));
  do {
    io_service.run_one();
  } while (client_ec_1 == asio::error::would_block || client_ec_2 == asio::error::would_block ||
           client_ec_3 == asio::error::would_block);
  EXPECT_EQ(asio::error::operation_aborted, client_ec_1);
  EXPECT_EQ(asio::error::operation_aborted, client_ec_2);
  EXPECT_TRUE(!client_ec_3);

  // Probing when peer shuts down
  server_socket.Close();
  client_ec = asio::error::would_block;
  client_socket.AsyncProbe(std::bind(&handler1, args::_1, &client_ec));
  do {
    io_service.run_one();
  } while (client_ec == asio::error::would_block);
  EXPECT_EQ(asio::error::shut_down, client_ec);

  server_multiplexer->Close();
  client_multiplexer->Close();
}
=======
void handler1(const std::error_code& ec, std::error_code* out_ec) { *out_ec = ec; }

//TEST(SocketTest, BEH_Socket) {
//  using Endpoint = ip::udp::endpoint;
//
//  Asio::io_service io_service;
//  bs::error_code server_ec;
//  bs::error_code client_ec;
//  NodeId server_node_id(RandomString(NodeId::kSize)), client_node_id(RandomString(NodeId::kSize));
//  asymm::Keys server_key_pair(asymm::GenerateKeyPair()), client_key_pair(asymm::GenerateKeyPair());
//  std::shared_ptr<asymm::PublicKey> server_public_key(
//      std::make_shared<asymm::PublicKey>(server_key_pair.public_key));
//  std::shared_ptr<asymm::PublicKey> client_public_key(
//      std::make_shared<asymm::PublicKey>(client_key_pair.public_key));
//
//  std::shared_ptr<Multiplexer> server_multiplexer(new Multiplexer(io_service));
//  ConnectionManager server_connection_manager(
//      std::shared_ptr<Transport>(), Asio::io_service::strand(io_service), server_multiplexer,
//      server_node_id, std::shared_ptr<asymm::PublicKey>());
//  ReturnCode condition = server_multiplexer->Open(Endpoint(GetLocalIp(), 0));
//  ASSERT_EQ(kSuccess, condition);
//  auto server_endpoint = server_multiplexer->local_endpoint();
//
//  std::shared_ptr<Multiplexer> client_multiplexer(new Multiplexer(io_service));
//  ConnectionManager client_connection_manager(
//      std::shared_ptr<Transport>(), Asio::io_service::strand(io_service), client_multiplexer,
//      client_node_id, std::shared_ptr<asymm::PublicKey>());
//  condition = client_multiplexer->Open(Endpoint(GetLocalIp(), 0));
//  ASSERT_EQ(kSuccess, condition);
//  auto client_endpoint = client_multiplexer->local_endpoint();
//
//  server_multiplexer->AsyncDispatch(std::bind(&dispatch_handler, args::_1, server_multiplexer));
//
//  client_multiplexer->AsyncDispatch(std::bind(&dispatch_handler, args::_1, client_multiplexer));
//
//  NatType server_nat_type = NatType::kUnknown, client_nat_type = NatType::kUnknown;
//  Socket server_socket(*server_multiplexer, server_nat_type);
//  server_ec = Asio::error::would_block;
//
//  Socket client_socket(*client_multiplexer, client_nat_type);
//  client_ec = Asio::error::would_block;
//  auto on_nat_detection_requested_slot([](
//      const Endpoint & /*this_local_endpoint*/, const NodeId & /*peer_id*/,
//      const Endpoint & /*peer_endpoint*/,
//      uint16_t & /*another_external_port*/) {});
//  client_socket.AsyncConnect(client_node_id, client_public_key, server_endpoint, server_node_id,
//                             std::bind(&handler1, args::_1, &client_ec), Session::kNormal, 0,
//                             on_nat_detection_requested_slot);
//  server_socket.AsyncConnect(server_node_id, server_public_key, client_endpoint, client_node_id,
//                             std::bind(&handler1, args::_1, &server_ec), Session::kNormal, 0,
//                             on_nat_detection_requested_slot);
//
//  do {
//    io_service.run_one();
//  } while (server_ec == Asio::error::would_block || client_ec == Asio::error::would_block);
//  ASSERT_TRUE(!server_ec);
//  ASSERT_TRUE(server_socket.IsOpen());
//  ASSERT_TRUE(!client_ec);
//  ASSERT_TRUE(client_socket.IsOpen());
//
//  server_socket.AsyncTick(std::bind(&tick_handler, args::_1, &server_socket));
//
//  client_socket.AsyncTick(std::bind(&tick_handler, args::_1, &client_socket));
//
//  for (size_t i = 0; i < kIterations; ++i) {
//    std::vector<unsigned char> server_buffer(kBufferSize);
//    server_ec = Asio::error::would_block;
//    server_socket.AsyncRead(Asio::buffer(server_buffer), kBufferSize,
//                            std::bind(&handler1, args::_1, &server_ec));
//
//    std::vector<unsigned char> client_buffer(kBufferSize, 'A');
//    client_ec = Asio::error::would_block;
//    client_socket.AsyncWrite(Asio::buffer(client_buffer), [](int) {},  // NOLINT (Fraser)
//                             std::bind(&handler1, args::_1, &client_ec));
//
//    do {
//      io_service.run_one();
//    } while (server_ec == Asio::error::would_block || client_ec == Asio::error::would_block);
//    ASSERT_TRUE(!server_ec);
//    ASSERT_TRUE(!client_ec);
//  }
//
//  server_ec = Asio::error::would_block;
//  server_socket.AsyncFlush(std::bind(&handler1, args::_1, &server_ec));
//
//  client_ec = Asio::error::would_block;
//  client_socket.AsyncFlush(std::bind(&handler1, args::_1, &client_ec));
//
//  do {
//    io_service.run_one();
//  } while (server_ec == Asio::error::would_block || client_ec == Asio::error::would_block);
//  ASSERT_TRUE(!server_ec);
//  ASSERT_TRUE(!client_ec);
//}
//
//TEST(SocketTest, BEH_AsyncProbe) {
//  using Endpoint = ip::udp::endpoint;
//
//  Asio::io_service io_service;
//  bs::error_code server_ec;
//  bs::error_code client_ec;
//  asymm::Keys server_key_pair(asymm::GenerateKeyPair()), client_key_pair(asymm::GenerateKeyPair());
//  NodeId server_node_id(NodeId::IdType::kRandomId), client_node_id(NodeId::IdType::kRandomId);
//  std::shared_ptr<asymm::PublicKey> server_public_key(
//      std::make_shared<asymm::PublicKey>(server_key_pair.public_key));
//  std::shared_ptr<asymm::PublicKey> client_public_key(
//      std::make_shared<asymm::PublicKey>(client_key_pair.public_key));
//
//  std::shared_ptr<Multiplexer> server_multiplexer(new Multiplexer(io_service));
//  ConnectionManager server_connection_manager(
//      std::shared_ptr<Transport>(), Asio::io_service::strand(io_service), server_multiplexer,
//      server_node_id, std::shared_ptr<asymm::PublicKey>());
//  ReturnCode result(kPendingResult);
//  Endpoint server_endpoint;
//  uint8_t attempts(0);
//  while ((kSuccess != result) && (attempts < 100)) {
//    result = server_multiplexer->Open(Endpoint(GetLocalIp(), 0));
//    server_endpoint = server_multiplexer->local_endpoint();
//    if (kSuccess != result)
//      server_multiplexer->Close();
//    ++attempts;
//  }
//  ASSERT_EQ(kSuccess, result);
//
//  std::shared_ptr<Multiplexer> client_multiplexer(new Multiplexer(io_service));
//  ConnectionManager client_connection_manager(
//      std::shared_ptr<Transport>(), Asio::io_service::strand(io_service), client_multiplexer,
//      client_node_id, std::shared_ptr<asymm::PublicKey>());
//  Endpoint client_endpoint;
//  result = kPendingResult;
//  attempts = 0;
//  while ((kSuccess != result) && (attempts < 100)) {
//    result = client_multiplexer->Open(Endpoint(GetLocalIp(), 0));
//    client_endpoint = client_multiplexer->local_endpoint();
//    if (kSuccess != result)
//      client_multiplexer->Close();
//    ++attempts;
//  }
//  ASSERT_EQ(kSuccess, result);
//
//  server_multiplexer->AsyncDispatch(std::bind(&dispatch_handler, args::_1, server_multiplexer));
//  client_multiplexer->AsyncDispatch(std::bind(&dispatch_handler, args::_1, client_multiplexer));
//
//  NatType not_joined_client_nat_type, client_nat_type, server_nat_type;
//  Socket not_joined_client_socket(*client_multiplexer, not_joined_client_nat_type);
//  Socket client_socket(*client_multiplexer, client_nat_type);
//  Socket server_socket(*server_multiplexer, server_nat_type);
//
//  // Probing when not connected
//  client_ec = Asio::error::would_block;
//  not_joined_client_socket.AsyncProbe(std::bind(&handler1, args::_1, &client_ec));
//  do {
//    io_service.run_one();
//  } while (client_ec == Asio::error::would_block);
//  EXPECT_EQ(Asio::error::not_connected, client_ec);
//
//  // Connecting to peer
//  server_ec = Asio::error::would_block;
//  client_ec = Asio::error::would_block;
//
//  auto on_nat_detection_requested_slot([](
//      const Endpoint & /*this_local_endpoint*/, const NodeId & /*peer_id*/,
//      const Endpoint & /*peer_endpoint*/,
//      uint16_t & /*another_external_port*/) {});
//  client_socket.AsyncConnect(client_node_id, client_public_key, server_endpoint, server_node_id,
//                             std::bind(&handler1, args::_1, &client_ec), Session::kNormal, 0,
//                             on_nat_detection_requested_slot);
//  server_socket.AsyncConnect(server_node_id, server_public_key, client_endpoint, client_node_id,
//                             std::bind(&handler1, args::_1, &server_ec), Session::kNormal, 0,
//                             on_nat_detection_requested_slot);
//
//  do {
//    io_service.run_one();
//  } while (server_ec == Asio::error::would_block || client_ec == Asio::error::would_block);
//  ASSERT_TRUE(!server_ec);
//  ASSERT_TRUE(server_socket.IsOpen());
//  ASSERT_TRUE(!client_ec);
//  ASSERT_TRUE(client_socket.IsOpen());
//
//  server_socket.AsyncTick(std::bind(&tick_handler, args::_1, &server_socket));
//  client_socket.AsyncTick(std::bind(&tick_handler, args::_1, &client_socket));
//  server_ec = Asio::error::would_block;
//  client_ec = Asio::error::would_block;
//  server_socket.AsyncFlush(std::bind(&handler1, args::_1, &server_ec));
//  client_socket.AsyncFlush(std::bind(&handler1, args::_1, &client_ec));
//
//  do {
//    io_service.run_one();
//  } while (server_ec == Asio::error::would_block || client_ec == Asio::error::would_block);
//  ASSERT_TRUE(!server_ec);
//  ASSERT_TRUE(!client_ec);
//
//  // Both ends probing together
//  client_ec = Asio::error::would_block;
//  server_ec = Asio::error::would_block;
//  client_socket.AsyncProbe(std::bind(&handler1, args::_1, &client_ec));
//  server_socket.AsyncProbe(std::bind(&handler1, args::_1, &server_ec));
//  do {
//    io_service.run_one();
//  } while (client_ec == Asio::error::would_block || server_ec == Asio::error::would_block);
//  EXPECT_TRUE(!client_ec);
//  EXPECT_TRUE(!server_ec);
//
//  // Multiple probe
//  bs::error_code client_ec_1 = Asio::error::would_block;
//  bs::error_code client_ec_2 = Asio::error::would_block;
//  bs::error_code client_ec_3 = Asio::error::would_block;
//  client_socket.AsyncProbe(std::bind(&handler1, args::_1, &client_ec_1));
//  client_socket.AsyncProbe(std::bind(&handler1, args::_1, &client_ec_2));
//  client_socket.AsyncProbe(std::bind(&handler1, args::_1, &client_ec_3));
//  do {
//    io_service.run_one();
//  } while (client_ec_1 == Asio::error::would_block || client_ec_2 == Asio::error::would_block ||
//           client_ec_3 == Asio::error::would_block);
//  EXPECT_EQ(Asio::error::operation_aborted, client_ec_1);
//  EXPECT_EQ(Asio::error::operation_aborted, client_ec_2);
//  EXPECT_TRUE(!client_ec_3);
//
//  // Probing when peer shuts down
//  server_socket.Close();
//  client_ec = Asio::error::would_block;
//  client_socket.AsyncProbe(std::bind(&handler1, args::_1, &client_ec));
//  do {
//    io_service.run_one();
//  } while (client_ec == Asio::error::would_block);
//  EXPECT_EQ(Asio::error::shut_down, client_ec);
//
//  server_multiplexer->Close();
//  client_multiplexer->Close();
//}
>>>>>>> fa24539c

}  // namespace test

}  // namespace detail

}  // namespace rudp

}  // namespace maidsafe<|MERGE_RESOLUTION|>--- conflicted
+++ resolved
@@ -63,238 +63,6 @@
     sock->AsyncTick(std::bind(&tick_handler, args::_1, sock));
 }
 
-<<<<<<< HEAD
-void handler1(const bs::error_code& ec, bs::error_code* out_ec) { *out_ec = ec; }
-
-TEST(SocketTest, BEH_Socket) {
-  using Endpoint = ip::udp::endpoint;
-
-  asio::io_service io_service;
-  bs::error_code server_ec;
-  bs::error_code client_ec;
-  NodeId server_node_id(RandomString(NodeId::kSize)), client_node_id(RandomString(NodeId::kSize));
-  asymm::Keys server_key_pair(asymm::GenerateKeyPair()), client_key_pair(asymm::GenerateKeyPair());
-  std::shared_ptr<asymm::PublicKey> server_public_key(
-      std::make_shared<asymm::PublicKey>(server_key_pair.public_key));
-  std::shared_ptr<asymm::PublicKey> client_public_key(
-      std::make_shared<asymm::PublicKey>(client_key_pair.public_key));
-
-  std::shared_ptr<Multiplexer> server_multiplexer(new Multiplexer(io_service));
-  ConnectionManager server_connection_manager(
-      std::shared_ptr<Transport>(), asio::io_service::strand(io_service), server_multiplexer,
-      server_node_id, std::shared_ptr<asymm::PublicKey>());
-  ReturnCode condition = server_multiplexer->Open(Endpoint(GetLocalIp(), 0));
-  ASSERT_EQ(kSuccess, condition);
-  auto server_endpoint = server_multiplexer->local_endpoint();
-
-  std::shared_ptr<Multiplexer> client_multiplexer(new Multiplexer(io_service));
-  ConnectionManager client_connection_manager(
-      std::shared_ptr<Transport>(), asio::io_service::strand(io_service), client_multiplexer,
-      client_node_id, std::shared_ptr<asymm::PublicKey>());
-  condition = client_multiplexer->Open(Endpoint(GetLocalIp(), 0));
-  ASSERT_EQ(kSuccess, condition);
-  auto client_endpoint = client_multiplexer->local_endpoint();
-
-  server_multiplexer->AsyncDispatch(std::bind(&dispatch_handler, args::_1, server_multiplexer));
-
-  client_multiplexer->AsyncDispatch(std::bind(&dispatch_handler, args::_1, client_multiplexer));
-
-  NatType server_nat_type = NatType::kUnknown, client_nat_type = NatType::kUnknown;
-  Socket server_socket(*server_multiplexer, server_nat_type);
-  server_ec = asio::error::would_block;
-
-  Socket client_socket(*client_multiplexer, client_nat_type);
-  client_ec = asio::error::would_block;
-  auto on_nat_detection_requested_slot([](
-      const Endpoint & /*this_local_endpoint*/, const NodeId & /*peer_id*/,
-      const Endpoint & /*peer_endpoint*/,
-      uint16_t & /*another_external_port*/) {});
-  client_socket.AsyncConnect(client_node_id, client_public_key, server_endpoint, server_node_id,
-                             std::bind(&handler1, args::_1, &client_ec), Session::kNormal, 0,
-                             on_nat_detection_requested_slot);
-  server_socket.AsyncConnect(server_node_id, server_public_key, client_endpoint, client_node_id,
-                             std::bind(&handler1, args::_1, &server_ec), Session::kNormal, 0,
-                             on_nat_detection_requested_slot);
-
-  do {
-    io_service.run_one();
-  } while (server_ec == asio::error::would_block || client_ec == asio::error::would_block);
-  ASSERT_TRUE(!server_ec);
-  ASSERT_TRUE(server_socket.IsOpen());
-  ASSERT_TRUE(!client_ec);
-  ASSERT_TRUE(client_socket.IsOpen());
-
-  server_socket.AsyncTick(std::bind(&tick_handler, args::_1, &server_socket));
-
-  client_socket.AsyncTick(std::bind(&tick_handler, args::_1, &client_socket));
-
-  for (size_t i = 0; i < kIterations; ++i) {
-    std::vector<unsigned char> server_buffer(kBufferSize);
-    server_ec = asio::error::would_block;
-    server_socket.AsyncRead(asio::buffer(server_buffer), kBufferSize,
-                            std::bind(&handler1, args::_1, &server_ec));
-
-    std::vector<unsigned char> client_buffer(kBufferSize, 'A');
-    client_ec = asio::error::would_block;
-    client_socket.AsyncWrite(asio::buffer(client_buffer), [](int) {},  // NOLINT (Fraser)
-                             std::bind(&handler1, args::_1, &client_ec));
-
-    do {
-      io_service.run_one();
-    } while (server_ec == asio::error::would_block || client_ec == asio::error::would_block);
-    ASSERT_TRUE(!server_ec);
-    ASSERT_TRUE(!client_ec);
-  }
-
-  server_ec = asio::error::would_block;
-  server_socket.AsyncFlush(std::bind(&handler1, args::_1, &server_ec));
-
-  client_ec = asio::error::would_block;
-  client_socket.AsyncFlush(std::bind(&handler1, args::_1, &client_ec));
-
-  do {
-    io_service.run_one();
-  } while (server_ec == asio::error::would_block || client_ec == asio::error::would_block);
-  ASSERT_TRUE(!server_ec);
-  ASSERT_TRUE(!client_ec);
-}
-
-TEST(SocketTest, BEH_AsyncProbe) {
-  using Endpoint = ip::udp::endpoint;
-
-  asio::io_service io_service;
-  bs::error_code server_ec;
-  bs::error_code client_ec;
-  asymm::Keys server_key_pair(asymm::GenerateKeyPair()), client_key_pair(asymm::GenerateKeyPair());
-  NodeId server_node_id(RandomString(NodeId::kSize)), client_node_id(RandomString(NodeId::kSize));
-  std::shared_ptr<asymm::PublicKey> server_public_key(
-      std::make_shared<asymm::PublicKey>(server_key_pair.public_key));
-  std::shared_ptr<asymm::PublicKey> client_public_key(
-      std::make_shared<asymm::PublicKey>(client_key_pair.public_key));
-
-  std::shared_ptr<Multiplexer> server_multiplexer(new Multiplexer(io_service));
-  ConnectionManager server_connection_manager(
-      std::shared_ptr<Transport>(), asio::io_service::strand(io_service), server_multiplexer,
-      server_node_id, std::shared_ptr<asymm::PublicKey>());
-  ReturnCode result(kPendingResult);
-  Endpoint server_endpoint;
-  uint8_t attempts(0);
-  while ((kSuccess != result) && (attempts < 100)) {
-    result = server_multiplexer->Open(Endpoint(GetLocalIp(), 0));
-    server_endpoint = server_multiplexer->local_endpoint();
-    if (kSuccess != result)
-      server_multiplexer->Close();
-    ++attempts;
-  }
-  ASSERT_EQ(kSuccess, result);
-
-  std::shared_ptr<Multiplexer> client_multiplexer(new Multiplexer(io_service));
-  ConnectionManager client_connection_manager(
-      std::shared_ptr<Transport>(), asio::io_service::strand(io_service), client_multiplexer,
-      client_node_id, std::shared_ptr<asymm::PublicKey>());
-  Endpoint client_endpoint;
-  result = kPendingResult;
-  attempts = 0;
-  while ((kSuccess != result) && (attempts < 100)) {
-    result = client_multiplexer->Open(Endpoint(GetLocalIp(), 0));
-    client_endpoint = client_multiplexer->local_endpoint();
-    if (kSuccess != result)
-      client_multiplexer->Close();
-    ++attempts;
-  }
-  ASSERT_EQ(kSuccess, result);
-
-  server_multiplexer->AsyncDispatch(std::bind(&dispatch_handler, args::_1, server_multiplexer));
-  client_multiplexer->AsyncDispatch(std::bind(&dispatch_handler, args::_1, client_multiplexer));
-
-  NatType not_joined_client_nat_type, client_nat_type, server_nat_type;
-  Socket not_joined_client_socket(*client_multiplexer, not_joined_client_nat_type);
-  Socket client_socket(*client_multiplexer, client_nat_type);
-  Socket server_socket(*server_multiplexer, server_nat_type);
-
-  // Probing when not connected
-  client_ec = asio::error::would_block;
-  not_joined_client_socket.AsyncProbe(std::bind(&handler1, args::_1, &client_ec));
-  do {
-    io_service.run_one();
-  } while (client_ec == asio::error::would_block);
-  EXPECT_EQ(asio::error::not_connected, client_ec);
-
-  // Connecting to peer
-  server_ec = asio::error::would_block;
-  client_ec = asio::error::would_block;
-
-  auto on_nat_detection_requested_slot([](
-      const Endpoint & /*this_local_endpoint*/, const NodeId & /*peer_id*/,
-      const Endpoint & /*peer_endpoint*/,
-      uint16_t & /*another_external_port*/) {});
-  client_socket.AsyncConnect(client_node_id, client_public_key, server_endpoint, server_node_id,
-                             std::bind(&handler1, args::_1, &client_ec), Session::kNormal, 0,
-                             on_nat_detection_requested_slot);
-  server_socket.AsyncConnect(server_node_id, server_public_key, client_endpoint, client_node_id,
-                             std::bind(&handler1, args::_1, &server_ec), Session::kNormal, 0,
-                             on_nat_detection_requested_slot);
-
-  do {
-    io_service.run_one();
-  } while (server_ec == asio::error::would_block || client_ec == asio::error::would_block);
-  ASSERT_TRUE(!server_ec);
-  ASSERT_TRUE(server_socket.IsOpen());
-  ASSERT_TRUE(!client_ec);
-  ASSERT_TRUE(client_socket.IsOpen());
-
-  server_socket.AsyncTick(std::bind(&tick_handler, args::_1, &server_socket));
-  client_socket.AsyncTick(std::bind(&tick_handler, args::_1, &client_socket));
-  server_ec = asio::error::would_block;
-  client_ec = asio::error::would_block;
-  server_socket.AsyncFlush(std::bind(&handler1, args::_1, &server_ec));
-  client_socket.AsyncFlush(std::bind(&handler1, args::_1, &client_ec));
-
-  do {
-    io_service.run_one();
-  } while (server_ec == asio::error::would_block || client_ec == asio::error::would_block);
-  ASSERT_TRUE(!server_ec);
-  ASSERT_TRUE(!client_ec);
-
-  // Both ends probing together
-  client_ec = asio::error::would_block;
-  server_ec = asio::error::would_block;
-  client_socket.AsyncProbe(std::bind(&handler1, args::_1, &client_ec));
-  server_socket.AsyncProbe(std::bind(&handler1, args::_1, &server_ec));
-  do {
-    io_service.run_one();
-  } while (client_ec == asio::error::would_block || server_ec == asio::error::would_block);
-  EXPECT_TRUE(!client_ec);
-  EXPECT_TRUE(!server_ec);
-
-  // Multiple probe
-  bs::error_code client_ec_1 = asio::error::would_block;
-  bs::error_code client_ec_2 = asio::error::would_block;
-  bs::error_code client_ec_3 = asio::error::would_block;
-  client_socket.AsyncProbe(std::bind(&handler1, args::_1, &client_ec_1));
-  client_socket.AsyncProbe(std::bind(&handler1, args::_1, &client_ec_2));
-  client_socket.AsyncProbe(std::bind(&handler1, args::_1, &client_ec_3));
-  do {
-    io_service.run_one();
-  } while (client_ec_1 == asio::error::would_block || client_ec_2 == asio::error::would_block ||
-           client_ec_3 == asio::error::would_block);
-  EXPECT_EQ(asio::error::operation_aborted, client_ec_1);
-  EXPECT_EQ(asio::error::operation_aborted, client_ec_2);
-  EXPECT_TRUE(!client_ec_3);
-
-  // Probing when peer shuts down
-  server_socket.Close();
-  client_ec = asio::error::would_block;
-  client_socket.AsyncProbe(std::bind(&handler1, args::_1, &client_ec));
-  do {
-    io_service.run_one();
-  } while (client_ec == asio::error::would_block);
-  EXPECT_EQ(asio::error::shut_down, client_ec);
-
-  server_multiplexer->Close();
-  client_multiplexer->Close();
-}
-=======
 void handler1(const std::error_code& ec, std::error_code* out_ec) { *out_ec = ec; }
 
 //TEST(SocketTest, BEH_Socket) {
@@ -525,7 +293,6 @@
 //  server_multiplexer->Close();
 //  client_multiplexer->Close();
 //}
->>>>>>> fa24539c
 
 }  // namespace test
 
