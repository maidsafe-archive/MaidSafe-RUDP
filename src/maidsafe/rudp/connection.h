--- conflicted
+++ resolved
@@ -20,7 +20,6 @@
 #include <queue>
 #include <string>
 #include <vector>
-#include <queue>
 
 #include "boost/asio/deadline_timer.hpp"
 #include "boost/asio/io_service.hpp"
@@ -109,23 +108,12 @@
 
   struct SendRequest {
     std::string encrypted_data_;
-<<<<<<< HEAD
     std::function<void(int)> message_sent_functor_;  // NOLINT (Dan)
 
-    SendRequest(std::string const&encrypted_data,
-                std::function<void(int)> const& message_sent_functor)  // NOLINT (Dan)
+    SendRequest(const std::string& encrypted_data,
+                const std::function<void(int)>& message_sent_functor)  // NOLINT (Dan)
         : encrypted_data_(encrypted_data),
           message_sent_functor_(message_sent_functor) {}
-=======
-    std::function<void(int result)> message_sent_functor_;
-
-    SendRequest(
-      std::string const&encrypted_data,
-      std::function<void(int result)> const& message_sent_functor):
-      encrypted_data_(encrypted_data),
-      message_sent_functor_(message_sent_functor)
-    {}
->>>>>>> e59703b9
   };
 
   void DoClose(bool timed_out = false);
