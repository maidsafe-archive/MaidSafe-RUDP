--- conflicted
+++ resolved
@@ -114,10 +114,6 @@
     std::string encrypted_data_;
     MessageSentFunctor handler_;
 
-<<<<<<< HEAD
-    SendRequest(std::string encrypted_data, MessageSentFunctor message_sent_functor)
-        : encrypted_data_(std::move(encrypted_data)), handler_(std::move(message_sent_functor)) {}
-=======
     SendRequest(std::string encrypted_data,
                 std::function<void(int)> message_sent_functor)  // NOLINT (Dan)
 #if defined(__GLIBCXX__)
@@ -126,8 +122,7 @@
 #else
         : encrypted_data_(std::move(encrypted_data)),
 #endif
-          message_sent_functor_(std::move(message_sent_functor)) {}
->>>>>>> 584e6d05
+          handler_(std::move(message_sent_functor)) {}
   };
 
   void DoClose(const ExtErrorCode&, int debug_line_no);
@@ -141,7 +136,7 @@
                          const std::function<void(int)>& ping_functor,  // NOLINT (Fraser)
                          const OnConnect& on_connect,
                          const std::function<void()>& failure_functor);
-  void DoStartSending(SendRequest const request);  // NOLINT (Fraser)
+  void DoStartSending(SendRequest request);  // NOLINT (Fraser)
   void DoQueueSendRequest(SendRequest request);
   void FinishSendAndQueueNext();
 
