--- conflicted
+++ resolved
@@ -145,11 +145,7 @@
                     const boost::posix_time::time_duration& connect_attempt_timeout,
                     const boost::posix_time::time_duration& lifespan,
                     const std::function<void(int)>& ping_functor);  // NOLINT (Fraser)
-<<<<<<< HEAD
-  void HandleConnect(const boost::system::error_code& ec,
-=======
   void HandleConnect(const ErrorCode& ec,
->>>>>>> fa24539c
                      std::function<void(int)> ping_functor);  // NOLINT (Fraser)
 
   void StartReadSize();
@@ -169,18 +165,11 @@
 
   void EncodeData(const std::string& data);
 
-<<<<<<< HEAD
-  void InvokeSentFunctor(const MessageSentFunctor& message_sent_functor, const std::error_code& error) const;
-
-  void FireOnConnectFunctor(const Error&);
-  void FireConnectionAddedFunctor(int result);
-=======
   void InvokeSentFunctor(const MessageSentFunctor& message_sent_functor,
                          const ExtErrorCode& error) const;
 
   void FireOnConnectFunctor(const ExtErrorCode&);
   void FireConnectionAddedFunctor(const ExtErrorCode&);
->>>>>>> fa24539c
 
   std::weak_ptr<Transport> transport_;
   boost::asio::io_service::strand strand_;
