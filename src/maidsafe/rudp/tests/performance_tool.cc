--- conflicted
+++ resolved
@@ -108,21 +108,12 @@
       [message_count, &result_arrived_count] { return result_arrived_count == message_count; });  // NOLINT (Fraser)
 
   auto received_messages(messages_futures.get());
-<<<<<<< HEAD
   if (received_messages.size() != static_cast<size_t>(message_count)) {
-=======
-  if (received_messages.size() != (unsigned)message_count) {
->>>>>>> 8ca25bfa
     LOG(kError) << "Only received " << received_messages.size() << " of " << message_count
                 << " messages.";
     return -3;
   }
-  auto finish_point(std::chrono::steady_clock::now());
-<<<<<<< HEAD
-  auto elapsed(std::chrono::duration_cast<std::chrono::milliseconds>(finish_point - start_point));
-=======
   std::chrono::milliseconds elapsed(std::chrono::duration_cast<std::chrono::milliseconds>(std::chrono::steady_clock::now() - start_point));
->>>>>>> 8ca25bfa
 
   LOG(kSuccess) << "All messages sent and received.";
   intmax_t transfer_rate((message_count * message_size * 1000) / elapsed.count());
