/*  Copyright 2012 MaidSafe.net limited

    This MaidSafe Software is licensed to you under (1) the MaidSafe.net Commercial License,
    version 1.0 or later, or (2) The General Public License (GPL), version 3, depending on which
    licence you accepted on initial access to the Software (the "Licences").

    By contributing code to the MaidSafe Software, or to this project generally, you agree to be
    bound by the terms of the MaidSafe Contributor Agreement, version 1.0, found in the root
    directory of this project at LICENSE, COPYING and CONTRIBUTOR respectively and also
    available at: http://www.maidsafe.net/licenses

    Unless required by applicable law or agreed to in writing, the MaidSafe Software distributed
    under the GPL Licence is distributed on an "AS IS" BASIS, WITHOUT WARRANTIES OR CONDITIONS
    OF ANY KIND, either express or implied.

    See the Licences for the specific language governing permissions and limitations relating to
    use of the MaidSafe Software.                                                                 */

// Original author: Christopher M. Kohlhoff (chris at kohlhoff dot com)

#include "maidsafe/rudp/connection.h"

#include <array>
#include <algorithm>
#include <functional>
#include <queue>
#include <thread>

#include "boost/asio/read.hpp"
#include "boost/asio/write.hpp"

#include "maidsafe/common/error.h"
#include "maidsafe/common/log.h"

#include "maidsafe/rudp/managed_connections.h"
#include "maidsafe/rudp/transport.h"
#include "maidsafe/rudp/utils.h"
#include "maidsafe/rudp/core/multiplexer.h"
#include "maidsafe/rudp/core/session.h"
#include "maidsafe/rudp/core/socket.h"

namespace Asio = boost::asio;
namespace ip = Asio::ip;
namespace bptime = boost::posix_time;
namespace args = std::placeholders;

namespace maidsafe {

namespace rudp {

namespace detail {

#if USE_LOGGING
std::ostream& operator<<(std::ostream& ostream, const Multiplexer& multiplexer) {
  ostream << multiplexer.external_endpoint() << " / " << multiplexer.local_endpoint();
  return ostream;
}
#endif

namespace {
typedef std::function<void(int /*result*/)> PingFunctor;
}  // unnamed namespace

Connection::Connection(const std::shared_ptr<Transport>& transport,
                       const Asio::io_service::strand& strand,
                       std::shared_ptr<Multiplexer> multiplexer)
    : transport_(transport),
      strand_(strand),
      multiplexer_(std::move(multiplexer)),
      socket_(*multiplexer_, transport->nat_type_),
      cookie_syn_(0),
      timer_(strand_.get_io_service()),
      probe_interval_timer_(strand_.get_io_service()),
      lifespan_timer_(strand_.get_io_service()),
      peer_node_id_(),
      peer_endpoint_(),
      connection_added_functor_(),
      send_buffer_(),
      receive_buffer_(),
      data_size_(0),
      data_received_(0),
      failed_probe_count_(0),
      state_(State::kPending),
      state_mutex_(),
      timeout_state_(TimeoutState::kConnecting),
      sending_(false),
      failure_functor_(),
      send_queue_(),
      handle_tick_lock_() {
  static_assert((sizeof(DataSize)) == 4, "DataSize must be 4 bytes.");
  timer_.expires_from_now(bptime::pos_infin);
}

Socket& Connection::Socket() { return socket_; }

void Connection::Close() {
  auto self = shared_from_this();

  strand_.dispatch([self]() {
      self->DoClose(RudpErrors::not_connected);
      });
}

void Connection::DoClose(const ExtErrorCode& error) {
  probe_interval_timer_.cancel();
  lifespan_timer_.cancel();
  if (std::shared_ptr<Transport> transport = transport_.lock()) {
    // We're still connected to the transport. We need to detach and then start flushing the socket
    // to attempt a graceful closure.
    socket_.NotifyClose();
    socket_.AsyncFlush(strand_.wrap(std::bind(&Connection::DoClose,
                                              shared_from_this(),
                                              RudpErrors::not_connected)));
    transport->RemoveConnection(shared_from_this(), error == RudpErrors::timed_out);
    FireOnConnectFunctor(error);
    FireConnectionAddedFunctor(error);
    transport_.reset();
    sending_ = false;
    std::queue<SendRequest>().swap(send_queue_);
    timer_.expires_from_now(Parameters::disconnection_timeout);
    timeout_state_ = TimeoutState::kClosing;
  } else {
    // We've already had a go at graceful closure. Just tear down the socket.
    socket_.Close();
    timer_.cancel();
  }
}

void Connection::StartConnecting(const NodeId& peer_node_id, const ip::udp::endpoint& peer_endpoint,
                                 const asymm::PublicKey& peer_public_key,
                                 ConnectionAddedFunctor connection_added_functor,
                                 const boost::posix_time::time_duration& connect_attempt_timeout,
                                 const boost::posix_time::time_duration& lifespan,
                                 OnConnect on_connect,
                                 const std::function<void()>& failure_functor) {
  strand_.dispatch(std::bind(&Connection::DoStartConnecting, shared_from_this(), peer_node_id,
                             peer_endpoint, peer_public_key, connection_added_functor,
                             connect_attempt_timeout, lifespan, PingFunctor(), on_connect,
                             failure_functor));
}

void Connection::Ping(const NodeId& peer_node_id, const ip::udp::endpoint& peer_endpoint,
                      const asymm::PublicKey& peer_public_key,
                      const PingFunctor& ping_functor) {
  strand_.dispatch(std::bind(&Connection::DoStartConnecting, shared_from_this(), peer_node_id,
                             peer_endpoint, peer_public_key, ConnectionAddedFunctor(),
                             Parameters::ping_timeout, bptime::time_duration(), ping_functor,
                             OnConnect(), std::function<void()>()));
}

void Connection::DoStartConnecting(const NodeId& peer_node_id,
                                   const ip::udp::endpoint& peer_endpoint,
                                   const asymm::PublicKey& peer_public_key,
                                   ConnectionAddedFunctor connection_added_functor,
                                   const boost::posix_time::time_duration& connect_attempt_timeout,
                                   const boost::posix_time::time_duration& lifespan,
                                   const PingFunctor& ping_functor,
                                   const OnConnect& on_connect,
                                   const std::function<void()>& failure_functor) {
  peer_node_id_ = peer_node_id;
  peer_endpoint_ = peer_endpoint;
  connection_added_functor_ = connection_added_functor;
  on_connect_ = on_connect;
  failure_functor_ = failure_functor;

  StartTick();
  StartConnect(peer_public_key, connect_attempt_timeout, lifespan, ping_functor);
  ErrorCode ignored_ec;
  CheckTimeout(ignored_ec);
}

Connection::State Connection::state() const {
  std::lock_guard<std::mutex> lock(state_mutex_);
  return state_;
}

void Connection::MakePermanent(bool validated) {
  strand_.dispatch(std::bind(&Connection::DoMakePermanent, shared_from_this(), validated));
}

void Connection::DoMakePermanent(bool validated) {
  lifespan_timer_.expires_at(bptime::pos_infin);
  socket_.MakeNormal();
  std::lock_guard<std::mutex> lock(state_mutex_);
  state_ = (validated ? State::kPermanent : State::kUnvalidated);
}

void Connection::MarkAsDuplicateAndClose() {
  {
    std::lock_guard<std::mutex> lock(state_mutex_);
    state_ = State::kDuplicate;
  }
  strand_.dispatch(std::bind(&Connection::DoClose,
                             shared_from_this(),
                             RudpErrors::not_connected));
}

std::function<void()> Connection::GetAndClearFailureFunctor() {
  if (std::shared_ptr<Transport> transport = transport_.lock()) {
    std::function<void()> failure_functor;
    failure_functor.swap(failure_functor_);
    return failure_functor;
  } else {
    return std::function<void()>();
  }
}

ip::udp::endpoint Connection::RemoteNatDetectionEndpoint() const {
  return socket_.RemoteNatDetectionEndpoint();
}

void Connection::StartSending(const std::string& data,
                              const MessageSentFunctor& message_sent_functor) {
  if (data.size() > static_cast<size_t>(ManagedConnections::MaxMessageSize())) {
    LOG(kError) << "Data size " << data.size() << " bytes (exceeds limit of "
                << ManagedConnections::MaxMessageSize() << ")";
    return InvokeSentFunctor(message_sent_functor, make_error_code(RudpErrors::message_size));
  }
  try {
    // 2014-8-26 ned: TODO FIXME: This code is encrypting the message into
    // a string which enters a queue. Encode() later on COPIES that string
    // into send_buffer_ plus 3 bytes which it then hands off to be sent.
    // This needs to go away and save another memory copy.
    strand_.post(
        std::bind(&Connection::DoQueueSendRequest, shared_from_this(),
                  SendRequest(
#ifdef TESTING
                      !Parameters::rudp_encrypt ? data :
#endif
                          asymm::Encrypt(asymm::PlainText(data), socket_.PeerPublicKey()).string(),
                      message_sent_functor)));
  }
  catch (const std::exception& e) {
    LOG(kError) << "Failed to encrypt message: " << e.what();
    InvokeSentFunctor(message_sent_functor, make_error_code(RudpErrors::bad_message));
  }
}

void Connection::DoQueueSendRequest(SendRequest const& request) {
  if (sending_) {
    send_queue_.push(request);
  } else {
    DoStartSending(request);
  }
}

void Connection::FinishSendAndQueueNext() {
  if (send_queue_.empty()) {
    sending_ = false;
  } else {
    strand_.post(std::bind(&Connection::DoStartSending, shared_from_this(), send_queue_.front()));
    send_queue_.pop();
  }
}

void Connection::DoStartSending(const SendRequest& request) {
  sending_ = true;
<<<<<<< HEAD
  const auto& message_sent_functor = request.handler_;
  MessageSentFunctor wrapped_functor([this, message_sent_functor](error_code result) {
=======
  const std::function<void(int)> message_sent_functor = request.message_sent_functor_;  // NOLINT
  MessageSentFunctor wrapped_functor([this, message_sent_functor](int result) {
>>>>>>> 167765eb
    InvokeSentFunctor(message_sent_functor, result);
  });

  if (Stopped()) {
    InvokeSentFunctor(message_sent_functor, make_error_code(RudpErrors::not_connected));
    FinishSendAndQueueNext();
  } else {
    EncodeData(request.encrypted_data_);
    strand_.dispatch(std::bind(&Connection::StartWrite, shared_from_this(), wrapped_functor));
  }
}

void Connection::CheckTimeout(const ErrorCode& ec) {
  if (ec && ec != Asio::error::operation_aborted) {
    LOG(kError) << "Connection check timeout error: " << ec.message();
    socket_.Close();
    return;
  }

  // If the socket is closed, it means the connection has been shut down.
  if (!socket_.IsOpen())
    return DoClose(RudpErrors::not_connected);

  if (timer_.expires_from_now().is_negative()) {
    // Time has run out.
    LOG(kWarning) << "Failed to " << (timeout_state_ == TimeoutState::kClosing ? "dis" : "")
                  << "connect from " << *multiplexer_ << " to " << socket_.PeerEndpoint()
                  << " - timed out.";
    return DoClose(RudpErrors::timed_out);
  }

  // Keep processing timeouts until the socket is completely closed.
  auto self = shared_from_this();

  timer_.async_wait(strand_.wrap([self](const ErrorCode& error) {
        self->CheckTimeout(error);
        }));
}

// May return true if connection still being gracefully closed down
bool Connection::Stopped() const { return (!transport_.lock() || !socket_.IsOpen()); }

// Only returns true if connection is completely closed down and ticks stopped
bool Connection::TicksStopped() const { return (!transport_.lock() && !socket_.IsOpen()); }

void Connection::StartTick() {
  auto handler = strand_.wrap(std::bind(&Connection::HandleTick, shared_from_this()));
  socket_.AsyncTick(handler);
}

void Connection::HandleTick() {
  // 2014-04-15 ned: We had a double free induced by two ticks calling
  //                 DoClose simultaneously which should never happen as
  //                 HandleTick is called by strand_, so we assert under
  //                 debug and let the mutex serialise in release.
  bool have_lock = handle_tick_lock_.try_lock();
  assert(have_lock);  // If this fails it's because another HandleTick is running (bad)
  if (!have_lock) handle_tick_lock_.lock();  // For release builds
  std::unique_lock<decltype(handle_tick_lock_)> lock(handle_tick_lock_, std::adopt_lock);

  if (!socket_.IsOpen())
    return DoClose(state_ == State::kTemporary ? ExtErrorCode() : RudpErrors::not_connected);

  //  if (sending_) {
  //    uint32_t sent_length = socket_.SentLength();
  //    if (sent_length > 0)
  //      timer_.expires_from_now(Parameters::speed_calculate_interval);

  // If transmission speed is too slow, the socket shall be forced closed
  //    if (socket_.IsSlowTransmission(sent_length)) {
  //      LOG(kWarning) << "Connection to " << socket_.PeerEndpoint()
  //                    << " has slow transmission - closing now.";
  //      return DoClose();
  //    }
  //  }

  if (timeout_state_ == TimeoutState::kConnecting && !multiplexer_->IsOpen())
    return DoClose(RudpErrors::not_connected);

  // We need to keep ticking during a graceful shutdown.
  if (timeout_state_ == TimeoutState::kClosing && timer_.expires_from_now().is_negative())
    return DoClose(RudpErrors::not_connected);

  StartTick();
}

void Connection::StartConnect(const asymm::PublicKey& peer_public_key,
                              const boost::posix_time::time_duration& connect_attempt_timeout,
                              const boost::posix_time::time_duration& lifespan,
                              const PingFunctor& ping_functor) {
  Session::Mode open_mode(Session::kNormal);
  lifespan_timer_.expires_from_now(lifespan);

  if (lifespan != bptime::pos_infin) {
    if (lifespan > bptime::time_duration()) {
      open_mode = Session::kBootstrapAndKeep;
      state_ = State::kBootstrapping;
      lifespan_timer_.async_wait(
          strand_.wrap(std::bind(&Connection::CheckLifespanTimeout, shared_from_this(), args::_1)));
    } else {
      open_mode = Session::kBootstrapAndDrop;
      state_ = State::kTemporary;
    }
  } else {
    state_ = State::kPermanent;
  }

  if (std::shared_ptr<Transport> transport = transport_.lock()) {
    auto self = shared_from_this();

    auto handler = [=](const ErrorCode& error) {
      self->HandleConnect(error, ping_functor);
    };

    cookie_syn_ = socket_.AsyncConnect(transport->node_id(),
                                       transport->public_key(),
                                       peer_endpoint_,
                                       peer_node_id_,
                                       peer_public_key,
                                       strand_.wrap(handler),
                                       open_mode,
                                       cookie_syn_,
                                       transport->on_nat_detection_requested_slot_);

    timer_.expires_from_now(connect_attempt_timeout);
    timeout_state_ = TimeoutState::kConnecting;
  }
}

void Connection::CheckLifespanTimeout(const ErrorCode& ec) {
  if (ec && ec != Asio::error::operation_aborted) {
    LOG(kError) << "Connection lifespan check timeout error: " << ec.message();
    return DoClose(RudpErrors::not_connected);
  }
  if (!socket_.IsOpen())
    return DoClose(RudpErrors::not_connected);

  if (lifespan_timer_.expires_from_now() != bptime::pos_infin) {
    if (lifespan_timer_.expires_at() <= Asio::deadline_timer::traits_type::now()) {
      LOG(kInfo) << "Closing connection from " << *multiplexer_ << " to " << socket_.PeerEndpoint()
                 << "  Lifespan remaining: " << lifespan_timer_.expires_from_now();
      return DoClose(RudpErrors::not_connected);
    } else {
      LOG(kInfo) << "Spuriously checking lifespan timeout of connection from " << *multiplexer_
                 << " to " << socket_.PeerEndpoint()
                 << "  Lifespan remaining: " << lifespan_timer_.expires_from_now();
      lifespan_timer_.async_wait(
          strand_.wrap(std::bind(&Connection::CheckLifespanTimeout, shared_from_this(), args::_1)));
    }
  }
}

void Connection::HandleConnect(const ErrorCode& ec, PingFunctor ping_functor) {
  if (timeout_state_ == TimeoutState::kConnected) {
    LOG(kWarning) << "Duplicate Connect received, ignoring";
    return;
  }

  if (ec) {
#ifndef NDEBUG
    if (!Stopped())
      LOG(kError) << "Failed to connect from " << *multiplexer_ << " to " << socket_.PeerEndpoint()
                  << " - " << ec.message();
#endif
    if (ping_functor)
      ping_functor(kPingFailed);
    return DoClose(RudpErrors::not_connected);
  }

  if (Stopped()) {
    if (ping_functor) {
      ping_functor(kSuccess);
#ifndef NDEBUG
    } else if (state_ != State::kTemporary) {
      LOG(kWarning) << "Connection from " << *multiplexer_ << " to " << socket_.PeerEndpoint()
                    << " already stopped.";
#endif
    }
    return DoClose(RudpErrors::not_connected);
  }

  if (std::shared_ptr<Transport> transport = transport_.lock()) {
    peer_node_id_ = socket_.PeerNodeId();
    auto self = shared_from_this();

    // FIXME: This is probably always executed right here (not posted).
    transport->strand_.dispatch(
        [transport, self]() { self->FireOnConnectFunctor(ExtErrorCode()); });
    transport->strand_.dispatch(
        [transport, self]() { self->FireConnectionAddedFunctor(ExtErrorCode()); });
  } else {
    LOG(kError) << "Pointer to Transport already destroyed.";
    return DoClose(RudpErrors::not_connected);
  }

  timer_.expires_at(boost::posix_time::pos_infin);
  timeout_state_ = TimeoutState::kConnected;

  StartProbing();
  StartReadSize();
}

void Connection::StartReadSize() {
  if (Stopped()) {
    LOG(kWarning) << "Connection from " << *multiplexer_ << " to " << socket_.PeerEndpoint()
                  << " already stopped.";
    return DoClose(RudpErrors::not_connected);
  }
  receive_buffer_.clear();
  receive_buffer_.resize(sizeof(DataSize));
  socket_.AsyncRead(
      Asio::buffer(receive_buffer_), sizeof(DataSize),
      strand_.wrap(std::bind(&Connection::HandleReadSize, shared_from_this(), args::_1)));
}

void Connection::HandleReadSize(const ErrorCode& ec) {
  if (ec) {
#ifndef NDEBUG
    if (!Stopped()) {
      LOG(kWarning) << "Failed to read size.  Connection from " << *multiplexer_ << " to "
                    << socket_.PeerEndpoint() << " error - " << ec.message();
    }
#endif
    return DoClose(RudpErrors::not_connected);
  }

  if (Stopped()) {
    LOG(kWarning) << "Failed to read size.  Connection from " << *multiplexer_ << " to "
                  << socket_.PeerEndpoint() << " already stopped.";
    return DoClose(RudpErrors::not_connected);
  }

  data_size_ =
      (((((receive_buffer_.at(0) << 8) | receive_buffer_.at(1)) << 8) | receive_buffer_.at(2))
       << 8) |
      receive_buffer_.at(3);
  // Allow some leeway for encryption overhead
  if (data_size_ > ManagedConnections::MaxMessageSize() + 1024) {
    LOG(kError) << "Won't receive a message of size " << data_size_ << " which is > "
                << ManagedConnections::MaxMessageSize() + 1024 << ", closing.";
    return DoClose(RudpErrors::not_connected);
  }

  data_received_ = 0;

  StartReadData();
}

void Connection::StartReadData() {
  if (Stopped()) {
    LOG(kWarning) << "Connection from " << *multiplexer_ << " to " << socket_.PeerEndpoint()
                  << " already stopped.";
    return DoClose(RudpErrors::not_connected);
  }
  DataSize buffer_size = data_received_;
  buffer_size += std::min(socket_.BestReadBufferSize(), data_size_ - data_received_);
  receive_buffer_.resize(buffer_size);
  Asio::mutable_buffer data_buffer = Asio::buffer(receive_buffer_) + data_received_;
  socket_.AsyncRead(
      Asio::buffer(data_buffer), 1,
      strand_.wrap(std::bind(&Connection::HandleReadData, shared_from_this(), args::_1, args::_2)));
}

void Connection::HandleReadData(const ErrorCode& ec, size_t length) {
  if (ec) {
#ifndef NDEBUG
    if (!Stopped()) {
      LOG(kError) << "peter Failed to read data.  Connection from " << *multiplexer_ << " to "
                  << socket_.PeerEndpoint() << " error - " << ec.message();
    }
#endif
    return DoClose(RudpErrors::not_connected);
  }

  if (Stopped()) {
    LOG(kError) << "peter Failed to read data.  Connection from " << *multiplexer_ << " to "
                << socket_.PeerEndpoint() << " already stopped.";
    return DoClose(RudpErrors::not_connected);
  }

  assert(static_cast<DataSize>(length) >= 0);
  data_received_ += static_cast<DataSize>(length);
  if (data_received_ == data_size_) {
    if (std::shared_ptr<Transport> transport = transport_.lock()) {
      transport->SignalMessageReceived(socket_.PeerNodeId(),
                                       std::string(receive_buffer_.begin(), receive_buffer_.end()));
      StartReadSize();
    }
  } else {
    // Need more data to complete the message.
    //    if (length > 0)
    //      timer_.expires_from_now(Parameters::speed_calculate_inverval);
    //    // If transmission speed is too slow, the socket shall be forced closed
    //    if (socket_.IsSlowTransmission(length)) {
    //      LOG(kWarning) << "Connection to " << socket_.PeerEndpoint()
    //                    << " has slow transmission - closing now.";
    //      return DoClose();
    //    }
    StartReadData();
  }
}

void Connection::EncodeData(const std::string& data) {
  // Serialize message to internal buffer
  DataSize msg_size = static_cast<DataSize>(data.size());
  send_buffer_.clear();
  for (int i = 0; i != 4; ++i)
    send_buffer_.push_back(static_cast<char>(msg_size >> (8 * (3 - i))));
  send_buffer_.insert(send_buffer_.end(), data.begin(), data.end());
}

void Connection::StartWrite(const MessageSentFunctor& message_sent_functor) {
  if (Stopped()) {
    LOG(kError) << "Failed to write from " << *multiplexer_ << " to " << socket_.PeerEndpoint()
                << " - connection stopped.";
    InvokeSentFunctor(message_sent_functor, make_error_code(RudpErrors::not_connected));
    FinishSendAndQueueNext();
    return DoClose(RudpErrors::not_connected);
  }
  socket_.AsyncWrite(
      Asio::buffer(send_buffer_), message_sent_functor,
      strand_.wrap(std::bind(&Connection::HandleWrite, shared_from_this(), message_sent_functor)));
}

void Connection::HandleWrite(MessageSentFunctor message_sent_functor) {
  // Message has now been fully sent, so safe to start sending next.  message_sent_functor will be
  // invoked by Socket::HandleAck once peer has acknowledged receipt.
  FinishSendAndQueueNext();
  if (Stopped()) {
    LOG(kError) << "Failed to write from " << *multiplexer_ << " to " << socket_.PeerEndpoint()
                << " - connection stopped.";
    InvokeSentFunctor(message_sent_functor, make_error_code(RudpErrors::not_connected));
    return DoClose(RudpErrors::not_connected);
  }

  //  LOG(kInfo) << boost::posix_time::microsec_clock::universal_time()
  //             << "  Message sent functor would have been called with kSuccess here.";
  //  InvokeSentFunctor(message_sent_functor, kSuccess);
}

void Connection::StartProbing() {
  failed_probe_count_ = 0;
  probe_interval_timer_.expires_from_now(Parameters::keepalive_interval);
  probe_interval_timer_.async_wait(
      strand_.wrap(std::bind(&Connection::DoProbe, shared_from_this(), args::_1)));
}

void Connection::DoProbe(const ErrorCode& ec) {
  if ((Asio::error::operation_aborted != ec) && !Stopped()) {
    socket_.AsyncProbe(
        strand_.wrap(std::bind(&Connection::HandleProbe, shared_from_this(), args::_1)));
  }
}

void Connection::HandleProbe(const ErrorCode& ec) {
  if (!ec)
    return StartProbing();

  if (((Asio::error::try_again == ec) || (Asio::error::timed_out == ec) ||
       (Asio::error::operation_aborted == ec)) &&
      (failed_probe_count_ < Parameters::maximum_keepalive_failures)) {
    ++failed_probe_count_;
    LOG(kWarning) << "Probe error from " << *multiplexer_ << " to " << socket_.PeerEndpoint()
                  << "   error - " << ec.message()
                  << "   probe_count: " << int(failed_probe_count_);
    ErrorCode ignored_ec;
    DoProbe(ignored_ec);
  } else {
    LOG(kWarning) << "Failed to probe from " << *multiplexer_ << " to " << socket_.PeerEndpoint()
                  << "   error - " << ec.message();
    return DoClose(RudpErrors::not_connected);
  }
}

void Connection::InvokeSentFunctor(const MessageSentFunctor& message_sent_functor,
                                   const ExtErrorCode& error) const {
  if (message_sent_functor) {
    if (std::shared_ptr<Transport> transport = transport_.lock())
      message_sent_functor(error);
  }
}

bptime::time_duration Connection::ExpiresFromNow() const {
  return lifespan_timer_.expires_from_now();
}

std::string Connection::PeerDebugId() const {
  return std::string("[") + DebugId(socket_.PeerNodeId()).substr(0, 7) + " - " +
         boost::lexical_cast<std::string>(socket_.PeerEndpoint()) + "]";
}

void Connection::FireOnConnectFunctor(const ExtErrorCode& error) {
  if (on_connect_) {
    auto h(std::move(on_connect_));
    on_connect_ = nullptr;
    h(error, shared_from_this());
  }
}

void Connection::FireConnectionAddedFunctor(const ExtErrorCode& error) {
  if (connection_added_functor_) {
    auto functor(std::move(connection_added_functor_));
    connection_added_functor_ = nullptr;
    functor(error);
  }
}

}  // namespace detail

}  // namespace rudp

}  // namespace maidsafe<|MERGE_RESOLUTION|>--- conflicted
+++ resolved
@@ -255,13 +255,8 @@
 
 void Connection::DoStartSending(const SendRequest& request) {
   sending_ = true;
-<<<<<<< HEAD
-  const auto& message_sent_functor = request.handler_;
+  auto message_sent_functor = request.handler_;
   MessageSentFunctor wrapped_functor([this, message_sent_functor](error_code result) {
-=======
-  const std::function<void(int)> message_sent_functor = request.message_sent_functor_;  // NOLINT
-  MessageSentFunctor wrapped_functor([this, message_sent_functor](int result) {
->>>>>>> 167765eb
     InvokeSentFunctor(message_sent_functor, result);
   });
 
