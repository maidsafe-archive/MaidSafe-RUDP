/*  Copyright 2012 MaidSafe.net limited

    This MaidSafe Software is licensed to you under (1) the MaidSafe.net Commercial License,
    version 1.0 or later, or (2) The General Public License (GPL), version 3, depending on which
    licence you accepted on initial access to the Software (the "Licences").

    By contributing code to the MaidSafe Software, or to this project generally, you agree to be
    bound by the terms of the MaidSafe Contributor Agreement, version 1.0, found in the root
    directory of this project at LICENSE, COPYING and CONTRIBUTOR respectively and also
    available at: http://www.maidsafe.net/licenses

    Unless required by applicable law or agreed to in writing, the MaidSafe Software distributed
    under the GPL Licence is distributed on an "AS IS" BASIS, WITHOUT WARRANTIES OR CONDITIONS
    OF ANY KIND, either express or implied.

    See the Licences for the specific language governing permissions and limitations relating to
    use of the MaidSafe Software.                                                                 */

// Original author: Christopher M. Kohlhoff (chris at kohlhoff dot com)

#include "maidsafe/rudp/connection.h"

#include <array>
#include <algorithm>
#include <functional>
#include <queue>
#include <thread>

#include "boost/asio/read.hpp"
#include "boost/asio/write.hpp"

#include "maidsafe/common/error.h"
#include "maidsafe/common/log.h"

#include "maidsafe/rudp/managed_connections.h"
#include "maidsafe/rudp/transport.h"
#include "maidsafe/rudp/utils.h"
#include "maidsafe/rudp/core/multiplexer.h"
#include "maidsafe/rudp/core/session.h"
#include "maidsafe/rudp/core/socket.h"
#include "maidsafe/rudp/boost_asio_conversions.h"

//namespace Asio = boost::asio;
//namespace ip = Asio::ip;
namespace bptime = boost::posix_time;
namespace args = std::placeholders;

namespace maidsafe {

namespace rudp {

namespace detail {

#if USE_LOGGING
std::ostream& operator<<(std::ostream& ostream, const Multiplexer& multiplexer) {
  ostream << multiplexer.external_endpoint() << " / " << multiplexer.local_endpoint();
  return ostream;
}
#endif

namespace {
typedef std::function<void(int /*result*/)> PingFunctor;
}  // unnamed namespace

Connection::Connection(const std::shared_ptr<Transport>& transport,
                       const boost::asio::io_service::strand& strand,
                       std::shared_ptr<Multiplexer> multiplexer)
    : transport_(transport),
      strand_(strand),
      multiplexer_(std::move(multiplexer)),
      socket_(*multiplexer_, transport->nat_type_),
      cookie_syn_(0),
      timer_(strand_.get_io_service()),
      probe_interval_timer_(strand_.get_io_service()),
      lifespan_timer_(strand_.get_io_service()),
      peer_node_id_(),
      peer_endpoint_(),
      connection_added_functor_(),
      send_buffer_(),
      receive_buffer_(),
      data_size_(0),
      data_received_(0),
      failed_probe_count_(0),
      state_(State::kPending),
      state_mutex_(),
      timeout_state_(TimeoutState::kConnecting),
      sending_(false),
      failure_functor_(),
      send_queue_(),
      handle_tick_lock_() {
  static_assert((sizeof(DataSize)) == 4, "DataSize must be 4 bytes.");
  timer_.expires_from_now(bptime::pos_infin);
}

Socket& Connection::Socket() { return socket_; }

void Connection::Close() {
  auto self = shared_from_this();

  strand_.dispatch([self]() {
      self->DoClose(RudpErrors::not_connected, __LINE__);
      });
}

void Connection::DoClose(const ExtErrorCode& error, int /* debug_line_no */) {
  probe_interval_timer_.cancel();
  lifespan_timer_.cancel();
  if (std::shared_ptr<Transport> transport = transport_.lock()) {
    // We're still connected to the transport. We need to detach and then start flushing the socket
    // to attempt a graceful closure.
    socket_.NotifyClose();
    socket_.AsyncFlush(strand_.wrap(std::bind(&Connection::DoClose,
                                              shared_from_this(),
                                              RudpErrors::not_connected,
                                              __LINE__)));
    transport->RemoveConnection(shared_from_this(), error == RudpErrors::timed_out);
    FireOnConnectFunctor(error);
    FireConnectionAddedFunctor(error);
    transport_.reset();
    sending_ = false;
    std::queue<SendRequest>().swap(send_queue_);
    timer_.expires_from_now(Parameters::disconnection_timeout);
    timeout_state_ = TimeoutState::kClosing;
  } else {
    // We've already had a go at graceful closure. Just tear down the socket.
    socket_.Close();
    timer_.cancel();
  }
}

void Connection::StartConnecting(const NodeId& peer_node_id,
                                 const asio::ip::udp::endpoint& peer_endpoint,
                                 const asymm::PublicKey& peer_public_key,
                                 ConnectionAddedFunctor connection_added_functor,
                                 const boost::posix_time::time_duration& connect_attempt_timeout,
                                 const boost::posix_time::time_duration& lifespan,
                                 OnConnect on_connect,
                                 const std::function<void()>& failure_functor) {
  strand_.dispatch(std::bind(&Connection::DoStartConnecting, shared_from_this(), peer_node_id,
                             peer_endpoint, peer_public_key, connection_added_functor,
                             connect_attempt_timeout, lifespan, PingFunctor(), on_connect,
                             failure_functor));
}

void Connection::Ping(const NodeId& peer_node_id,
                      const asio::ip::udp::endpoint& peer_endpoint,
                      const asymm::PublicKey& peer_public_key,
                      const PingFunctor& ping_functor) {
  strand_.dispatch(std::bind(&Connection::DoStartConnecting, shared_from_this(), peer_node_id,
                             peer_endpoint, peer_public_key, ConnectionAddedFunctor(),
                             Parameters::ping_timeout, bptime::time_duration(), ping_functor,
                             OnConnect(), std::function<void()>()));
}

void Connection::DoStartConnecting(const NodeId& peer_node_id,
                                   const asio::ip::udp::endpoint& peer_endpoint,
                                   const asymm::PublicKey& peer_public_key,
                                   ConnectionAddedFunctor connection_added_functor,
                                   const boost::posix_time::time_duration& connect_attempt_timeout,
                                   const boost::posix_time::time_duration& lifespan,
                                   const PingFunctor& ping_functor,
                                   const OnConnect& on_connect,
                                   const std::function<void()>& failure_functor) {
  peer_node_id_ = peer_node_id;
  peer_endpoint_ = peer_endpoint;
  connection_added_functor_ = connection_added_functor;
  on_connect_ = on_connect;
  failure_functor_ = failure_functor;

  StartTick();
  StartConnect(peer_public_key, connect_attempt_timeout, lifespan, ping_functor);
  ErrorCode ignored_ec;
  CheckTimeout(ignored_ec);
}

Connection::State Connection::state() const {
  std::lock_guard<std::mutex> lock(state_mutex_);
  return state_;
}

void Connection::MakePermanent(bool validated) {
  strand_.dispatch(std::bind(&Connection::DoMakePermanent, shared_from_this(), validated));
}

void Connection::DoMakePermanent(bool validated) {
  lifespan_timer_.expires_at(bptime::pos_infin);
  socket_.MakeNormal();
  std::lock_guard<std::mutex> lock(state_mutex_);
  state_ = (validated ? State::kPermanent : State::kUnvalidated);
}

void Connection::MarkAsDuplicateAndClose() {
  {
    std::lock_guard<std::mutex> lock(state_mutex_);
    state_ = State::kDuplicate;
  }
  strand_.dispatch(std::bind(&Connection::DoClose,
                             shared_from_this(),
                             RudpErrors::not_connected,
                             __LINE__));
}

std::function<void()> Connection::GetAndClearFailureFunctor() {
  if (std::shared_ptr<Transport> transport = transport_.lock()) {
    std::function<void()> failure_functor;
    failure_functor.swap(failure_functor_);
    return failure_functor;
  } else {
    return std::function<void()>();
  }
}

asio::ip::udp::endpoint Connection::RemoteNatDetectionEndpoint() const {
  return socket_.RemoteNatDetectionEndpoint();
}

void Connection::StartSending(const std::string& data,
                              const MessageSentFunctor& message_sent_functor) {
  if (data.size() > static_cast<size_t>(ManagedConnections::MaxMessageSize())) {
    LOG(kError) << "Data size " << data.size() << " bytes (exceeds limit of "
                << ManagedConnections::MaxMessageSize() << ")";
    return InvokeSentFunctor(message_sent_functor, make_error_code(RudpErrors::message_size));
  }
  try {
    // 2014-8-26 ned: TODO FIXME: This code is encrypting the message into
    // a string which enters a queue. Encode() later on COPIES that string
    // into send_buffer_ plus 3 bytes which it then hands off to be sent.
    // This needs to go away and save another memory copy.
    strand_.post(
        std::bind(&Connection::DoQueueSendRequest, shared_from_this(),
                  SendRequest(data, message_sent_functor)));
  }
  catch (const std::exception& e) {
    LOG(kError) << "Failed to encrypt message: " << e.what();
    InvokeSentFunctor(message_sent_functor, make_error_code(RudpErrors::bad_message));
  }
}

void Connection::DoQueueSendRequest(SendRequest request) {
  if (sending_) {
    send_queue_.push(std::move(request));
  } else {
    DoStartSending(std::move(request));
  }
}

void Connection::FinishSendAndQueueNext() {
  if (send_queue_.empty()) {
    sending_ = false;
  } else {
    strand_.post(std::bind(&Connection::DoStartSending, shared_from_this(), send_queue_.front()));
    send_queue_.pop();
  }
}

<<<<<<< HEAD
void Connection::DoStartSending(const SendRequest& request) {
=======
void Connection::DoStartSending(SendRequest const request) {
>>>>>>> 584e6d05
  sending_ = true;
  auto message_sent_functor = request.handler_;
  MessageSentFunctor wrapped_functor([this, message_sent_functor](error_code result) {
    InvokeSentFunctor(message_sent_functor, result);
  });

  if (Stopped()) {
    InvokeSentFunctor(message_sent_functor, make_error_code(RudpErrors::not_connected));
    FinishSendAndQueueNext();
  } else {
    EncodeData(request.encrypted_data_);
    strand_.dispatch(std::bind(&Connection::StartWrite, shared_from_this(), wrapped_functor));
  }
}

void Connection::CheckTimeout(const ErrorCode& ec) {
  if (ec && ec != boost::asio::error::operation_aborted) {
    LOG(kError) << "Connection check timeout error: " << ec.message();
    socket_.Close();
    return;
  }

  // If the socket is closed, it means the connection has been shut down.
  if (!socket_.IsOpen())
    return DoClose(RudpErrors::not_connected, __LINE__);

  if (timer_.expires_from_now().is_negative()) {
    // Time has run out.
    LOG(kWarning) << "Failed to " << (timeout_state_ == TimeoutState::kClosing ? "dis" : "")
                  << "connect from " << *multiplexer_ << " to " << socket_.PeerEndpoint()
                  << " - timed out.";
    return DoClose(RudpErrors::timed_out, __LINE__);
  }

  // Keep processing timeouts until the socket is completely closed.
  auto self = shared_from_this();

  timer_.async_wait(strand_.wrap([self](const ErrorCode& error) {
        self->CheckTimeout(error);
        }));
}

// May return true if connection still being gracefully closed down
bool Connection::Stopped() const { return (!transport_.lock() || !socket_.IsOpen()); }

// Only returns true if connection is completely closed down and ticks stopped
bool Connection::TicksStopped() const { return (!transport_.lock() && !socket_.IsOpen()); }

void Connection::StartTick() {
  auto self = shared_from_this();
  auto handler = [self](const ExtErrorCode&) {
    self->HandleTick();
  };

  socket_.AsyncTick(handler);
}

void Connection::HandleTick() {
  // 2014-04-15 ned: We had a double free induced by two ticks calling
  //                 DoClose simultaneously which should never happen as
  //                 HandleTick is called by strand_, so we assert under
  //                 debug and let the mutex serialise in release.
  bool have_lock = handle_tick_lock_.try_lock();
  assert(have_lock);  // If this fails it's because another HandleTick is running (bad)
  if (!have_lock) handle_tick_lock_.lock();  // For release builds
  std::unique_lock<decltype(handle_tick_lock_)> lock(handle_tick_lock_, std::adopt_lock);

  if (!socket_.IsOpen())
    return DoClose(state_ == State::kTemporary ? ExtErrorCode() : RudpErrors::not_connected,
                   __LINE__);

  //  if (sending_) {
  //    uint32_t sent_length = socket_.SentLength();
  //    if (sent_length > 0)
  //      timer_.expires_from_now(Parameters::speed_calculate_interval);

  // If transmission speed is too slow, the socket shall be forced closed
  //    if (socket_.IsSlowTransmission(sent_length)) {
  //      LOG(kWarning) << "Connection to " << socket_.PeerEndpoint()
  //                    << " has slow transmission - closing now.";
  //      return DoClose();
  //    }
  //  }

  if (timeout_state_ == TimeoutState::kConnecting && !multiplexer_->IsOpen())
    return DoClose(RudpErrors::not_connected, __LINE__);

  // We need to keep ticking during a graceful shutdown.
  if (timeout_state_ == TimeoutState::kClosing && timer_.expires_from_now().is_negative())
    return DoClose(RudpErrors::not_connected, __LINE__);

  StartTick();
}

void Connection::StartConnect(const asymm::PublicKey& peer_public_key,
                              const boost::posix_time::time_duration& connect_attempt_timeout,
                              const boost::posix_time::time_duration& lifespan,
                              const PingFunctor& ping_functor) {
  Session::Mode open_mode(Session::kNormal);
  lifespan_timer_.expires_from_now(lifespan);

  if (lifespan != bptime::pos_infin) {
    if (lifespan > bptime::time_duration()) {
      open_mode = Session::kBootstrapAndKeep;
      state_ = State::kBootstrapping;
      auto self = shared_from_this();
      lifespan_timer_.async_wait([self](const ErrorCode& error) {
          self->CheckLifespanTimeout(error);
          });
    } else {
      open_mode = Session::kBootstrapAndDrop;
      state_ = State::kTemporary;
    }
  } else {
    state_ = State::kPermanent;
  }

  if (std::shared_ptr<Transport> transport = transport_.lock()) {
    auto self = shared_from_this();

    auto handler = [=](const ErrorCode& error) {
      self->HandleConnect(error, ping_functor);
    };

    cookie_syn_ = socket_.AsyncConnect(transport->node_id(),
                                       transport->public_key(),
                                       peer_endpoint_,
                                       peer_node_id_,
                                       peer_public_key,
                                       strand_.wrap(handler),
                                       open_mode,
                                       cookie_syn_,
                                       transport->on_nat_detection_requested_slot_);

    timer_.expires_from_now(connect_attempt_timeout);
    timeout_state_ = TimeoutState::kConnecting;
  }
}

void Connection::CheckLifespanTimeout(const ErrorCode& ec) {
  if (ec && ec != boost::asio::error::operation_aborted) {
    LOG(kError) << "Connection lifespan check timeout error: " << ec.message();
    return DoClose(RudpErrors::not_connected, __LINE__);
  }
  if (!socket_.IsOpen())
    return DoClose(RudpErrors::not_connected, __LINE__);

  if (lifespan_timer_.expires_from_now() != bptime::pos_infin) {
    if (lifespan_timer_.expires_at() <= boost::asio::deadline_timer::traits_type::now()) {
      LOG(kInfo) << "Closing connection from " << *multiplexer_ << " to " << socket_.PeerEndpoint()
                 << "  Lifespan remaining: " << lifespan_timer_.expires_from_now();
      return DoClose(RudpErrors::not_connected, __LINE__);
    } else {
      LOG(kInfo) << "Spuriously checking lifespan timeout of connection from " << *multiplexer_
                 << " to " << socket_.PeerEndpoint()
                 << "  Lifespan remaining: " << lifespan_timer_.expires_from_now();
      auto self = shared_from_this();
      lifespan_timer_.async_wait([self](const ErrorCode& e) {
          self->CheckLifespanTimeout(e);
          });
    }
  }
}

void Connection::HandleConnect(const ErrorCode& ec, PingFunctor ping_functor) {
  if (timeout_state_ == TimeoutState::kConnected) {
    LOG(kWarning) << "Duplicate Connect received, ignoring";
    return;
  }

  if (ec) {
#ifndef NDEBUG
    if (!Stopped())
      LOG(kError) << "Failed to connect from " << *multiplexer_ << " to " << socket_.PeerEndpoint()
                  << " - " << ec.message();
#endif
    if (ping_functor)
      ping_functor(kPingFailed);
    return DoClose(RudpErrors::not_connected, __LINE__);
  }

  if (Stopped()) {
    if (ping_functor) {
      ping_functor(kSuccess);
#ifndef NDEBUG
    } else if (state_ != State::kTemporary) {
      LOG(kWarning) << "Connection from " << *multiplexer_ << " to " << socket_.PeerEndpoint()
                    << " already stopped.";
#endif
    }
    return DoClose(RudpErrors::not_connected, __LINE__);
  }

  if (std::shared_ptr<Transport> transport = transport_.lock()) {
    peer_node_id_ = socket_.PeerNodeId();
    auto self = shared_from_this();

    // FIXME: This is probably always executed right here (not posted).
    transport->strand_.dispatch(
        [transport, self]() { self->FireOnConnectFunctor(ExtErrorCode()); });
    transport->strand_.dispatch(
        [transport, self]() { self->FireConnectionAddedFunctor(ExtErrorCode()); });
  } else {
    LOG(kError) << "Pointer to Transport already destroyed.";
    return DoClose(RudpErrors::not_connected, __LINE__);
  }

  timer_.expires_at(boost::posix_time::pos_infin);
  timeout_state_ = TimeoutState::kConnected;

  StartProbing();
  StartReadSize();
}

void Connection::StartReadSize() {
  if (Stopped()) {
    LOG(kWarning) << "Connection from " << *multiplexer_ << " to " << socket_.PeerEndpoint()
                  << " already stopped.";
    return DoClose(RudpErrors::not_connected, __LINE__);
  }
  receive_buffer_.clear();
  receive_buffer_.resize(sizeof(DataSize));
  socket_.AsyncRead(
      boost::asio::buffer(receive_buffer_), sizeof(DataSize),
      strand_.wrap(std::bind(&Connection::HandleReadSize, shared_from_this(), args::_1)));
}

void Connection::HandleReadSize(const ErrorCode& ec) {
  if (ec) {
#ifndef NDEBUG
    if (!Stopped()) {
      LOG(kWarning) << "Failed to read size.  Connection from " << *multiplexer_ << " to "
                    << socket_.PeerEndpoint() << " error - " << ec.message();
    }
#endif
    return DoClose(RudpErrors::not_connected, __LINE__);
  }

  if (Stopped()) {
    LOG(kWarning) << "Failed to read size.  Connection from " << *multiplexer_ << " to "
                  << socket_.PeerEndpoint() << " already stopped.";
    return DoClose(RudpErrors::not_connected, __LINE__);
  }

  data_size_ =
      (((((receive_buffer_.at(0) << 8) | receive_buffer_.at(1)) << 8) | receive_buffer_.at(2))
       << 8) |
      receive_buffer_.at(3);
  // Allow some leeway for encryption overhead
  if (data_size_ > ManagedConnections::MaxMessageSize() + 1024) {
    LOG(kError) << "Won't receive a message of size " << data_size_ << " which is > "
                << ManagedConnections::MaxMessageSize() + 1024 << ", closing.";
    return DoClose(RudpErrors::not_connected, __LINE__);
  }

  data_received_ = 0;

  StartReadData();
}

void Connection::StartReadData() {
  if (Stopped()) {
    LOG(kWarning) << "Connection from " << *multiplexer_ << " to " << socket_.PeerEndpoint()
                  << " already stopped.";
    return DoClose(RudpErrors::not_connected, __LINE__);
  }
  DataSize buffer_size = data_received_;
  buffer_size += std::min(socket_.BestReadBufferSize(), data_size_ - data_received_);
  receive_buffer_.resize(buffer_size);
  boost::asio::mutable_buffer data_buffer = boost::asio::buffer(receive_buffer_) + data_received_;
  socket_.AsyncRead(
      boost::asio::buffer(data_buffer), 1,
      strand_.wrap(std::bind(&Connection::HandleReadData, shared_from_this(), args::_1, args::_2)));
}

void Connection::HandleReadData(const ErrorCode& ec, size_t length) {
  if (ec) {
#ifndef NDEBUG
    if (!Stopped()) {
      LOG(kError) << "Failed to read data.  Connection from " << *multiplexer_ << " to "
                  << socket_.PeerEndpoint() << " error - " << ec.message();
    }
#endif
    return DoClose(RudpErrors::not_connected, __LINE__);
  }

  if (Stopped()) {
    LOG(kError) << "Failed to read data.  Connection from " << *multiplexer_ << " to "
                << socket_.PeerEndpoint() << " already stopped.";
    return DoClose(RudpErrors::not_connected, __LINE__);
  }

  assert(static_cast<DataSize>(length) >= 0);
  data_received_ += static_cast<DataSize>(length);
  if (data_received_ == data_size_) {
    if (std::shared_ptr<Transport> transport = transport_.lock()) {
      transport->SignalMessageReceived(socket_.PeerNodeId(),
                                       std::string(receive_buffer_.begin(), receive_buffer_.end()));
      StartReadSize();
    }
  } else {
    // Need more data to complete the message.
    //    if (length > 0)
    //      timer_.expires_from_now(Parameters::speed_calculate_inverval);
    //    // If transmission speed is too slow, the socket shall be forced closed
    //    if (socket_.IsSlowTransmission(length)) {
    //      LOG(kWarning) << "Connection to " << socket_.PeerEndpoint()
    //                    << " has slow transmission - closing now.";
    //      return DoClose();
    //    }
    StartReadData();
  }
}

void Connection::EncodeData(const std::string& data) {
  // Serialize message to internal buffer
  DataSize msg_size = static_cast<DataSize>(data.size());
  send_buffer_.clear();
  for (int i = 0; i != 4; ++i)
    send_buffer_.push_back(static_cast<char>(msg_size >> (8 * (3 - i))));
  send_buffer_.insert(send_buffer_.end(), data.begin(), data.end());
}

void Connection::StartWrite(const MessageSentFunctor& message_sent_functor) {
  if (Stopped()) {
    LOG(kError) << "Failed to write from " << *multiplexer_ << " to " << socket_.PeerEndpoint()
                << " - connection stopped.";
    InvokeSentFunctor(message_sent_functor, make_error_code(RudpErrors::not_connected));
    FinishSendAndQueueNext();
    return DoClose(RudpErrors::not_connected, __LINE__);
  }
  socket_.AsyncWrite(
      boost::asio::buffer(send_buffer_), message_sent_functor,
      strand_.wrap(std::bind(&Connection::HandleWrite, shared_from_this(), message_sent_functor)));
}

void Connection::HandleWrite(MessageSentFunctor message_sent_functor) {
  // Message has now been fully sent, so safe to start sending next.  message_sent_functor will be
  // invoked by Socket::HandleAck once peer has acknowledged receipt.
  FinishSendAndQueueNext();
  if (Stopped()) {
    LOG(kError) << "Failed to write from " << *multiplexer_ << " to " << socket_.PeerEndpoint()
                << " - connection stopped.";
    InvokeSentFunctor(message_sent_functor, make_error_code(RudpErrors::not_connected));
    return DoClose(RudpErrors::not_connected, __LINE__);
  }

  //  LOG(kInfo) << boost::posix_time::microsec_clock::universal_time()
  //             << "  Message sent functor would have been called with kSuccess here.";
  //  InvokeSentFunctor(message_sent_functor, kSuccess);
}

void Connection::StartProbing() {
  failed_probe_count_ = 0;
  probe_interval_timer_.expires_from_now(Parameters::keepalive_interval);
  auto self = shared_from_this();
  probe_interval_timer_.async_wait([self](const ErrorCode& error) {
      self->DoProbe(error);
      });
}

void Connection::DoProbe(const ErrorCode& ec) {
  if ((boost::asio::error::operation_aborted != ec) && !Stopped()) {
    auto self = shared_from_this();

    auto handle_probe = [self](const ErrorCode& error) mutable {
      self->HandleProbe(error);
    };

    socket_.AsyncProbe(strand_.wrap(handle_probe));
  }
}

void Connection::HandleProbe(const ErrorCode& ec) {
  if (!ec)
    return StartProbing();

  if (((boost::asio::error::try_again == ec) || (boost::asio::error::timed_out == ec) ||
       (boost::asio::error::operation_aborted == ec)) &&
      (failed_probe_count_ < Parameters::maximum_keepalive_failures)) {
    ++failed_probe_count_;
    LOG(kWarning) << "Probe error from " << *multiplexer_ << " to " << socket_.PeerEndpoint()
                  << "   error - " << ec.message()
                  << "   probe_count: " << int(failed_probe_count_);
    ErrorCode ignored_ec;
    DoProbe(ignored_ec);
  } else {
    LOG(kWarning) << "Failed to probe from " << *multiplexer_ << " to " << socket_.PeerEndpoint()
                  << "   error - " << ec.message();
    return DoClose(RudpErrors::not_connected, __LINE__);
  }
}

void Connection::InvokeSentFunctor(const MessageSentFunctor& message_sent_functor,
                                   const ExtErrorCode& error) const {
  if (message_sent_functor) {
    if (std::shared_ptr<Transport> transport = transport_.lock())
      message_sent_functor(error);
  }
}

bptime::time_duration Connection::ExpiresFromNow() const {
  return lifespan_timer_.expires_from_now();
}

std::string Connection::PeerDebugId() const {
  return std::string("[") + DebugId(socket_.PeerNodeId()).substr(0, 7) + " - " +
         boost::lexical_cast<std::string>(socket_.PeerEndpoint()) + "]";
}

void Connection::FireOnConnectFunctor(const ExtErrorCode& error) {
  if (on_connect_) {
    auto h(std::move(on_connect_));
    on_connect_ = nullptr;
    h(error, shared_from_this());
  }
}

void Connection::FireConnectionAddedFunctor(const ExtErrorCode& error) {
  if (connection_added_functor_) {
    auto functor(std::move(connection_added_functor_));
    connection_added_functor_ = nullptr;
    functor(error);
  }
}

}  // namespace detail

}  // namespace rudp

}  // namespace maidsafe<|MERGE_RESOLUTION|>--- conflicted
+++ resolved
@@ -253,11 +253,7 @@
   }
 }
 
-<<<<<<< HEAD
-void Connection::DoStartSending(const SendRequest& request) {
-=======
-void Connection::DoStartSending(SendRequest const request) {
->>>>>>> 584e6d05
+void Connection::DoStartSending(SendRequest request) {
   sending_ = true;
   auto message_sent_functor = request.handler_;
   MessageSentFunctor wrapped_functor([this, message_sent_functor](error_code result) {
