/*******************************************************************************
 *  Copyright 2012 MaidSafe.net limited                                        *
 *                                                                             *
 *  The following source code is property of MaidSafe.net limited and is not   *
 *  meant for external use.  The use of this code is governed by the licence   *
 *  file licence.txt found in the root of this directory and also on           *
 *  www.maidsafe.net.                                                          *
 *                                                                             *
 *  You are not free to copy, amend or otherwise use this source code without  *
 *  the explicit written permission of the board of directors of MaidSafe.net. *
 ******************************************************************************/
// Original author: Christopher M. Kohlhoff (chris at kohlhoff dot com)

#ifndef MAIDSAFE_RUDP_OPERATIONS_WRITE_OP_H_
#define MAIDSAFE_RUDP_OPERATIONS_WRITE_OP_H_

#include "boost/asio/handler_alloc_hook.hpp"
#include "boost/asio/handler_invoke_hook.hpp"
#include "boost/system/error_code.hpp"

namespace maidsafe {

namespace rudp {

namespace detail {

// Helper class to adapt a write handler into a waiting operation.
template <typename WriteHandler>
class WriteOp {
 public:
  WriteOp(WriteHandler handler,
          const boost::system::error_code* ec,
          const size_t* bytes_transferred)
<<<<<<< HEAD
    : handler_(handler),
      ec_(ec),
      bytes_transferred_(bytes_transferred) {
  }

  WriteOp(const WriteOp& L)
      : handler_(L.handler_),
        ec_(L.ec_),
        bytes_transferred_(L.bytes_transferred_) {
  }

  WriteOp & operator=(const WriteOp& L) {
    // check for "self assignment" and do nothing in that case
    if (this != &L) {
      delete ec_;
      delete bytes_transferred_;
      handler_ = L.handler_;
      ec_ = L.ec_;
      bytes_transferred_ = L.bytes_transferred_;
    }
    return* this;
  }
=======
      : handler_(handler),
        ec_(ec),
        bytes_transferred_(bytes_transferred) {}
>>>>>>> 09032efb

  void operator()(boost::system::error_code) {
    handler_(*ec_, *bytes_transferred_);
  }

  friend void* asio_handler_allocate(size_t n, WriteOp* op) {
    using boost::asio::asio_handler_allocate;
    return asio_handler_allocate(n, &op->handler_);
  }

  friend void asio_handler_deallocate(void* p, size_t n, WriteOp* op) {
    using boost::asio::asio_handler_deallocate;
    asio_handler_deallocate(p, n, &op->handler_);
  }

  template <typename Function>
  friend void asio_handler_invoke(const Function& f, WriteOp* op) {
    using boost::asio::asio_handler_invoke;
    asio_handler_invoke(f, &op->handler_);
  }

 private:
  // Disallow assignment.
  WriteOp& operator=(const WriteOp&);

  WriteHandler handler_;
  const boost::system::error_code* ec_;
  const size_t* bytes_transferred_;
};

}  // namespace detail

}  // namespace rudp

}  // namespace maidsafe

#endif  // MAIDSAFE_RUDP_OPERATIONS_WRITE_OP_H_<|MERGE_RESOLUTION|>--- conflicted
+++ resolved
@@ -31,34 +31,9 @@
   WriteOp(WriteHandler handler,
           const boost::system::error_code* ec,
           const size_t* bytes_transferred)
-<<<<<<< HEAD
-    : handler_(handler),
-      ec_(ec),
-      bytes_transferred_(bytes_transferred) {
-  }
-
-  WriteOp(const WriteOp& L)
-      : handler_(L.handler_),
-        ec_(L.ec_),
-        bytes_transferred_(L.bytes_transferred_) {
-  }
-
-  WriteOp & operator=(const WriteOp& L) {
-    // check for "self assignment" and do nothing in that case
-    if (this != &L) {
-      delete ec_;
-      delete bytes_transferred_;
-      handler_ = L.handler_;
-      ec_ = L.ec_;
-      bytes_transferred_ = L.bytes_transferred_;
-    }
-    return* this;
-  }
-=======
       : handler_(handler),
         ec_(ec),
         bytes_transferred_(bytes_transferred) {}
->>>>>>> 09032efb
 
   void operator()(boost::system::error_code) {
     handler_(*ec_, *bytes_transferred_);
