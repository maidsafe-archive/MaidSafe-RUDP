/*******************************************************************************
 *  Copyright 2012 MaidSafe.net limited                                        *
 *                                                                             *
 *  The following source code is property of MaidSafe.net limited and is not   *
 *  meant for external use.  The use of this code is governed by the licence   *
 *  file licence.txt found in the root of this directory and also on           *
 *  www.maidsafe.net.                                                          *
 *                                                                             *
 *  You are not free to copy, amend or otherwise use this source code without  *
 *  the explicit written permission of the board of directors of MaidSafe.net. *
 ******************************************************************************/
// Original author: Christopher M. Kohlhoff (chris at kohlhoff dot com)

#ifndef MAIDSAFE_RUDP_OPERATIONS_TICK_OP_H_
#define MAIDSAFE_RUDP_OPERATIONS_TICK_OP_H_

#include "boost/asio/error.hpp"
#include "boost/asio/handler_alloc_hook.hpp"
#include "boost/asio/handler_invoke_hook.hpp"
#include "boost/system/error_code.hpp"
#include "maidsafe/rudp/core/receiver.h"
#include "maidsafe/rudp/core/sender.h"
#include "maidsafe/rudp/core/session.h"
#include "maidsafe/rudp/core/tick_timer.h"

namespace maidsafe {

namespace rudp {

namespace detail {

// Helper class to perform an asynchronous tick operation.
template <typename TickHandler, typename Socket>
class TickOp {
 public:
  TickOp(TickHandler handler, Socket* socket, TickTimer* tick_timer)
<<<<<<< HEAD
    : handler_(handler),
      socket_(socket),
      tick_timer_(tick_timer) {
  }

  TickOp(const TickOp& L)
    : handler_(L.handler_),
      socket_(L.socket_),
      tick_timer_(L.tick_timer_) {
  }

  TickOp & operator=(const TickOp& L) {
    // check for "self assignment" and do nothing in that case
    if (this != &L) {
      delete socket_;
      handler_ = L.handler_;
      socket_ = L.socket_;
      tick_timer_ = L.tick_timer_;
    }
    return* this;
  }
=======
      : handler_(handler),
        socket_(socket),
        tick_timer_(tick_timer) {}
>>>>>>> 09032efb

  void operator()(boost::system::error_code) {
    boost::system::error_code ec;
    if (socket_->IsOpen()) {
      if (tick_timer_->Expired()) {
        tick_timer_->Reset();
        DispatchTick(socket_);
      }
    } else {
      ec = boost::asio::error::operation_aborted;
    }
    handler_(ec);
  }

  friend void* asio_handler_allocate(size_t n, TickOp* op) {
    using boost::asio::asio_handler_allocate;
    return asio_handler_allocate(n, &op->handler_);
  }

  friend void asio_handler_deallocate(void* p, size_t n, TickOp* op) {
    using boost::asio::asio_handler_deallocate;
    asio_handler_deallocate(p, n, &op->handler_);
  }

  template <typename Function>
  friend void asio_handler_invoke(const Function& f, TickOp* op) {
    using boost::asio::asio_handler_invoke;
    asio_handler_invoke(f, &op->handler_);
  }

 private:
  // Disallow assignment.
  TickOp& operator=(const TickOp&);

  TickHandler handler_;
  Socket* socket_;
  TickTimer* tick_timer_;
};

}  // namespace detail

}  // namespace rudp

}  // namespace maidsafe

#endif  // MAIDSAFE_RUDP_OPERATIONS_TICK_OP_H_<|MERGE_RESOLUTION|>--- conflicted
+++ resolved
@@ -34,33 +34,9 @@
 class TickOp {
  public:
   TickOp(TickHandler handler, Socket* socket, TickTimer* tick_timer)
-<<<<<<< HEAD
-    : handler_(handler),
-      socket_(socket),
-      tick_timer_(tick_timer) {
-  }
-
-  TickOp(const TickOp& L)
-    : handler_(L.handler_),
-      socket_(L.socket_),
-      tick_timer_(L.tick_timer_) {
-  }
-
-  TickOp & operator=(const TickOp& L) {
-    // check for "self assignment" and do nothing in that case
-    if (this != &L) {
-      delete socket_;
-      handler_ = L.handler_;
-      socket_ = L.socket_;
-      tick_timer_ = L.tick_timer_;
-    }
-    return* this;
-  }
-=======
       : handler_(handler),
         socket_(socket),
         tick_timer_(tick_timer) {}
->>>>>>> 09032efb
 
   void operator()(boost::system::error_code) {
     boost::system::error_code ec;
