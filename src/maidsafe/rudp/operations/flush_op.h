--- conflicted
+++ resolved
@@ -29,25 +29,8 @@
 class FlushOp {
  public:
   FlushOp(FlushHandler handler, const boost::system::error_code* ec)
-<<<<<<< HEAD
-    : handler_(handler),
-      ec_(ec) {}
-
-  FlushOp(const FlushOp& L) : handler_(L.handler_), ec_(L.ec_) {}
-
-  FlushOp & operator=(const FlushOp& L) {
-    // check for "self assignment" and do nothing in that case
-    if (this != &L) {
-      delete ec_;
-      handler_ = L.handler_;
-      ec_ = L.ec_;
-    }
-    return* this;
-  }
-=======
       : handler_(handler),
         ec_(ec) {}
->>>>>>> 09032efb
 
   void operator()(boost::system::error_code) {
     handler_(*ec_);
@@ -70,14 +53,8 @@
   }
 
  private:
-<<<<<<< HEAD
-  // Disallow copying and assignment.
-//  FlushOp(const FlushOp&);
-//  FlushOp& operator=(const FlushOp&);
-=======
   // Disallow assignment.
   FlushOp& operator=(const FlushOp&);
->>>>>>> 09032efb
 
   FlushHandler handler_;
   const boost::system::error_code* ec_;
