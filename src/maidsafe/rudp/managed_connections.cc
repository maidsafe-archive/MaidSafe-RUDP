/*  Copyright 2012 MaidSafe.net limited

    This MaidSafe Software is licensed to you under (1) the MaidSafe.net Commercial License,
    version 1.0 or later, or (2) The General Public License (GPL), version 3, depending on which
    licence you accepted on initial access to the Software (the "Licences").

    By contributing code to the MaidSafe Software, or to this project generally, you agree to be
    bound by the terms of the MaidSafe Contributor Agreement, version 1.0, found in the root
    directory of this project at LICENSE, COPYING and CONTRIBUTOR respectively and also
    available at: http://www.maidsafe.net/licenses

    Unless required by applicable law or agreed to in writing, the MaidSafe Software distributed
    under the GPL Licence is distributed on an "AS IS" BASIS, WITHOUT WARRANTIES OR CONDITIONS
    OF ANY KIND, either express or implied.

    See the Licences for the specific language governing permissions and limitations relating to
    use of the MaidSafe Software.                                                                 */

#include "maidsafe/rudp/managed_connections.h"

#include <algorithm>
#include <functional>
#include <iterator>
#include <map>

#include "maidsafe/common/error.h"
#include "maidsafe/common/log.h"
#include "maidsafe/common/make_unique.h"
#include "maidsafe/common/utils.h"

#include "maidsafe/rudp/connection.h"
#include "maidsafe/rudp/contact.h"
#include "maidsafe/rudp/nat_type.h"
#include "maidsafe/rudp/transport.h"
#include "maidsafe/rudp/utils.h"

namespace args = std::placeholders;
namespace bptime = boost::posix_time;

namespace maidsafe {

namespace rudp {

#ifdef TESTING
void SetDebugPacketLossRate(double constant, double bursty) {
  detail::Multiplexer::SetDebugPacketLossRate(constant, bursty);
}
#endif

namespace {

// Legacy functors to be removed
using MessageReceivedFunctor = std::function<void(const std::string& /*message*/)>;
using ConnectionLostFunctor = std::function<void(const NodeId& /*peer_id*/)>;

}  // unnamed namespace

ManagedConnections::PendingConnection::PendingConnection(NodeId node_id_in, TransportPtr transport,
                                                         boost::asio::io_service& io_service)
    : node_id(std::move(node_id_in)),
      pending_transport(std::move(transport)),
      timer(io_service,
            bptime::microsec_clock::universal_time() + Parameters::rendezvous_connect_timeout),
      connecting(false) {}

ManagedConnections::ManagedConnections()
    : asio_service_(Parameters::thread_count),
      listener_(),
      this_node_id_(),
      chosen_bootstrap_contact_(),
      keys_(),
      connections_(),
      pendings_(),
      idle_transports_(),
      mutex_(),
      local_ip_(),
      nat_type_(maidsafe::make_unique<NatType>(NatType::kUnknown))
{
  LOG(kVerbose) << "peter ManagedConnections()";
}

ManagedConnections::~ManagedConnections() {
  {
    std::lock_guard<std::mutex> lock(mutex_);
    for (auto connection_details : connections_)
      connection_details.second->Close();
    connections_.clear();
    for (auto& pending : pendings_)
      pending->pending_transport->Close();
    pendings_.clear();
    for (auto idle_transport : idle_transports_)
      idle_transport->Close();
    idle_transports_.clear();
  }
  asio_service_.Stop();
}

int ManagedConnections::CheckBootstrappingParameters(const BootstrapContacts& bootstrap_list,
                                                     std::shared_ptr<Listener> listener,
                                                     NodeId this_node_id) const {
  if (!listener) {
    LOG(kError) << "You must provide a non-null listener.";
    return kInvalidParameter;
  }
  if (!this_node_id.IsValid()) {
    LOG(kError) << "You must provide a valid node_id.";
    return kInvalidParameter;
  }
  if (bootstrap_list.empty()) {
    LOG(kError) << "You must provide at least one Bootstrap contact.";
    return kNoBootstrapEndpoints;
  }

  return kSuccess;
}

void ManagedConnections::ClearConnectionsAndIdleTransports() {
  std::lock_guard<std::mutex> lock(mutex_);
  if (!connections_.empty()) {
    for (auto connection_details : connections_) {
      assert(connection_details.second->GetConnection(connection_details.first)->state() ==
             detail::Connection::State::kBootstrapping);
      connection_details.second->Close();
    }
    connections_.clear();
  }
  pendings_.clear();
  for (auto idle_transport : idle_transports_)
    idle_transport->Close();
  idle_transports_.clear();
}

int ManagedConnections::TryToDetermineLocalEndpoint(Endpoint& local_endpoint) {
  bool zero_state(detail::IsValid(local_endpoint));
  if (zero_state) {
    local_ip_ = local_endpoint.address();
  } else {
    local_ip_ = GetLocalIp();
    if (local_ip_.is_unspecified()) {
      LOG(kError) << "Failed to retrieve local IP.";
      return kFailedToGetLocalAddress;
    }
    local_endpoint = Endpoint(local_ip_, 0);
  }
  return kSuccess;
}

//int ManagedConnections::AttemptStartNewTransport(const BootstrapContacts& bootstrap_list,
//                                                 const Endpoint& local_endpoint,
//                                                 Contact& chosen_bootstrap_contact) {
void ManagedConnections::AttemptStartNewTransport(const BootstrapContacts& bootstrap_list,
                                                 const Endpoint& local_endpoint,
<<<<<<< HEAD
                                                 const std::function<void(Error, const Contact&)>& handler) {
  StartNewTransport(bootstrap_list, local_endpoint, handler);
=======
                                                 NodeId& chosen_bootstrap_peer, NatType& nat_type) {
  NodeIdEndpointPairs bootstrap_peers;
  for (auto element : bootstrap_endpoints)
    bootstrap_peers.push_back(std::make_pair(NodeId(), element));

  ReturnCode result = StartNewTransport(bootstrap_peers, local_endpoint);
  if (result != kSuccess) {
    LOG(kError) << "Failed to bootstrap managed connections.";
    return result;
  }

  std::lock_guard<std::mutex> lock(mutex_);
  chosen_bootstrap_peer = chosen_bootstrap_node_id_;
  nat_type = nat_type_;
  return kSuccess;
>>>>>>> 31bb263b
}

void ManagedConnections::StartNewTransport(BootstrapContacts bootstrap_list,
                                          Endpoint local_endpoint,
                                          const std::function<void(Error, const Contact&)>& handler) {
  LOG(kVerbose) << "peter " << this << " StartNewTrasport";
  TransportPtr transport(std::make_shared<detail::Transport>(asio_service_, *nat_type_));

  transport->SetManagedConnectionsDebugPrintout([this]() { return DebugString(); });

  bool bootstrap_off_existing_connection(bootstrap_list.empty());
  boost::asio::ip::address external_address;
  if (bootstrap_off_existing_connection)
    GetBootstrapEndpoints(bootstrap_list, external_address);

  {
    std::lock_guard<std::mutex> lock(mutex_);

    // Should not bootstrap from the transport belonging to the same routing object
    for (const auto& element : idle_transports_) {
      bootstrap_list.erase(std::remove_if(bootstrap_list.begin(), bootstrap_list.end(),
                                          [&element](const BootstrapContacts::value_type& entry) {
                             return entry.endpoint_pair.local == element->local_endpoint();
                           }),
                           bootstrap_list.end());
    }
  }

  //using lock_guard = std::lock_guard<std::mutex>;
  //std::promise<ReturnCode> setter;
  //auto getter = setter.get_future();

<<<<<<< HEAD
  auto on_bootstrap = [=](ReturnCode bootstrap_result, Contact chosen_contact) {
=======
  auto on_bootstrap = [&, transport](ReturnCode bootstrap_result, NodeId chosen_id) {
>>>>>>> 31bb263b
    if (bootstrap_result != kSuccess) {
      //lock_guard lock(mutex_);
      transport->Close();
      return handler(RudpErrors::failed_to_bootstrap, chosen_contact);
      //return setter.set_value(bootstrap_result);
    }
<<<<<<< HEAD

    if (!chosen_bootstrap_contact_.id.IsValid())
      chosen_bootstrap_contact_ = chosen_contact;
=======
    {
      lock_guard lock(mutex_);
      if (chosen_bootstrap_node_id_ == NodeId())
        chosen_bootstrap_node_id_ = chosen_id;
    }
>>>>>>> 31bb263b

    if (!detail::IsValid(transport->external_endpoint()) && !external_address.is_unspecified()) {
      // Means this node's NAT is symmetric or unknown, so guess that it will be mapped to existing
      // external address and local port.
      transport->SetBestGuessExternalEndpoint(
          Endpoint(external_address, transport->local_endpoint().port()));
    }

    //lock_guard guard(mutex_);
    //return setter.set_value(kSuccess);
    if (bootstrap_result != kSuccess) {
      return handler(RudpErrors::failed_to_bootstrap, chosen_contact);
    }

    return handler(Error(), chosen_contact);
  };

  transport->Bootstrap(
      bootstrap_list, this_node_id_, keys_.public_key, local_endpoint,
      bootstrap_off_existing_connection,
      std::bind(&ManagedConnections::OnMessageSlot, this, args::_1, args::_2),
      [this](const NodeId& peer_id, TransportPtr transport, bool temporary_connection,
             std::atomic<bool>& is_duplicate_normal_connection) {
        OnConnectionAddedSlot(peer_id, transport, temporary_connection,
                              is_duplicate_normal_connection);
      },
      std::bind(&ManagedConnections::OnConnectionLostSlot, this, args::_1, args::_2, args::_3),
      std::bind(&ManagedConnections::OnNatDetectionRequestedSlot, this, args::_1, args::_2,
                args::_3, args::_4),
      on_bootstrap);

  //getter.wait();
  //{ lock_guard guard(mutex_); }
  //auto result = getter.get();

  //return result;
}

void ManagedConnections::GetBootstrapEndpoints(BootstrapContacts& bootstrap_list,
                                               boost::asio::ip::address& this_external_address) {
  bool external_address_consistent(true);
  // Favour connections which are on a different network to this to allow calculation of the new
  // transport's external endpoint.
  BootstrapContacts secondary_list;
  bootstrap_list.reserve(Parameters::max_transports * detail::Transport::kMaxConnections());
  secondary_list.reserve(Parameters::max_transports * detail::Transport::kMaxConnections());
  std::set<Endpoint> non_duplicates;
  std::lock_guard<std::mutex> lock(mutex_);
  for (auto element : connections_) {
    std::shared_ptr<detail::Connection> connection(element.second->GetConnection(element.first));
    if (!connection)
      continue;
    if (!non_duplicates.insert(connection->Socket().PeerEndpoint()).second)
      continue;  // Already have this endpoint added to bootstrap_contacts or secondary_endpoints.
    Contact peer(connection->Socket().PeerNodeId(), connection->Socket().PeerEndpoint(),
                 connection->Socket().PeerPublicKey());
    if (detail::OnPrivateNetwork(connection->Socket().PeerEndpoint())) {
      secondary_list.push_back(std::move(peer));
    } else {
      bootstrap_list.push_back(std::move(peer));
      Endpoint this_endpoint_as_seen_by_peer(
          element.second->ThisEndpointAsSeenByPeer(element.first));
      if (this_external_address.is_unspecified())
        this_external_address = this_endpoint_as_seen_by_peer.address();
      else if (this_external_address != this_endpoint_as_seen_by_peer.address())
        external_address_consistent = false;
    }
  }
  if (!external_address_consistent)
    this_external_address = boost::asio::ip::address();
  std::random_shuffle(bootstrap_list.begin(), bootstrap_list.end());
  std::random_shuffle(secondary_list.begin(), secondary_list.end());
  bootstrap_list.insert(bootstrap_list.end(), secondary_list.begin(), secondary_list.end());
}

bool ManagedConnections::ExistingConnectionAttempt(const NodeId& peer_id,
                                                   EndpointPair& this_endpoint_pair) const {
  auto existing_attempt(FindPendingTransportWithNodeId(peer_id));
  if (existing_attempt == pendings_.end())
    return false;

  this_endpoint_pair.local = (*existing_attempt)->pending_transport->local_endpoint();
  this_endpoint_pair.external = (*existing_attempt)->pending_transport->external_endpoint();
  assert((*existing_attempt)->pending_transport->IsAvailable());
  return true;
}

bool ManagedConnections::ExistingConnection(const NodeId& peer_id, EndpointPair& this_endpoint_pair,
                                            bool& connection_exists) {
  auto itr(connections_.find(peer_id));
  if (itr == connections_.end())
    return false;

  std::shared_ptr<detail::Connection> connection((*itr).second->GetConnection(peer_id));
  // assert(connection);
  if (!connection) {
    LOG(kError) << "Internal ManagedConnections error: mismatch between connections_ and "
                << "actual connections.";
    connections_.erase(peer_id);
    return false;
  }

  bool bootstrap_connection(connection->state() == detail::Connection::State::kBootstrapping);
  bool unvalidated_connection(connection->state() == detail::Connection::State::kUnvalidated);

  if (bootstrap_connection || unvalidated_connection) {
    this_endpoint_pair.local = (*itr).second->local_endpoint();
    this_endpoint_pair.external = (*itr).second->external_endpoint();
    assert((*itr).second->IsAvailable());
    assert(FindPendingTransportWithNodeId(peer_id) == pendings_.end());
    if (bootstrap_connection) {
      std::unique_ptr<PendingConnection> connection(
          new PendingConnection(peer_id, (*itr).second, asio_service_.service()));
      AddPending(std::move(connection));
      connection_exists = false;
    } else {
      connection_exists = false;
    }
  } else {
    connection_exists = true;
  }
  return true;
}

bool ManagedConnections::SelectIdleTransport(const NodeId& peer_id,
                                             EndpointPair& this_endpoint_pair) {
  while (!idle_transports_.empty()) {
    if ((*idle_transports_.begin())->IsAvailable()) {
      this_endpoint_pair.local = (*idle_transports_.begin())->local_endpoint();
      this_endpoint_pair.external = (*idle_transports_.begin())->external_endpoint();
      assert(FindPendingTransportWithNodeId(peer_id) == pendings_.end());
      std::unique_ptr<PendingConnection> connection(
          new PendingConnection(peer_id, *idle_transports_.begin(), asio_service_.service()));
      AddPending(std::move(connection));
      return true;
    } else {
      idle_transports_.erase(idle_transports_.begin());
    }
  }
  return false;
}

bool ManagedConnections::SelectAnyTransport(const NodeId& peer_id,
                                            EndpointPair& this_endpoint_pair) {
  // Try to get from an existing idle transport (likely to be just-started one).
  if (SelectIdleTransport(peer_id, this_endpoint_pair))
    return true;

  // Get transport with least connections.
  TransportPtr selected_transport(GetAvailableTransport());
  if (!selected_transport)
    return false;

  this_endpoint_pair.local = selected_transport->local_endpoint();
  this_endpoint_pair.external = selected_transport->external_endpoint();
  assert(selected_transport->IsAvailable());
  assert(FindPendingTransportWithNodeId(peer_id) == pendings_.end());
  std::unique_ptr<PendingConnection> connection(
      new PendingConnection(peer_id, selected_transport, asio_service_.service()));
  AddPending(std::move(connection));
  return true;
}

ManagedConnections::TransportPtr ManagedConnections::GetAvailableTransport() const {
  // Get transport with least connections and below kMaxConnections.
  size_t least_connections(detail::Transport::kMaxConnections());
  TransportPtr selected_transport;
  for (auto element : connections_) {
    if (element.second->NormalConnectionsCount() < least_connections) {
      least_connections = element.second->NormalConnectionsCount();
      selected_transport = element.second;
    }
  }
  return selected_transport;
}

bool ManagedConnections::ShouldStartNewTransport(const EndpointPair& peer_endpoint_pair) const {
  bool start_new_transport(false);
  if (*nat_type_ == NatType::kSymmetric &&
      static_cast<int>(connections_.size()) <
          (Parameters::max_transports * detail::Transport::kMaxConnections())) {
    if (detail::IsValid(peer_endpoint_pair.external))
      start_new_transport = true;
    else
      start_new_transport = !detail::IsValid(peer_endpoint_pair.local);
  } else {
    start_new_transport = (static_cast<int>(connections_.size()) < Parameters::max_transports);
  }
  return start_new_transport;
}

void ManagedConnections::AddPending(std::unique_ptr<PendingConnection> connection) {
  NodeId peer_id(connection->node_id);
  pendings_.push_back(std::move(connection));
  pendings_.back()->timer.async_wait([peer_id, this](const boost::system::error_code& ec) {
    if (ec != boost::asio::error::operation_aborted) {
      std::lock_guard<std::mutex> lock(mutex_);
      RemovePending(peer_id);
    }
  });
}

void ManagedConnections::RemovePending(const NodeId& peer_id) {
  auto itr(FindPendingTransportWithNodeId(peer_id));
  if (itr != pendings_.end())
    pendings_.erase(itr);
}

std::vector<std::unique_ptr<ManagedConnections::PendingConnection>>::const_iterator
    ManagedConnections::FindPendingTransportWithNodeId(const NodeId& peer_id) const {
  return std::find_if(pendings_.cbegin(), pendings_.cend(),
                      [&peer_id](const std::unique_ptr<PendingConnection>& element) {
    return element->node_id == peer_id;
  });
}

std::vector<std::unique_ptr<ManagedConnections::PendingConnection>>::iterator
    ManagedConnections::FindPendingTransportWithNodeId(const NodeId& peer_id) {
  return std::find_if(pendings_.begin(), pendings_.end(),
                      [&peer_id](const std::unique_ptr<PendingConnection>& element) {
    return element->node_id == peer_id;
  });
}

void ManagedConnections::DoAdd(const Contact& peer, ConnectionAddedFunctor handler) {
  LOG(kVerbose) << "peter DoAdd";
  if (peer.id == this_node_id_) {
    LOG(kError) << "Can't use this node's ID (" << this_node_id_ << ") as peerID.";
    return handler(make_error_code(RudpErrors::operation_not_supported));
  }

  std::lock_guard<std::mutex> lock(mutex_);

  LOG(kVerbose) << "peter DoAdd";
  auto itr(FindPendingTransportWithNodeId(peer.id));
  if (itr == pendings_.end()) {
    if (connections_.find(peer.id) != connections_.end()) {
      LOG(kWarning) << "peter A managed connection from " << this_node_id_ << " to " << peer.id
                    << " already exists, and this node's chosen BootstrapID is "
                    << chosen_bootstrap_contact_.id;
      return handler(RudpErrors::already_connected);
    }
    LOG(kError) << "peter No connection attempt from " << this_node_id_ << " to " << peer.id
                << " - ensure GetAvailableEndpoint has been called first.";
    return handler(make_error_code(RudpErrors::operation_not_supported));
  }

  LOG(kVerbose) << "peter DoAdd";
  if ((*itr)->connecting) {
    LOG(kWarning) << "A connection attempt from " << this_node_id_ << " to " << peer.id
                  << " is already happening";
    return handler(make_error_code(RudpErrors::connection_already_in_progress));
  }

  TransportPtr selected_transport((*itr)->pending_transport);
  (*itr)->connecting = true;

  LOG(kVerbose) << "peter DoAdd";
  std::shared_ptr<detail::Connection> connection(selected_transport->GetConnection(peer.id));
  if (connection) {
    // If the connection exists, it should be a bootstrapping one.  If the peer used this node,
    // the connection state should be kBootstrapping.  However, if this node bootstrapped off the
    // peer, the peer's validation data will probably already have been received and may have
    // caused the MarkConnectionAsValid to have already been called.  In this case only, the
    // connection will be kPermanent.
    if (connection->state() == detail::Connection::State::kBootstrapping ||
        (chosen_bootstrap_contact_.id == peer.id &&
         connection->state() == detail::Connection::State::kPermanent)) {
      if (connection->state() == detail::Connection::State::kBootstrapping) {
        Endpoint peer_endpoint;
        assert(detail::IsValid(peer_endpoint) ?
                   peer_endpoint == connection->Socket().PeerEndpoint() :
                   true);
      }
      return handler(error_code());
    } else {
      LOG(kError) << "A managed connection from " << this_node_id_ << " to " << peer.id
                  << " already exists, and this node's chosen bootstrap ID is "
                  << chosen_bootstrap_contact_.id;
      pendings_.erase(itr);
      return handler(make_error_code(RudpErrors::already_connected));
    }
  }

  LOG(kVerbose) << "peter DoAdd";
  selected_transport->Connect(std::move(peer.id), std::move(peer.endpoint_pair),
                              std::move(peer.public_key), handler);
}

void ManagedConnections::DoRemove(const NodeId& peer_id) {
  if (peer_id == this_node_id_) {
    LOG(kError) << "Can't use this node's ID (" << this_node_id_ << ") as peerID.";
    return;
  }

  TransportPtr transport_to_close;

  {
    std::lock_guard<std::mutex> lock(mutex_);
    auto itr(connections_.find(peer_id));
    if (itr == connections_.end()) {
      LOG(kWarning) << "Can't remove connection from " << this_node_id_ << " to " << peer_id
                    << " - not in map.";
      return;
    } else {
      transport_to_close = (*itr).second;
    }
  }
  transport_to_close->CloseConnection(peer_id);
}

void ManagedConnections::DoSend(const NodeId& peer_id, SendableMessage&& message,
                                MessageSentFunctor handler) {
  if (peer_id == this_node_id_) {
    LOG(kError) << "Can't use this node's ID (" << this_node_id_ << ") as peerID.";
    return handler(make_error_code(RudpErrors::operation_not_supported));
  }

  std::lock_guard<std::mutex> lock(mutex_);
  auto itr(connections_.find(peer_id));
  if (itr != connections_.end()) {
    if (itr->second->Send(peer_id, std::string(std::begin(message), std::end(message)), handler)) {
      return;
    }
  }
  LOG(kError) << "Can't send from " << this_node_id_ << " to " << peer_id << " - not in map.";
  if (handler) {
    if (!connections_.empty() || !idle_transports_.empty()) {
      handler(make_error_code(RudpErrors::not_connected));
    } else {
      // Probably haven't bootstrapped, so asio_service_ won't be running.
      std::thread thread(handler, make_error_code(RudpErrors::not_connected));
      thread.detach();
    }
  }
}

void ManagedConnections::OnMessageSlot(const NodeId& peer_id, const std::string& message) {
  try {
    std::string decrypted_message(
#ifdef TESTING
        !Parameters::rudp_encrypt ?
            message :
#endif
            asymm::Decrypt(asymm::CipherText(message), keys_.private_key).string());
    if (auto listener = listener_.lock()) {
      listener->MessageReceived(
          peer_id, std::vector<unsigned char>(std::begin(message), std::end(message)));
    }
  } catch (const std::exception& e) {
    LOG(kError) << "Failed to decrypt message: " << e.what();
  }
}

void ManagedConnections::OnConnectionAddedSlot(const NodeId& peer_id, TransportPtr transport,
                                               bool temporary_connection,
                                               std::atomic<bool>& is_duplicate_normal_connection) {
  is_duplicate_normal_connection = false;
  std::lock_guard<std::mutex> lock(mutex_);

  if (temporary_connection) {
    UpdateIdleTransports(transport);
  } else {
    RemovePending(peer_id);

    auto result = connections_.insert(std::make_pair(peer_id, transport));
    bool inserted = result.second;
    is_duplicate_normal_connection = !inserted;

    if (inserted) {
      idle_transports_.erase(transport);
    } else {
      UpdateIdleTransports(transport);

      LOG(kError) << (*result.first).second->ThisDebugId() << " is already connected to " << peer_id
                  << ".  Won't make duplicate normal connection on " << transport->ThisDebugId();
    }
  }

#ifndef NDEBUG
  auto itr(idle_transports_.begin());
  while (itr != idle_transports_.end()) {
    // assert((*itr)->IsIdle());
    if (!(*itr)->IsAvailable())
      itr = idle_transports_.erase(itr);
    else
      ++itr;
  }
#endif
}

void ManagedConnections::UpdateIdleTransports(const TransportPtr& transport) {
  if (transport->IsIdle()) {
    assert(transport->IsAvailable());
    idle_transports_.insert(transport);
  } else {
    idle_transports_.erase(transport);
  }
}

void ManagedConnections::OnConnectionLostSlot(const NodeId& peer_id, TransportPtr transport,
                                              bool temporary_connection) {
  std::lock_guard<std::mutex> lock(mutex_);
  UpdateIdleTransports(transport);

  if (temporary_connection)
    return;

  // If this is a bootstrap connection, it may have already had GetAvailableEndpoint called on it,
  // but not yet had Add called, in which case peer_id will be in pendings_.  In all other cases,
  // peer_id should not be in pendings_.
  RemovePending(peer_id);

  auto itr(connections_.find(peer_id));
  if (itr != connections_.end()) {
    if ((*itr).second != transport) {
      LOG(kError) << "peer_id: " << peer_id << " is connected via "
                  << (*itr).second->local_endpoint() << " not " << transport->local_endpoint();
      BOOST_ASSERT(false);
    }

    connections_.erase(itr);

    if (peer_id == chosen_bootstrap_contact_.id)
      chosen_bootstrap_contact_ = Contact();

    if (auto listener = listener_.lock())
      listener->ConnectionLost(peer_id);
  }
}

void ManagedConnections::OnNatDetectionRequestedSlot(const Endpoint& this_local_endpoint,
                                                     const NodeId& peer_id,
                                                     const Endpoint& peer_endpoint,
                                                     uint16_t& another_external_port) {
  if (*nat_type_ == NatType::kUnknown || *nat_type_ == NatType::kSymmetric) {
    another_external_port = 0;
    return;
  }

  std::lock_guard<std::mutex> lock(mutex_);
  auto itr(std::find_if(connections_.begin(), connections_.end(),
                        [&this_local_endpoint](const ConnectionMap::value_type& element) {
    return this_local_endpoint != element.second->local_endpoint();
  }));

  if (itr == connections_.end()) {
    another_external_port = 0;
    return;
  }

  another_external_port = (*itr).second->external_endpoint().port();
  // This node doesn't care about the Ping result, but Ping should not be given a NULL functor.
  assert(0 && "FIXME: valid public key");
  (*itr).second->Ping(peer_id, peer_endpoint, asymm::PublicKey(), [](int) {});  // NOLINT (Fraser)
}

std::string ManagedConnections::DebugString() const {
  std::lock_guard<std::mutex> lock(mutex_);
  // Not interested in the log once accumulated enough connections
  if (connections_.size() > 8)
    return "";

  //  std::string s = "This node's peer connections:\n";
  std::set<TransportPtr> transports;
  for (auto connection : connections_) {
    transports.insert(connection.second);
    //     s += '\t' + DebugId(connection.first).substr(0, 7) + '\n';
  }

  std::string s = "This node's own transports and their peer connections:\n";
  for (auto transport : transports)
    s += transport->DebugString();

  s += "\nThis node's idle transports:\n";
  for (auto idle_transport : idle_transports_)
    s += idle_transport->DebugString();

  s += "\nThis node's pending connections:\n";
  for (auto& pending : pendings_) {
    s += "\tPending to peer " + DebugId(pending->node_id).substr(0, 7);
    s += " on this node's transport ";
    s += boost::lexical_cast<std::string>(pending->pending_transport->external_endpoint()) + " / ";
    s += boost::lexical_cast<std::string>(pending->pending_transport->local_endpoint()) + '\n';
  }
  s += "\n\n";

  return s;
}

}  // namespace rudp

}  // namespace maidsafe<|MERGE_RESOLUTION|>--- conflicted
+++ resolved
@@ -150,26 +150,10 @@
 //                                                 Contact& chosen_bootstrap_contact) {
 void ManagedConnections::AttemptStartNewTransport(const BootstrapContacts& bootstrap_list,
                                                  const Endpoint& local_endpoint,
-<<<<<<< HEAD
                                                  const std::function<void(Error, const Contact&)>& handler) {
   StartNewTransport(bootstrap_list, local_endpoint, handler);
-=======
-                                                 NodeId& chosen_bootstrap_peer, NatType& nat_type) {
-  NodeIdEndpointPairs bootstrap_peers;
-  for (auto element : bootstrap_endpoints)
-    bootstrap_peers.push_back(std::make_pair(NodeId(), element));
-
-  ReturnCode result = StartNewTransport(bootstrap_peers, local_endpoint);
-  if (result != kSuccess) {
-    LOG(kError) << "Failed to bootstrap managed connections.";
-    return result;
-  }
-
-  std::lock_guard<std::mutex> lock(mutex_);
-  chosen_bootstrap_peer = chosen_bootstrap_node_id_;
-  nat_type = nat_type_;
-  return kSuccess;
->>>>>>> 31bb263b
+
+  std::lock_guard<std::mutex> lock(mutex_);
 }
 
 void ManagedConnections::StartNewTransport(BootstrapContacts bootstrap_list,
@@ -202,28 +186,18 @@
   //std::promise<ReturnCode> setter;
   //auto getter = setter.get_future();
 
-<<<<<<< HEAD
   auto on_bootstrap = [=](ReturnCode bootstrap_result, Contact chosen_contact) {
-=======
-  auto on_bootstrap = [&, transport](ReturnCode bootstrap_result, NodeId chosen_id) {
->>>>>>> 31bb263b
     if (bootstrap_result != kSuccess) {
       //lock_guard lock(mutex_);
       transport->Close();
       return handler(RudpErrors::failed_to_bootstrap, chosen_contact);
       //return setter.set_value(bootstrap_result);
     }
-<<<<<<< HEAD
-
-    if (!chosen_bootstrap_contact_.id.IsValid())
-      chosen_bootstrap_contact_ = chosen_contact;
-=======
     {
       lock_guard lock(mutex_);
-      if (chosen_bootstrap_node_id_ == NodeId())
-        chosen_bootstrap_node_id_ = chosen_id;
-    }
->>>>>>> 31bb263b
+      if (chosen_bootstrap_contact_.id.IsValid())
+        chosen_bootstrap_contact_ = chosen_contact;
+    }
 
     if (!detail::IsValid(transport->external_endpoint()) && !external_address.is_unspecified()) {
       // Means this node's NAT is symmetric or unknown, so guess that it will be mapped to existing
