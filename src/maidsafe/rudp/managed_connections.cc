--- conflicted
+++ resolved
@@ -74,9 +74,7 @@
       idle_transports_(),
       mutex_(),
       local_ip_(),
-      nat_type_(maidsafe::make_unique<NatType>(NatType::kUnknown))
-{
-}
+      nat_type_(maidsafe::make_unique<NatType>(NatType::kUnknown)) {}
 
 ManagedConnections::~ManagedConnections() {
   {
@@ -147,8 +145,8 @@
 }
 
 void ManagedConnections::StartNewTransport(BootstrapContacts bootstrap_list,
-                                          Endpoint local_endpoint,
-                                          const std::function<void(Error, const Contact&)>& handler) {
+    Endpoint local_endpoint,
+    const std::function<void(Error, const Contact&)>& handler) {
   TransportPtr transport(std::make_shared<detail::Transport>(asio_service_, *nat_type_));
 
   transport->SetManagedConnectionsDebugPrintout([this]() { return DebugString(); });
@@ -509,32 +507,12 @@
 
 void ManagedConnections::OnMessageSlot(const NodeId& peer_id, const std::string& message) {
   try {
-<<<<<<< HEAD
-    std::shared_ptr<std::string> decrypted_message(new std::string(
-#ifdef TESTING
-        !Parameters::rudp_encrypt ?
-            message :
-#endif
-            asymm::Decrypt(asymm::CipherText(message), keys_.private_key).string()));
+    auto copied_message(std::make_shared<std::string>(message));
     if (auto listener = listener_.lock()) {
-      listener->MessageReceived(peer_id, std::vector<unsigned char>(std::begin(*decrypted_message),
-                                                                    std::end(*decrypted_message)));
+      listener->MessageReceived(peer_id, std::vector<unsigned char>(std::begin(*copied_message),
+                                                                    std::end(*copied_message)));
     }
   } catch (const std::exception& e) {
-=======
-    auto copied_message(std::make_shared<std::string>(message));
-    MessageReceivedFunctor local_callback;
-    {
-      std::lock_guard<std::mutex> guard(callback_mutex_);
-      local_callback = message_received_functor_;
-    }
-
-    if (local_callback) {
-      asio_service_.service().post([=] { local_callback(*copied_message); });
-    }
-  }
-  catch (const std::exception& e) {
->>>>>>> d2d2f343
     LOG(kError) << "Failed to decrypt message: " << e.what();
   }
 }
