--- conflicted
+++ resolved
@@ -466,16 +466,12 @@
                               std::move(peer.public_key), handler);
 }
 
-<<<<<<< HEAD
 void ManagedConnections::DoRemove(const NodeId& peer_id) {
   if (peer_id == this_node_id_) {
     LOG(kError) << "Can't use this node's ID (" << this_node_id_ << ") as peerID.";
     return;
   }
 
-=======
-void ManagedConnections::Remove(NodeId peer_id) {
->>>>>>> 167765eb
   TransportPtr transport_to_close;
   {
     std::lock_guard<std::mutex> lock(mutex_);
@@ -528,27 +524,12 @@
         !Parameters::rudp_encrypt ?
             message :
 #endif
-<<<<<<< HEAD
-            asymm::Decrypt(asymm::CipherText(message), keys_.private_key).string());
+            asymm::Decrypt(asymm::CipherText(message), keys_.private_key).string()));
     if (auto listener = listener_.lock()) {
-      listener->MessageReceived(peer_id, std::vector<unsigned char>(std::begin(decrypted_message),
-                                                                    std::end(decrypted_message)));
+      listener->MessageReceived(peer_id, std::vector<unsigned char>(std::begin(*decrypted_message),
+                                                                    std::end(*decrypted_message)));
     }
   } catch (const std::exception& e) {
-=======
-            asymm::Decrypt(asymm::CipherText(message), *private_key_).string()));
-    MessageReceivedFunctor local_callback;
-    {
-      std::lock_guard<std::mutex> guard(callback_mutex_);
-      local_callback = message_received_functor_;
-    }
-
-    if (local_callback) {
-      asio_service_.service().post([=] { local_callback(*decrypted_message); });
-    }
-  }
-  catch (const std::exception& e) {
->>>>>>> 167765eb
     LOG(kError) << "Failed to decrypt message: " << e.what();
   }
 }
