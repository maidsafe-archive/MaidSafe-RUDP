/*  Copyright 2012 MaidSafe.net limited

    This MaidSafe Software is licensed to you under (1) the MaidSafe.net Commercial License,
    version 1.0 or later, or (2) The General Public License (GPL), version 3, depending on which
    licence you accepted on initial access to the Software (the "Licences").

    By contributing code to the MaidSafe Software, or to this project generally, you agree to be
    bound by the terms of the MaidSafe Contributor Agreement, version 1.0, found in the root
    directory of this project at LICENSE, COPYING and CONTRIBUTOR respectively and also
    available at: http://www.maidsafe.net/licenses

    Unless required by applicable law or agreed to in writing, the MaidSafe Software distributed
    under the GPL Licence is distributed on an "AS IS" BASIS, WITHOUT WARRANTIES OR CONDITIONS
    OF ANY KIND, either express or implied.

    See the Licences for the specific language governing permissions and limitations relating to
    use of the MaidSafe Software.                                                                 */

#include "maidsafe/rudp/connection_manager.h"

#include <algorithm>
#include <cassert>
#include <utility>

#include "maidsafe/common/log.h"

#include "maidsafe/rudp/connection.h"
#include "maidsafe/rudp/transport.h"
#include "maidsafe/rudp/core/multiplexer.h"
#include "maidsafe/rudp/core/socket.h"
#include "maidsafe/rudp/packets/handshake_packet.h"
#include "maidsafe/rudp/parameters.h"
#include "maidsafe/rudp/utils.h"

namespace asio = boost::asio;
namespace ip = asio::ip;
namespace bptime = boost::posix_time;

namespace maidsafe {

namespace rudp {

namespace detail {

namespace {

typedef boost::asio::ip::udp::endpoint Endpoint;

bool IsNormal(std::shared_ptr<Connection> connection) {
  return connection->state() == Connection::State::kPermanent ||
         connection->state() == Connection::State::kUnvalidated ||
         connection->state() == Connection::State::kBootstrapping;
}

}  // unnamed namespace

ConnectionManager::ConnectionManager(std::shared_ptr<Transport> transport,
                                     const boost::asio::io_service::strand& strand,
                                     MultiplexerPtr multiplexer, NodeId this_node_id,
                                     asymm::PublicKey this_public_key)
    : connections_(),
      mutex_(),
      transport_(transport),
      strand_(strand),
      multiplexer_(std::move(multiplexer)),
      kThisNodeId_(std::move(this_node_id)),
      this_public_key_(std::move(this_public_key)),
      sockets_() {
  multiplexer_->dispatcher_.SetConnectionManager(this);
}

ConnectionManager::~ConnectionManager() {
  Close();
}

void ConnectionManager::Close() {
  std::lock_guard<std::mutex> lock(mutex_);

  for (auto connection : connections_) {
    strand_.post([connection]() {
        connection->Close();
        });
  }
<<<<<<< HEAD
  // Ugly, but we must not reset dispatcher until he's done
  while (multiplexer_->dispatcher_.use_count())
    std::this_thread::yield();
=======

>>>>>>> 4534d894
  multiplexer_->dispatcher_.SetConnectionManager(nullptr);
}

bool ConnectionManager::CanStartConnectingTo(NodeId peer_id, Endpoint peer_ep) const {
  return std::find_if( being_connected_.begin()
                     , being_connected_.end()
                     , [&](const std::pair<NodeId, Endpoint>& pair) {
                       if (!peer_id.IsValid() || !pair.first.IsValid() || peer_id == pair.first) {
                         return pair.second == peer_ep;
                       }
                       return false;
                     }) == being_connected_.end();
}

void ConnectionManager::MarkDoneConnecting(NodeId peer_id, Endpoint peer_ep) {
  auto j = being_connected_.begin();
  for (auto i = being_connected_.begin(); i != being_connected_.end(); i = j) {
    ++j;
    if (!peer_id.IsValid() || !i->first.IsValid() || peer_id == i->first) {
      if (peer_ep == i->second) {
        being_connected_.erase(i);
      }
    }
  }
}

void ConnectionManager::Connect(const NodeId& peer_id, const Endpoint& peer_endpoint,
                                const asymm::PublicKey& peer_public_key,
                                ConnectionAddedFunctor handler,
                                const bptime::time_duration& connect_attempt_timeout,
                                const bptime::time_duration& lifespan, OnConnect on_connect,
                                const std::function<void()>& failure_functor) {
  std::lock_guard<std::mutex> lock(mutex_);

  auto transport = transport_.lock();

  if (!transport) {
    strand_.dispatch([&] { handler(make_error_code(RudpErrors::failed_to_connect)); });
    return strand_.dispatch([on_connect]() { on_connect(asio::error::shut_down, nullptr); });
  }

  if (!CanStartConnectingTo(peer_id, peer_endpoint)) {
    strand_.dispatch([&] { handler(make_error_code(RudpErrors::failed_to_connect)); });
    return strand_.dispatch([on_connect]() { on_connect(asio::error::already_started, nullptr); });
  }

  being_connected_.insert(std::make_pair(peer_id, peer_endpoint));

  auto connection = std::make_shared<Connection>(transport, strand_, multiplexer_);

  connection->StartConnecting(peer_id, peer_endpoint, peer_public_key, handler,
                              connect_attempt_timeout, lifespan, on_connect, failure_functor);
}

int ConnectionManager::AddConnection(ConnectionPtr connection) {
  {
    std::lock_guard<std::mutex> lock(mutex_);
    MarkDoneConnecting(connection->PeerNodeId(), connection->PeerEndpoint());
  }
  assert(connection->state() != Connection::State::kPending);
  if (!IsNormal(connection))
    return kInvalidConnection;

  connection->MakePermanent(true);

  std::lock_guard<std::mutex> lock(mutex_);
  return connections_.insert(connection).second ? kSuccess : kConnectionAlreadyExists;
}

bool ConnectionManager::CloseConnection(const NodeId& peer_id) {
  std::unique_lock<std::mutex> lock(mutex_);
  auto itr(FindConnection(peer_id));
  if (itr == connections_.end()) {
    LOG(kWarning) << kThisNodeId_ << " Not currently connected to " << peer_id;
    return false;
  }

  ConnectionPtr connection(*itr);
  lock.unlock();
  strand_.dispatch([=] { connection->Close(); });  // NOLINT (Fraser)
  return true;
}

void ConnectionManager::RemoveConnection(ConnectionPtr connection) {
  std::lock_guard<std::mutex> lock(mutex_);
  assert(IsNormal(connection) || connection->state() == Connection::State::kDuplicate);
  MarkDoneConnecting(connection->PeerNodeId(), connection->PeerEndpoint());
  connections_.erase(connection);
}

ConnectionManager::ConnectionPtr ConnectionManager::GetConnection(const NodeId& peer_id) {
  std::lock_guard<std::mutex> lock(mutex_);
  auto itr(FindConnection(peer_id));
  if (itr == connections_.end()) {
    LOG(kInfo) << kThisNodeId_ << " Not currently connected to " << peer_id;
    return ConnectionPtr();
  }
  return *itr;
}

void ConnectionManager::Ping(const NodeId& peer_id, const Endpoint& peer_endpoint,
                             const std::function<void(int)>& ping_functor) {  // NOLINT (Fraser)
  if (std::shared_ptr<Transport> transport = transport_.lock()) {
    assert(ping_functor);
    ConnectionPtr connection(std::make_shared<Connection>(transport, strand_, multiplexer_));
    connection->Ping(peer_id, peer_endpoint, ping_functor);
  } else {
    assert(0 && "Transport already closed");
  }
}

bool ConnectionManager::Send(const NodeId& peer_id, const std::string& message,
                             const MessageSentFunctor& handler) {
  std::unique_lock<std::mutex> lock(mutex_);
  auto itr(FindConnection(peer_id));
  if (itr == connections_.end()) {
    LOG(kWarning) << kThisNodeId_ << " Not currently connected to " << peer_id;
    return false;
  }

  ConnectionPtr connection(*itr);
  lock.unlock();
  strand_.dispatch([=] { connection->StartSending(message, handler); });
  return true;
}

Socket* ConnectionManager::GetSocket(const asio::const_buffer& data, const Endpoint& endpoint) {
  uint32_t socket_id(0);
  if (!Packet::DecodeDestinationSocketId(&socket_id, data)) {
    LOG(kError) << kThisNodeId_ << " Received a non-RUDP packet from " << endpoint;
    return nullptr;
  }

  SocketMap::const_iterator socket_iter(sockets_.end());
  if (socket_id == 0) {
    HandshakePacket handshake_packet;
    if (!handshake_packet.Decode(data)) {
      LOG(kVerbose) << kThisNodeId_ << " Failed to decode handshake packet from " << endpoint;
      return nullptr;
    }
    if (handshake_packet.ConnectionReason() == Session::kNormal) {
      // This is a handshake packet on a newly-added socket
      LOG(kVerbose) << kThisNodeId_ << " This is a handshake packet on a newly-added socket from "
                    << endpoint;
      socket_iter = std::find_if(sockets_.begin(), sockets_.end(),
                                 [endpoint](const SocketMap::value_type& socket_pair) {
        return socket_pair.second->PeerEndpoint() == endpoint && !socket_pair.second->IsConnected();
      });
      // If the socket wasn't found, this could be a connect attempt from a peer using symmetric
      // NAT, so the peer's port may be different to what this node was told to expect.
      if (socket_iter == sockets_.end()) {
        socket_iter = std::find_if(sockets_.begin(), sockets_.end(),
                                   [endpoint](const SocketMap::value_type& socket_pair) {
          return socket_pair.second->PeerEndpoint().address() == endpoint.address() &&
                 !OnPrivateNetwork(socket_pair.second->PeerEndpoint()) &&
                 !socket_pair.second->IsConnected();
        });
        if (socket_iter != sockets_.end()) {
          LOG(kVerbose) << kThisNodeId_ << " Updating peer's endpoint from "
                        << socket_iter->second->PeerEndpoint() << " to " << endpoint;
          socket_iter->second->UpdatePeerEndpoint(endpoint);
          LOG(kVerbose) << kThisNodeId_
                        << " Peer's endpoint now: " << socket_iter->second->PeerEndpoint()
                        << "  and guessed port = " << socket_iter->second->PeerGuessedPort();
        }
      }
    } else {  // Session::mode_ != kNormal
      socket_iter = std::find_if(sockets_.begin(), sockets_.end(),
                                 [endpoint](const SocketMap::value_type& socket_pair) {
        return socket_pair.second->PeerEndpoint() == endpoint;
      });
      if (socket_iter == sockets_.end()) {
        // This is a handshake packet from a peer trying to ping this node or join the network
        HandlePingFrom(handshake_packet, endpoint);
        return nullptr;
      } else {
        if (sockets_.size() == 1U) {
          // This is a handshake packet from a peer replying to this node's join attempt,
          // or from a peer starting a zero state network with this node
          LOG(kVerbose) << kThisNodeId_ << " This is a handshake packet from " << endpoint
                        << " which is replying to a join request, or starting a new network";
        } else {
          LOG(kVerbose) << kThisNodeId_ << " This is a handshake packet from " << endpoint
                        << " which is replying to a ping request";
        }
      }
    }
  } else {
    // This packet is intended for a specific connection.
    socket_iter = sockets_.find(socket_id);
  }

  if (socket_iter != sockets_.end()) {
    return socket_iter->second;
  } else {
    const unsigned char* p = asio::buffer_cast<const unsigned char*>(data);
    LOG(kVerbose) << kThisNodeId_ << "  Received a packet \"0x" << std::hex << static_cast<int>(*p)
                  << std::dec << "\" for unknown connection " << socket_id << " from " << endpoint;
    return nullptr;
  }
}

void ConnectionManager::HandlePingFrom(const HandshakePacket& handshake_packet,
                                       const Endpoint& endpoint) {
  LOG(kVerbose) << kThisNodeId_ << " This is a handshake packet from " << endpoint
                << " which is trying to ping this node or join the network";
  if (handshake_packet.node_id() == kThisNodeId_) {
    LOG(kWarning) << kThisNodeId_ << " is handshaking with another local transport.";
    return;
  }

  if (!IsValid(endpoint)) {
    return;
  }

  // Check if this joining node is already connected
  ConnectionPtr joining_connection;
  bool bootstrap_and_drop(handshake_packet.ConnectionReason() == Session::kBootstrapAndDrop);
  {
    std::lock_guard<std::mutex> lock(mutex_);
    auto itr(FindConnection(handshake_packet.node_id()));
    if (itr != connections_.end() && !bootstrap_and_drop)
      joining_connection = *itr;
  }
  if (joining_connection) {
    LOG(kWarning) << kThisNodeId_ << " received another bootstrap connection request "
                  << "from currently connected peer " << handshake_packet.node_id() << " - "
                  << endpoint << " - closing connection.";
    joining_connection->Close();
  } else {
    // Joining node is not already connected - start new bootstrap or temporary connection
<<<<<<< HEAD
    if (auto t = transport_.lock()) {
      Connect(handshake_packet.node_id(), endpoint, handshake_packet.PublicKey(), nullptr,
              Parameters::bootstrap_connect_timeout,
              bootstrap_and_drop ? bptime::time_duration() :
                                   Parameters::bootstrap_connection_lifespan,
              t->MakeDefaultOnConnectHandler(), nullptr);
=======
    if (auto transport = transport_.lock()) {
      Connect(
          handshake_packet.node_id(),
          endpoint, "", Parameters::bootstrap_connect_timeout,
          bootstrap_and_drop ? bptime::time_duration()
                             : Parameters::bootstrap_connection_lifespan,
          transport->MakeDefaultOnConnectHandler(),
          nullptr);
>>>>>>> 4534d894
    }
  }
}

Endpoint ConnectionManager::ThisEndpoint(const NodeId& peer_id) {
  std::lock_guard<std::mutex> lock(mutex_);
  auto itr(FindConnection(peer_id));
  if (itr == connections_.end())
    return Endpoint();
  return (*itr)->Socket().ThisEndpoint();
}

void ConnectionManager::SetBestGuessExternalEndpoint(const Endpoint& external_endpoint) {
  multiplexer_->best_guess_external_endpoint_ = external_endpoint;
}

Endpoint ConnectionManager::RemoteNatDetectionEndpoint(const NodeId& peer_id) {
  std::lock_guard<std::mutex> lock(mutex_);
  auto itr(FindConnection(peer_id));
  if (itr == connections_.end())
    return Endpoint();
  return (*itr)->Socket().RemoteNatDetectionEndpoint();
}

uint32_t ConnectionManager::AddSocket(Socket* socket) {
  // Generate a new unique id for the socket.
  uint32_t id = 0;
  while (id == 0 || sockets_.find(id) != sockets_.end())
    id = RandomUint32();

  sockets_[id] = socket;
  return id;
}

void ConnectionManager::RemoveSocket(uint32_t id) {
  if (id)
    sockets_.erase(id);
}

size_t ConnectionManager::NormalConnectionsCount() const {
  std::lock_guard<std::mutex> lock(mutex_);
  return connections_.size();
}

ConnectionManager::ConnectionGroup::iterator ConnectionManager::FindConnection(
    const NodeId& peer_id) const {
  assert(!mutex_.try_lock());
  return std::find_if(connections_.begin(), connections_.end(),
                      [&peer_id](const ConnectionPtr& connection) {
    return connection->Socket().PeerNodeId() == peer_id;
  });
}

NodeId ConnectionManager::node_id() const { return kThisNodeId_; }

const asymm::PublicKey& ConnectionManager::public_key() const { return this_public_key_; }

std::string ConnectionManager::DebugString() {
  std::string s;
  std::lock_guard<std::mutex> lock(mutex_);
  for (auto c : connections_) {
    s += "\t\tPeer " + c->PeerDebugId();
    s += std::string("  ") + boost::lexical_cast<std::string>(c->state());
    s += std::string("   Expires in ") + bptime::to_simple_string(c->ExpiresFromNow()) + "\n";
  }
  return s;
}

}  // namespace detail

}  // namespace rudp

}  // namespace maidsafe<|MERGE_RESOLUTION|>--- conflicted
+++ resolved
@@ -81,13 +81,7 @@
         connection->Close();
         });
   }
-<<<<<<< HEAD
-  // Ugly, but we must not reset dispatcher until he's done
-  while (multiplexer_->dispatcher_.use_count())
-    std::this_thread::yield();
-=======
-
->>>>>>> 4534d894
+
   multiplexer_->dispatcher_.SetConnectionManager(nullptr);
 }
 
@@ -319,23 +313,12 @@
     joining_connection->Close();
   } else {
     // Joining node is not already connected - start new bootstrap or temporary connection
-<<<<<<< HEAD
-    if (auto t = transport_.lock()) {
+    if (auto transport = transport_.lock()) {
       Connect(handshake_packet.node_id(), endpoint, handshake_packet.PublicKey(), nullptr,
               Parameters::bootstrap_connect_timeout,
               bootstrap_and_drop ? bptime::time_duration() :
                                    Parameters::bootstrap_connection_lifespan,
-              t->MakeDefaultOnConnectHandler(), nullptr);
-=======
-    if (auto transport = transport_.lock()) {
-      Connect(
-          handshake_packet.node_id(),
-          endpoint, "", Parameters::bootstrap_connect_timeout,
-          bootstrap_and_drop ? bptime::time_duration()
-                             : Parameters::bootstrap_connection_lifespan,
-          transport->MakeDefaultOnConnectHandler(),
-          nullptr);
->>>>>>> 4534d894
+              transport->MakeDefaultOnConnectHandler(), nullptr);
     }
   }
 }
