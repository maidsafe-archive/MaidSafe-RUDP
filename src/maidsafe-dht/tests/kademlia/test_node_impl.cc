/* Copyright (c) 2010 maidsafe.net limited
All rights reserved.

Redistribution and use in source and binary forms, with or without modification,
are permitted provided that the following conditions are met:

* Redistributions of source code must retain the above copyright notice,
this list of conditions and the following disclaimer.
* Redistributions in binary form must reproduce the above copyright notice,
this list of conditions and the following disclaimer in the documentation
and/or other materials provided with the distribution.
* Neither the name of the maidsafe.net limited nor the names of its
contributors may be used to endorse or promote products derived from this
software without specific prior written permission.

THIS SOFTWARE IS PROVIDED BY THE COPYRIGHT HOLDERS AND CONTRIBUTORS "AS IS" AND
ANY EXPRESS OR IMPLIED WARRANTIES, INCLUDING, BUT NOT LIMITED TO, THE IMPLIED
WARRANTIES OF MERCHANTABILITY AND FITNESS FOR A PARTICULAR PURPOSE ARE
DISCLAIMED. IN NO EVENT SHALL THE COPYRIGHT HOLDER OR CONTRIBUTORS BE LIABLE
FOR ANY DIRECT, INDIRECT, INCIDENTAL, SPECIAL, EXEMPLARY, OR CONSEQUENTIAL
DAMAGES (INCLUDING, BUT NOT LIMITED TO, PROCUREMENT OF SUBSTITUTE GOODS OR
SERVICES; LOSS OF USE, DATA, OR PROFITS; OR BUSINESS INTERRUPTION) HOWEVER
CAUSED AND ON ANY THEORY OF LIABILITY, WHETHER IN CONTRACT, STRICT LIABILITY, OR
TORT (INCLUDING NEGLIGENCE OR OTHERWISE) ARISING IN ANY WAY OUT OF THE USE OF
THIS SOFTWARE, EVEN IF ADVISED OF THE POSSIBILITY OF SUCH DAMAGE.
*/

#include <bitset>

#include "boost/lexical_cast.hpp"
#include "boost/thread.hpp"
#include "gmock/gmock.h"
#include "gtest/gtest.h"

#include "maidsafe-dht/transport/utils.h"
#include "maidsafe/common/utils.h"
#include "maidsafe/common/crypto.h"
#include "maidsafe-dht/kademlia/alternative_store.h"
#include "maidsafe-dht/kademlia/contact.h"
#include "maidsafe-dht/kademlia/datastore.h"
#include "maidsafe-dht/kademlia/message_handler.h"
#include "maidsafe-dht/kademlia/node_id.h"
#include "maidsafe-dht/kademlia/node_impl.h"
#include "maidsafe-dht/kademlia/routing_table.h"
#include "maidsafe-dht/kademlia/rpcs.pb.h"
#include "maidsafe-dht/kademlia/rpcs.h"
#include "maidsafe-dht/kademlia/securifier.h"
#include "maidsafe-dht/kademlia/service.h"
#include "maidsafe-dht/transport/transport.h"

namespace arg = std::placeholders;

namespace maidsafe {

namespace kademlia {

namespace test {

static const boost::uint16_t k = 8;
static const boost::uint16_t alpha = 3;
static const boost::uint16_t beta = 2;
static const boost::uint16_t randomnoresponserate = 20;  // in percentage

class SecurifierValidateTrue: public Securifier {
 public:
  SecurifierValidateTrue(const std::string &public_key_id,
                          const std::string &public_key,
                          const std::string &private_key) :
      Securifier(public_key_id, public_key, private_key) {}

  bool Validate(const std::string&,
                const std::string&,
                const std::string&,
                const std::string&,
                const std::string&,
                const std::string&) const {
    return true;
  }
};

void FindNodeCallback(RankInfoPtr rank_info,
                      int result_size,
                      const std::vector<Contact> &cs,
                      bool *done,
                      std::vector<Contact> *contacts) {
  contacts->clear();
  *contacts = cs;
  *done = true;
}

struct FindValueResults {
  FindValueResults() : response_code(-3), values(), contacts() {}
  int response_code;
  std::vector<std::string> values;
  std::vector<Contact> contacts;
};

void FindValueCallback(int return_code,
                       const std::vector<std::string> &vs,
                       const std::vector<Contact> &cs,
                       const Contact &alternative_store_contact,
                       const Contact &cache_contact,
                       bool *done,
                       FindValueResults *results) {
  results->values.clear();
  results->values = vs;
  results->contacts.clear();
  results->contacts = cs;
  *done = true;
  results->response_code = return_code;
}

void ErrorCodeCallback(int error_code,
                       bool *done,
                       int *response_code) {
  *done = true;
  *response_code = error_code;
}

void GetContactCallback(int error_code,
                        Contact contact,
                        Contact *result,
                        bool *done,
                        int *response_code) {
  *done = true;
  *response_code = error_code;
  *result = contact;
}

class CreateContactAndNodeId {
 public:
  CreateContactAndNodeId() : contact_(), node_id_(NodeId::kRandomId),
                   routing_table_(new RoutingTable(node_id_, test::k)) {}

  NodeId GenerateUniqueRandomId(const NodeId& holder, const int& pos) {
    std::string holder_id = holder.ToStringEncoded(NodeId::kBinary);
    std::bitset<kKeySizeBits> holder_id_binary_bitset(holder_id);
    NodeId new_node;
    std::string new_node_string;
    bool repeat(true);
    boost::uint16_t times_of_try(0);
    // generate a random ID and make sure it has not been generated previously
    do {
      new_node = NodeId(NodeId::kRandomId);
      std::string new_id = new_node.ToStringEncoded(NodeId::kBinary);
      std::bitset<kKeySizeBits> binary_bitset(new_id);
      for (int i = kKeySizeBits - 1; i >= pos; --i)
        binary_bitset[i] = holder_id_binary_bitset[i];
      binary_bitset[pos].flip();
      new_node_string = binary_bitset.to_string();
      new_node = NodeId(new_node_string, NodeId::kBinary);
      // make sure the new contact not already existed in the routing table
      Contact result;
      routing_table_->GetContact(new_node, &result);
      if (result == Contact())
        repeat = false;
      ++times_of_try;
    } while (repeat && (times_of_try < 1000));
    // prevent deadlock, throw out an error message in case of deadlock
    if (times_of_try == 1000)
      EXPECT_LT(1000, times_of_try);
    return new_node;
  }

  Contact GenerateUniqueContact(const NodeId& holder, const int& pos,
                                RoutingTableContactsContainer& gnerated_nodes,
                                NodeId target) {
    std::string holder_id = holder.ToStringEncoded(NodeId::kBinary);
    std::bitset<kKeySizeBits> holder_id_binary_bitset(holder_id);
    NodeId new_node;
    std::string new_node_string;
    bool repeat(true);
    boost::uint16_t times_of_try(0);
    Contact new_contact;
    // generate a random contact and make sure it has not been generated
    // within the previously record
    do {
      new_node = NodeId(NodeId::kRandomId);
      std::string new_id = new_node.ToStringEncoded(NodeId::kBinary);
      std::bitset<kKeySizeBits> binary_bitset(new_id);
      for (int i = kKeySizeBits - 1; i >= pos; --i)
        binary_bitset[i] = holder_id_binary_bitset[i];
      binary_bitset[pos].flip();
      new_node_string = binary_bitset.to_string();
      new_node = NodeId(new_node_string, NodeId::kBinary);

      // make sure the new one hasn't been set as down previously
      ContactsById key_indx = gnerated_nodes.get<NodeIdTag>();
      auto it = key_indx.find(new_node);
      if (it == key_indx.end()) {
        new_contact = ComposeContact(new_node, 5000);
        RoutingTableContact new_routing_table_contact(new_contact,
                                                      target,
                                                      0);
        gnerated_nodes.insert(new_routing_table_contact);
        repeat = false;
      }
      ++times_of_try;
    } while (repeat && (times_of_try < 1000));
    // prevent deadlock, throw out an error message in case of deadlock
    if (times_of_try == 1000)
      EXPECT_LT(1000, times_of_try);
    return new_contact;
  }

  NodeId GenerateRandomId(const NodeId& holder, const int& pos) {
    std::string holder_id = holder.ToStringEncoded(NodeId::kBinary);
    std::bitset<kKeySizeBits> holder_id_binary_bitset(holder_id);
    NodeId new_node;
    std::string new_node_string;

    new_node = NodeId(NodeId::kRandomId);
    std::string new_id = new_node.ToStringEncoded(NodeId::kBinary);
    std::bitset<kKeySizeBits> binary_bitset(new_id);
    for (int i = kKeySizeBits - 1; i >= pos; --i)
      binary_bitset[i] = holder_id_binary_bitset[i];
    binary_bitset[pos].flip();
    new_node_string = binary_bitset.to_string();
    new_node = NodeId(new_node_string, NodeId::kBinary);

    return new_node;
  }

  Contact ComposeContact(const NodeId& node_id, boost::uint16_t port) {
    std::string ip("127.0.0.1");
    std::vector<transport::Endpoint> local_endpoints;
    transport::Endpoint end_point(ip, port);
    local_endpoints.push_back(end_point);
    Contact contact(node_id, end_point, local_endpoints, end_point, false,
                    false, "", "", "");
    return contact;
  }

  void PopulateContactsVector(int count,
                              const int& pos,
                              std::vector<Contact> *contacts) {
    for (int i = 0; i < count; ++i) {
      NodeId contact_id = GenerateRandomId(node_id_, pos);
      Contact contact = ComposeContact(contact_id, 5000);
      contacts->push_back(contact);
    }
  }

  Contact contact_;
  kademlia::NodeId node_id_;
  std::shared_ptr<RoutingTable> routing_table_;
};

class MockTransport : public transport::Transport {
 public:
  MockTransport() : transport::Transport(io_service_) {}
  virtual transport::TransportCondition StartListening(
      const transport::Endpoint &endpoint) {
    listening_port_ = 5483;
    return transport::kSuccess;
  }
  virtual transport::TransportCondition Bootstrap(
      const std::vector<transport::Endpoint> &candidates) {
    return transport::kSuccess;
  }
  virtual void StopListening() { listening_port_ = 0; }
  virtual void Send(const std::string &data,
                    const transport::Endpoint &endpoint,
                    const transport::Timeout &timeout) {}
 private:
  boost::asio::io_service io_service_;
};

class TestAlternativeStore : public AlternativeStore {
 public:
  ~TestAlternativeStore() {}
  bool Has(const std::string&) { return false; }
};

class NodeImplTest : public CreateContactAndNodeId, public testing::Test {
 protected:
  NodeImplTest() : CreateContactAndNodeId(),
                   data_store_(),
                   alternative_store_(),
                   securifier_(new Securifier("", "", "")),
                   transport_(new MockTransport),
                   rank_info_(),
                   asio_service_(),
                   message_handler_(new MessageHandler(securifier_)),
                   node_(new Node::Impl(asio_service_,
                                        transport_,
                                        message_handler_,
                                        securifier_,
                                        alternative_store_,
                                        false,
                                        test::k,
                                        test::alpha,
                                        test::beta,
                                        bptime::seconds(3600))),
                   threshold_((test::k * 3) / 4),
                   local_node_(
                       new Node::Impl(asio_service_,
                                      transport_,
                                      message_handler_,
                                      SecurifierPtr(new SecurifierValidateTrue(
                                                        "", "", "")),
                                      alternative_store_,
                                      true,
                                      test::k,
                                      test::alpha,
                                      test::beta,
                                      bptime::seconds(3600))) {
    data_store_ = node_->data_store_;
    node_->routing_table_ = routing_table_;
    local_node_->routing_table_ = routing_table_;
    transport_->StartListening(transport::Endpoint("127.0.0.1", 6700));
  }

  static void SetUpTestCase() {}

  static void TearDownTestCase() {}

  void PopulateRoutingTable(boost::uint16_t count, boost::uint16_t pos) {
    for (int num_contact = 0; num_contact < count; ++num_contact) {
      NodeId contact_id = GenerateUniqueRandomId(node_id_, pos);
      Contact contact = ComposeContact(contact_id, 5000);
      AddContact(contact, rank_info_);
    }
  }

  void SetAllNumRpcsFailureToZero() {
    std::vector<Contact> contacts;
    routing_table_->GetAllContacts(&contacts);
    std::for_each(contacts.begin(), contacts.end(),
        std::bind(&NodeImplTest::AddContact, this, arg::_1, rank_info_));
  }

  void AddContact(const Contact& contact, const RankInfoPtr rank_info) {
    routing_table_->AddContact(contact, rank_info);
    routing_table_->SetValidated(contact.node_id(), true);
  }

  std::shared_ptr<Rpcs> GetRpc() {
    return node_->rpcs_;
  }

  void SetRpc(std::shared_ptr<Rpcs> rpc) {
    node_->rpcs_ = rpc;
  }

  void SetLocalRpc(std::shared_ptr<Rpcs> rpc) {
    local_node_->rpcs_ = rpc;
  }

  KeyValueSignature MakeKVS(const crypto::RsaKeyPair &rsa_key_pair,
                            const size_t &value_size,
                            std::string key,
                            std::string value) {
    while (key.empty())
      key = crypto::Hash<crypto::SHA512>(RandomString(1024));
    while (value.empty()) {
      value.reserve(value_size);
      std::string temp = RandomString((value_size > 1024) ? 1024 : value_size);
      while (value.size() < value_size)
        value += temp;
      value = value.substr(0, value_size);
    }
    std::string signature;
    while (signature.empty())
      signature = crypto::AsymSign(value, rsa_key_pair.private_key());
    return KeyValueSignature(key, value, signature);
  }

  std::shared_ptr<DataStore> data_store_;
  AlternativeStorePtr alternative_store_;
  SecurifierPtr securifier_;
  TransportPtr transport_;
  RankInfoPtr rank_info_;
  std::shared_ptr<boost::asio::io_service> asio_service_;
  MessageHandlerPtr message_handler_;
  std::shared_ptr<Node::Impl> node_;
  int threshold_;
  std::shared_ptr<Node::Impl> local_node_;

 public:
  void NodeImplJoinCallback(int output, int* result, bool *done) {
    *result = output;
    *done = true;
  }
};  // NodeImplTest

class MockRpcs : public Rpcs, public CreateContactAndNodeId {
 public:
  explicit MockRpcs(std::shared_ptr<boost::asio::io_service> asio_service,
                    SecurifierPtr securifier)
      : Rpcs(asio_service, securifier),
        CreateContactAndNodeId(),
        node_list_mutex_(),
        node_list_(),
        rank_info_(),
        num_of_acquired_(0),
        num_of_deleted_(0),
        respond_(0),
        no_respond_(0),
        respond_contacts_(),
        target_id_(),
        threshold_((test::k * 3) / 4) {}
  MOCK_METHOD8(Store, void(const Key &key,
                           const std::string &value,
                           const std::string &signature,
                           const boost::posix_time::seconds &ttl,
                           SecurifierPtr securifier,
                           const Contact &peer,
                           StoreFunctor callback,
                           TransportType type));

  MOCK_METHOD7(Delete, void(const Key &key,
                            const std::string &value,
                            const std::string &signature,
                            SecurifierPtr securifier,
                            const Contact &peer,
                            DeleteFunctor callback,
                            TransportType type));

  MOCK_METHOD5(FindNodes, void(const NodeId &key,
                               const SecurifierPtr securifier,
                               const Contact &contact,
                               FindNodesFunctor callback,
                               TransportType type));

  MOCK_METHOD5(FindValue, void(const NodeId &key,
                               const SecurifierPtr securifier,
                               const Contact &contact,
                               FindValueFunctor callback,
                               TransportType type));

  MOCK_METHOD4(Downlist, void(const std::vector<NodeId> &node_ids,
                              SecurifierPtr securifier,
                              const Contact &peer,
                              TransportType type));

  MOCK_METHOD4(Ping, void(SecurifierPtr securifier,
                          const Contact &peer,
                          PingFunctor callback,
                          TransportType type));

  MOCK_METHOD6(StoreRefresh,
               void(const std::string &serialised_store_request,
                    const std::string &serialised_store_request_signature,
                    SecurifierPtr securifier,
                    const Contact &peer,
                    StoreRefreshFunctor callback,
                    TransportType type));

  void StoreRefreshThread(StoreRefreshFunctor callback) {
    RankInfoPtr rank_info;
    callback(rank_info, transport::kSuccess);
  }
  void StoreRefreshCallback(StoreRefreshFunctor callback) {
    boost::thread th(std::bind(&MockRpcs::StoreRefreshThread, this, callback));
  }
  void FindNodeRandomResponseClose(const Contact &c,
                                   FindNodesFunctor callback) {
    int response_factor = RandomUint32() % 100;
    bool response(true);
    if (response_factor < test::randomnoresponserate)
      response = false;
    std::vector<Contact> response_list;
    boost::mutex::scoped_lock loch_queldomage(node_list_mutex_);
    if (response) {
      int elements = RandomUint32() % test::k;
      for (int n = 0; n < elements; ++n) {
        int element = RandomUint32() % node_list_.size();
        // make sure the new one hasn't been set as down previously
        ContactsById key_indx = down_contacts_->get<NodeIdTag>();
        auto it = key_indx.find(node_list_[element].node_id());
        if (it == key_indx.end()) {
          response_list.push_back(node_list_[element]);
          ContactsById key_indx = respond_contacts_->get<NodeIdTag>();
          auto it = key_indx.find(node_list_[element].node_id());
          if (it == key_indx.end()) {
            RoutingTableContact new_routing_table_contact(node_list_[element],
                                                          target_id_,
                                                          0);
            respond_contacts_->insert(new_routing_table_contact);
          }
        }
      }
      boost::thread th(std::bind(&MockRpcs::FindNodeResponseThread, this,
                                 callback, response_list));
    } else {
      ContactsById key_indx = respond_contacts_->get<NodeIdTag>();
      auto it = key_indx.find(c.node_id());
      if (it != key_indx.end()) {
        down_contacts_->insert((*it));
        respond_contacts_->erase(it);
      }
      boost::thread th(std::bind(&MockRpcs::FindNodeNoResponseThread, this,
                                 callback, response_list));
    }
  }

  void FindNodeResponseClose(const Contact &c,
                             FindNodesFunctor callback) {
    std::vector<Contact> response_list;
    boost::mutex::scoped_lock loch_queldomage(node_list_mutex_);
    int elements = RandomUint32() % test::k;
    for (int n = 0; n < elements; ++n) {
      int element = RandomUint32() % node_list_.size();
      response_list.push_back(node_list_[element]);
      RoutingTableContact new_routing_table_contact(node_list_[element],
                                                    target_id_,
                                                    0);
      respond_contacts_->insert(new_routing_table_contact);
    }
    boost::thread th(std::bind(&MockRpcs::FindNodeResponseThread, this,
                               callback, response_list));
  }

  void FindNodeResponseNoClose(const Contact &c,
                               FindNodesFunctor callback) {
    boost::mutex::scoped_lock loch_queldomage(node_list_mutex_);
    std::vector<Contact> response_list;
    boost::thread th(std::bind(&MockRpcs::FindNodeResponseThread, this,
                               callback, response_list));
  }

  void FindNodeFirstNoResponse(const Contact &c,
                               FindNodesFunctor callback) {
    boost::mutex::scoped_lock loch_queldomage(node_list_mutex_);
    std::vector<Contact> response_list;
    if (num_of_acquired_ == 0) {
      boost::thread th(std::bind(&MockRpcs::FindNodeNoResponseThread, this,
                                 callback, response_list));
    } else {
      boost::thread th(std::bind(&MockRpcs::FindNodeResponseThread, this,
                                 callback, response_list));
    }
    ++num_of_acquired_;
  }

  void FindNodeFirstAndLastNoResponse(const Contact &c,
                                      FindNodesFunctor callback) {
    boost::mutex::scoped_lock loch_queldomage(node_list_mutex_);
    std::vector<Contact> response_list;
    if ((num_of_acquired_ == (test::k - 1)) || (num_of_acquired_ == 0)) {
      boost::thread th(std::bind(&MockRpcs::FindNodeNoResponseThread, this,
                                 callback, response_list));
    } else {
      boost::thread th(std::bind(&MockRpcs::FindNodeResponseThread, this,
                                 callback, response_list));
    }
    ++num_of_acquired_;
  }

  void FindNodeSeveralResponseNoClose(const Contact &c,
                                      FindNodesFunctor callback) {
    boost::mutex::scoped_lock loch_queldomage(node_list_mutex_);
    std::vector<Contact> response_list;
    if (num_of_acquired_ > (test::k - threshold_)) {
      boost::thread th(std::bind(&MockRpcs::FindNodeResponseThread, this,
                                 callback, response_list));
    } else {
      boost::thread th(std::bind(&MockRpcs::FindNodeNoResponseThread, this,
                                 callback, response_list));
    }
    ++num_of_acquired_;
  }

  void FindNodeNoResponse(const Contact &c,
                          FindNodesFunctor callback) {
    boost::mutex::scoped_lock loch_queldomage(node_list_mutex_);
    std::vector<Contact> response_list;
    boost::thread th(std::bind(&MockRpcs::FindNodeNoResponseThread, this,
                               callback, response_list));
  }

  void FindNodeResponseThread(FindNodesFunctor callback,
                              std::vector<Contact> response_list) {
    boost::uint16_t interval(10 * (RandomUint32() % 5) + 1);
    boost::this_thread::sleep(boost::posix_time::milliseconds(interval));
    callback(rank_info_, response_list.size(), response_list);
  }

  void FindNodeNoResponseThread(FindNodesFunctor callback,
                                std::vector<Contact> response_list) {
    boost::uint16_t interval(100 * (RandomUint32() % 5) + 1);
    boost::this_thread::sleep(boost::posix_time::milliseconds(interval));
    callback(rank_info_, -1, response_list);
  }

  void FindValueNoResponse(const Contact &c,
                           Rpcs::FindValueFunctor callback) {
    boost::mutex::scoped_lock loch_queldomage(node_list_mutex_);
    std::vector<Contact> response_contact_list;
    std::vector<std::string> response_value_list;
    boost::thread th(std::bind(&MockRpcs::FindValueNoResponseThread, this,
                               callback, response_value_list,
                               response_contact_list));
  }

  void FindValueResponseCloseOnly(const Contact &c,
                                  Rpcs::FindValueFunctor callback) {
    boost::mutex::scoped_lock loch_queldomage(node_list_mutex_);
    std::vector<Contact> response_contact_list;
    int elements = RandomUint32() % test::k;
    for (int n = 0; n < elements; ++n) {
      int element = RandomUint32() % node_list_.size();
      response_contact_list.push_back(node_list_[element]);
    }
    std::vector<std::string> response_value_list;
    boost::thread th(std::bind(&MockRpcs::FindValueResponseThread, this,
                               callback, response_value_list,
                               response_contact_list));
  }

  void FindValueNthResponse(const Contact &c,
                            Rpcs::FindValueFunctor callback) {
    boost::mutex::scoped_lock loch_queldomage(node_list_mutex_);
    std::vector<Contact> response_contact_list;
    std::vector<std::string> response_value_list;
    ++num_of_acquired_;
    if (respond_ != num_of_acquired_) {
      int elements = RandomUint32() % test::k + 1;
      for (int n = 0; n < elements; ++n) {
        int element = RandomUint32() % node_list_.size();
        response_contact_list.push_back(node_list_[element]);
        RoutingTableContact new_routing_table_contact(node_list_[element],
                                                      target_id_,
                                                      0);
        respond_contacts_->insert(new_routing_table_contact);
      }
    } else {
      response_value_list.push_back("FIND");
    }
    boost::thread th(std::bind(&MockRpcs::FindValueResponseThread, this,
                               callback, response_value_list,
                               response_contact_list));
  }

  void FindValueNoValueResponse(const Contact &c,
                                Rpcs::FindValueFunctor callback) {
    boost::mutex::scoped_lock loch_queldomage(node_list_mutex_);
    std::vector<Contact> response_contact_list;
    std::vector<std::string> response_value_list;
    ++num_of_acquired_;
    int elements = RandomUint32() % test::k;
    for (int n = 0; n < elements; ++n) {
      int element = RandomUint32() % node_list_.size();
      response_contact_list.push_back(node_list_[element]);
    }
    boost::thread th(std::bind(&MockRpcs::FindValueResponseThread, this,
                               callback, response_value_list,
                               response_contact_list));
  }

  void FindValueResponseThread(Rpcs::FindValueFunctor callback,
                               std::vector<std::string> response_value_list,
                               std::vector<Contact> response_contact_list) {
    boost::uint16_t interval(10 * (RandomUint32() % 5) + 1);
    boost::this_thread::sleep(boost::posix_time::milliseconds(interval));
    Contact alternative_store;
    callback(rank_info_, 0, response_value_list,
             response_contact_list, alternative_store);
  }

  void FindValueNoResponseThread(Rpcs::FindValueFunctor callback,
                                 std::vector<std::string> response_value_list,
                                 std::vector<Contact> response_contact_list) {
    boost::uint16_t interval(100 * (RandomUint32() % 5) + 1);
    boost::this_thread::sleep(boost::posix_time::milliseconds(interval));
    Contact alternative_store;
    callback(rank_info_, -1, response_value_list, response_contact_list,
             alternative_store);
  }

  void DownlistRecord(const std::vector<NodeId> &node_ids,
                      const Contact &contact) {
    boost::mutex::scoped_lock loch_queldomage(node_list_mutex_);
    ContactsById key_indx = down_contacts_->get<NodeIdTag>();
    auto it_node = node_ids.begin();
    auto it_end = node_ids.end();
    while (it_node != it_end) {
      auto itr = key_indx.find((*it_node));
      if (itr == key_indx.end()) {
        Contact temp_contact = ComposeContact((*it_node), 5000);
        RoutingTableContact new_routing_table_contact(temp_contact,
                                                      target_id_,
                                                      0);
        new_routing_table_contact.num_failed_rpcs = 1;
        down_contacts_->insert(new_routing_table_contact);
      } else {
        boost::uint16_t num_failed_rpcs = (*itr).num_failed_rpcs + 1;
        key_indx.modify(itr, ChangeNumFailedRpc(num_failed_rpcs));
      }
      ++it_node;
    }
  }

  void SingleDeleteResponse(const Contact &c, Rpcs::DeleteFunctor callback) {
    boost::mutex::scoped_lock loch_queldomage(node_list_mutex_);
    ++num_of_deleted_;
    boost::thread th(std::bind(
        &MockRpcs::CommonResponseThread<Rpcs::DeleteFunctor>, this, callback));
  }

  template <class T>
  void Response(const Contact &c, T callback) {
// boost::mutex::scoped_lock loch_queldomage(node_list_mutex_);
// ++respond_;
    boost::thread th(std::bind(&MockRpcs::CommonResponseThread<T>, this,
                               callback));
  }

  template <class T>
  void NoResponse(const Contact &c, T callback) {
    boost::thread th(std::bind(&MockRpcs::CommonNoResponseThread<T>, this,
                               callback));
  }

  template <class T>
  void FirstSeveralNoResponse(const Contact &c, T callback) {
    boost::mutex::scoped_lock loch_queldomage(node_list_mutex_);
    if (num_of_acquired_ > (test::k - threshold_)) {
      ++respond_;
      boost::thread th(std::bind(&MockRpcs::CommonResponseThread<T>, this,
                                 callback));
    } else {
      ++no_respond_;
      boost::thread th(std::bind(&MockRpcs::CommonNoResponseThread<T>, this,
                                 callback));
    }
    ++num_of_acquired_;
  }

  template <class T>
  void LastSeveralNoResponse(const Contact &c, T callback) {
    boost::mutex::scoped_lock loch_queldomage(node_list_mutex_);
    if (num_of_acquired_ < (threshold_ - 1)) {
      ++respond_;
      boost::thread th(std::bind(&MockRpcs::CommonResponseThread<T>, this,
                                 callback));
    } else {
      ++no_respond_;
      boost::thread th(std::bind(&MockRpcs::CommonNoResponseThread<T>, this,
                                 callback));
    }
    ++num_of_acquired_;
  }

  template <class T>
  void LastLessNoResponse(const Contact &c, T callback) {
    boost::mutex::scoped_lock loch_queldomage(node_list_mutex_);
    if (num_of_acquired_ < threshold_) {
      ++respond_;
      boost::thread th(std::bind(&MockRpcs::CommonResponseThread<T>, this,
                                 callback));
    } else {
      ++no_respond_;
      boost::thread th(std::bind(&MockRpcs::CommonNoResponseThread<T>, this,
                                 callback));
    }
    ++num_of_acquired_;
  }

  template <class T>
  void CommonResponseThread(T callback) {
    boost::uint16_t interval(10 * (RandomUint32() % 5) + 1);
    boost::this_thread::sleep(boost::posix_time::milliseconds(interval));
    callback(rank_info_, RandomUint32() % test::k);
  }

  template <class T>
  void CommonNoResponseThread(T callback) {
    boost::uint16_t interval(100 * (RandomUint32() % 5) + 1);
    boost::this_thread::sleep(boost::posix_time::milliseconds(interval));
    callback(rank_info_, -1);
  }

  void PopulateResponseCandidates(int count, const int& pos) {
    PopulateContactsVector(count, pos, &node_list_);
  }

  std::vector<Contact> node_list() {
    boost::mutex::scoped_lock loch_queldomage(node_list_mutex_);
    return node_list_;
  }

  void SetCountersToZero() {
    num_of_acquired_ = 0;
    num_of_deleted_ = 0;
    respond_ = 0;
    no_respond_ = 0;
  }

  boost::mutex node_list_mutex_;
  std::vector<Contact> node_list_;
  RankInfoPtr rank_info_;

  boost::uint16_t num_of_acquired_;
  boost::uint16_t num_of_deleted_;
  boost::uint16_t respond_;
  boost::uint16_t no_respond_;

  std::shared_ptr<RoutingTableContactsContainer> respond_contacts_;
  std::shared_ptr<RoutingTableContactsContainer> down_contacts_;
  NodeId target_id_;
  int threshold_;
};  // class MockRpcs

TEST_F(NodeImplTest, BEH_KAD_GetAllContacts) {
  PopulateRoutingTable(test::k, 500);
  std::vector<Contact> contacts;
  node_->GetAllContacts(&contacts);
  EXPECT_EQ(test::k, contacts.size());
}

TEST_F(NodeImplTest, BEH_KAD_GetBootstrapContacts) {
  PopulateRoutingTable(test::k, 500);
  std::vector<Contact> contacts;
  node_->GetBootstrapContacts(&contacts);
  EXPECT_EQ(test::k, contacts.size());
}

TEST_F(NodeImplTest, BEH_KAD_GetContact) {
  PopulateRoutingTable(test::k, 500);

  std::shared_ptr<MockRpcs> new_rpcs(new MockRpcs(asio_service_, securifier_));
  new_rpcs->node_id_ = node_id_;
  SetRpc(new_rpcs);

  int count = 10 * test::k;
  new_rpcs->PopulateResponseCandidates(count, 499);
  std::shared_ptr<RoutingTableContactsContainer> temp
      (new RoutingTableContactsContainer());
  new_rpcs->respond_contacts_ = temp;

  EXPECT_CALL(*new_rpcs, FindNodes(testing::_, testing::_, testing::_,
                                   testing::_, testing::_))
      .WillRepeatedly(testing::WithArgs<2, 3>(testing::Invoke(
          std::bind(&MockRpcs::FindNodeResponseClose,
                    new_rpcs.get(), arg::_1, arg::_2))));
  NodeId target_id = GenerateRandomId(node_id_, 498);
  {
    // All k populated contacts response with random closest list
    // (not greater than k)
    // Looking for a non-exist contact
    Contact result;
    bool done(false);
    int response_code(0);
    node_->GetContact(target_id, std::bind(&GetContactCallback, arg::_1,
                                           arg::_2, &result, &done,
                                           &response_code));
    while (!done)
      boost::this_thread::sleep(boost::posix_time::milliseconds(100));

    EXPECT_EQ(-1, response_code);
    EXPECT_EQ(Contact(), result);
  }
  Contact target = ComposeContact(target_id, 5000);
  AddContact(target, rank_info_);
  {
    // All k populated contacts response with random closest list
    // (not greater than k)
    // Looking for an exist contact
    Contact result;
    bool done(false);
    int response_code(0);
    node_->GetContact(target_id, std::bind(&GetContactCallback, arg::_1,
                                           arg::_2, &result, &done,
                                           &response_code));
    while (!done)
      boost::this_thread::sleep(boost::posix_time::milliseconds(100));

    EXPECT_EQ(1, response_code);
    EXPECT_EQ(target, result);
  }
  // sleep for a while to prevent the situation that resources got destructed
  // before all call back from rpc completed. Which will cause "Segmentation
  // Fault" in execution.
  boost::this_thread::sleep(boost::posix_time::milliseconds(1000));
}

TEST_F(NodeImplTest, BEH_KAD_ValidateContact) {
  NodeId contact_id = GenerateRandomId(node_id_, 501);
  Contact contact = ComposeContact(contact_id, 5000);
  local_node_->EnableValidateContact();
  {
    routing_table_->AddContact(contact, rank_info_);
    // need to sleep for a while
    boost::this_thread::sleep(boost::posix_time::milliseconds(100));
    Contact result;
    routing_table_->GetContact(contact.node_id(), &result);
    EXPECT_EQ(contact, result);
  }
}

TEST_F(NodeImplTest, BEH_KAD_PingOldestContact) {
  PopulateRoutingTable(test::k, 500);
  PopulateRoutingTable(test::k, 501);

  std::shared_ptr<MockRpcs> new_rpcs(new MockRpcs(asio_service_, securifier_));
  new_rpcs->node_id_ = node_id_;
  SetLocalRpc(new_rpcs);

  NodeId new_id = GenerateUniqueRandomId(node_id_, 501);
  Contact new_contact = ComposeContact(new_id, 5000);

  local_node_->EnablePingOldestContact();
  local_node_->EnableValidateContact();
  {
    // Ping success
    EXPECT_CALL(*new_rpcs, Ping(testing::_, testing::_, testing::_, testing::_))
        .WillRepeatedly(testing::WithArgs<1, 2>(testing::Invoke(
            std::bind(&MockRpcs::Response<Rpcs::PingFunctor>,
                      new_rpcs.get(), arg::_1, arg::_2))));
    AddContact(new_contact, rank_info_);
    // need to sleep for a while
    boost::this_thread::sleep(boost::posix_time::milliseconds(10000));

    Contact result_new;
    routing_table_->GetContact(new_contact.node_id(), &result_new);
//    EXPECT_EQ(Contact(), result_new);
  }
  {
    // Ping failed
    EXPECT_CALL(*new_rpcs, Ping(testing::_, testing::_, testing::_, testing::_))
        .WillRepeatedly(testing::WithArgs<1, 2>(testing::Invoke(
            std::bind(&MockRpcs::NoResponse<Rpcs::PingFunctor>,
                      new_rpcs.get(), arg::_1, arg::_2))));
    AddContact(new_contact, rank_info_);

    Contact result_new;
    // may need to put a timer to prevent deadlock
    do {
      routing_table_->GetContact(new_contact.node_id(), &result_new);
      boost::this_thread::sleep(boost::posix_time::milliseconds(200));
    } while (result_new == Contact());
    EXPECT_EQ(new_contact, result_new);
  }
}

TEST_F(NodeImplTest, BEH_KAD_Join) {
  std::vector<Contact> bootstrap_contacts;
  std::shared_ptr<Rpcs> old_rpcs = GetRpc();
  std::shared_ptr<MockRpcs> new_rpcs(new MockRpcs(asio_service_, securifier_));
  SetRpc(new_rpcs);

  int count = 10 * test::k;
  new_rpcs->PopulateResponseCandidates(count, 499);
  NodeId target = GenerateRandomId(node_id_, 480);
  new_rpcs->target_id_ = target;
  std::shared_ptr<RoutingTableContactsContainer> temp
      (new RoutingTableContactsContainer());
  new_rpcs->respond_contacts_ = temp;
  new_rpcs->SetCountersToZero();

  // When last contact in bootstrap_contacts is valid
  {
    int result(1);
    bool done(false);
    JoinFunctor callback = std::bind(&NodeImplTest::NodeImplJoinCallback, this,
                                     arg::_1, &result, &done);
    Contact contact = ComposeContact(NodeId(GenerateRandomId(node_id_, 490)),
                                     5600);
    bootstrap_contacts.push_back(contact);

    contact = ComposeContact(NodeId(GenerateRandomId(node_id_, 495)), 5700);
    bootstrap_contacts.push_back(contact);

    contact = ComposeContact(target, 6400);
    bootstrap_contacts.push_back(contact);

    EXPECT_CALL(*new_rpcs, FindNodes(testing::_, testing::_, testing::_,
                                     testing::_, testing::_))
        .WillOnce(testing::WithArgs<2, 3>(testing::Invoke(
            std::bind(&MockRpcs::FindNodeNoResponse, new_rpcs.get(), arg::_1,
                      arg::_2))))
        .WillOnce(testing::WithArgs<2, 3>(testing::Invoke(
            std::bind(&MockRpcs::FindNodeNoResponse, new_rpcs.get(), arg::_1,
                      arg::_2))))
        .WillRepeatedly(testing::WithArgs<2, 3>(testing::Invoke(
<<<<<<< HEAD
            boost::bind(&MockRpcs::FindNodeResponseClose,
                        new_rpcs.get(), _1, _2))));
    node_->Join(node_id_, bootstrap_contacts, callback);
=======
            std::bind(&MockRpcs::FindNodeResponseClose, new_rpcs.get(),
                      arg::_1, arg::_2))));
    node_->Join(node_id_, 6300, bootstrap_contacts, callback);
>>>>>>> 469cad10
    while (!done)
      boost::this_thread::sleep(boost::posix_time::milliseconds(1000));
    ASSERT_LT(0U, result);
    bootstrap_contacts.clear();
    node_->Leave(NULL);
  }
  // When first contact in bootstrap_contacts is valid
  {
    int result(1);
    bool done(false);
    JoinFunctor callback = std::bind(&NodeImplTest::NodeImplJoinCallback, this,
                                     arg::_1, &result, &done);
    Contact contact = ComposeContact(NodeId(GenerateRandomId(node_id_, 490)),
                                     5600);
    bootstrap_contacts.push_back(contact);

    contact = ComposeContact(NodeId(GenerateRandomId(node_id_, 495)), 5700);
    bootstrap_contacts.push_back(contact);

    contact = ComposeContact(target, 6400);
    bootstrap_contacts.push_back(contact);

    EXPECT_CALL(*new_rpcs, FindNodes(testing::_, testing::_, testing::_,
                                     testing::_, testing::_))
        .WillRepeatedly(testing::WithArgs<2, 3>(testing::Invoke(
<<<<<<< HEAD
            boost::bind(&MockRpcs::FindNodeResponseClose,
                        new_rpcs.get(), _1, _2))));
    node_->Join(node_id_, bootstrap_contacts, callback);
=======
            std::bind(&MockRpcs::FindNodeResponseClose, new_rpcs.get(), arg::_1,
                      arg::_2))));
    node_->Join(node_id_, 6300, bootstrap_contacts, callback);
>>>>>>> 469cad10
    while (!done)
      boost::this_thread::sleep(boost::posix_time::milliseconds(1000));
    ASSERT_LT(0U, result);
    bootstrap_contacts.clear();
    node_->Leave(NULL);
  }
  // When no contacts are valid
  {
    int result(1);
    bool done(false);
    JoinFunctor callback = std::bind(&NodeImplTest::NodeImplJoinCallback, this,
                                     arg::_1, &result, &done);
    Contact contact = ComposeContact(NodeId(GenerateRandomId(node_id_, 490)),
                                     5600);
    bootstrap_contacts.push_back(contact);

    contact = ComposeContact(NodeId(GenerateRandomId(node_id_, 495)), 5700);
    bootstrap_contacts.push_back(contact);

    contact = ComposeContact(target, 6400);
    bootstrap_contacts.push_back(contact);

    EXPECT_CALL(*new_rpcs, FindNodes(testing::_, testing::_, testing::_,
                                     testing::_, testing::_))
        .WillOnce(testing::WithArgs<2, 3>(testing::Invoke(
            std::bind(&MockRpcs::FindNodeNoResponse, new_rpcs.get(), arg::_1,
                      arg::_2))))
        .WillOnce(testing::WithArgs<2, 3>(testing::Invoke(
            std::bind(&MockRpcs::FindNodeNoResponse, new_rpcs.get(), arg::_1,
                      arg::_2))))
        .WillOnce(testing::WithArgs<2, 3>(testing::Invoke(
<<<<<<< HEAD
            boost::bind(&MockRpcs::FindNodeNoResponse, new_rpcs.get(), _1,
                        _2))));
    node_->Join(node_id_, bootstrap_contacts, callback);
=======
            std::bind(&MockRpcs::FindNodeNoResponse, new_rpcs.get(), arg::_1,
                      arg::_2))));
    node_->Join(node_id_, 6300, bootstrap_contacts, callback);
>>>>>>> 469cad10
    while (!done)
      boost::this_thread::sleep(boost::posix_time::milliseconds(1000));
    ASSERT_EQ(transport::kError, result);
    bootstrap_contacts.clear();
    node_->Leave(NULL);
  }
  // Test for refreshing data_store entry
  {
    boost::posix_time::time_duration ttl(bptime::pos_infin);
    RequestAndSignature request_signature = std::make_pair("request",
                                                           "signature");

    node_->data_store_.reset(new DataStore(boost::posix_time::seconds(1)));
    ASSERT_TRUE(node_->data_store_->StoreValue(KeyValueSignature("key1",
                                                                 "value1",
                                                                 "sig1"),
                                               ttl, request_signature, "",
                                               false));
    int result(1);
    bool done(false);
    JoinFunctor callback = std::bind(&NodeImplTest::NodeImplJoinCallback, this,
                                     arg::_1, &result, &done);
    Contact contact = ComposeContact(NodeId(GenerateRandomId(node_id_, 490)),
                                     5600);
    bootstrap_contacts.push_back(contact);

    contact = ComposeContact(NodeId(GenerateRandomId(node_id_, 495)), 5700);
    bootstrap_contacts.push_back(contact);

    contact = ComposeContact(target, 6400);
    bootstrap_contacts.push_back(contact);

    EXPECT_CALL(*new_rpcs, FindNodes(testing::_, testing::_, testing::_,
                                     testing::_, testing::_))
        .WillRepeatedly(testing::WithArgs<2, 3>(testing::Invoke(
            std::bind(&MockRpcs::FindNodeResponseClose, new_rpcs.get(),
                      arg::_1, arg::_2))));
    EXPECT_CALL(*new_rpcs, StoreRefresh(testing::_, testing::_, testing::_,
                                        testing::_, testing::_, testing::_))
        .WillRepeatedly(testing::WithArgs<4>(testing::Invoke(
<<<<<<< HEAD
            boost::bind(&MockRpcs::StoreRefreshCallback,
                        new_rpcs.get(), _1))));
    node_->Join(node_id_, bootstrap_contacts, callback);
=======
            std::bind(&MockRpcs::StoreRefreshCallback, new_rpcs.get(),
                      arg::_1))));
    node_->Join(node_id_, 6300, bootstrap_contacts, callback);
>>>>>>> 469cad10
    while (!done)
      boost::this_thread::sleep(boost::posix_time::milliseconds(1000));

    ASSERT_LT(0U, result);
    bootstrap_contacts.clear();
    ASSERT_TRUE(node_->refresh_thread_running());
    ASSERT_TRUE(node_->downlist_thread_running());
    ASSERT_LT(size_t(0), node_->thread_group_->size());
    node_->Leave(NULL);
  }
}

TEST_F(NodeImplTest, BEH_KAD_Leave) {
  PopulateRoutingTable(test::k, 500);
  std::vector<Contact> bootstrap_contacts;
  std::shared_ptr<Rpcs> old_rpcs = GetRpc();
  std::shared_ptr<MockRpcs> new_rpcs(new MockRpcs(asio_service_, securifier_));
  SetRpc(new_rpcs);

  int count = 10 * test::k;
  new_rpcs->PopulateResponseCandidates(count, 499);
  NodeId target = GenerateRandomId(node_id_, 480);
  new_rpcs->target_id_ = target;
  std::shared_ptr<RoutingTableContactsContainer> temp
      (new RoutingTableContactsContainer());
  new_rpcs->respond_contacts_ = temp;
  new_rpcs->SetCountersToZero();
  int result(1);
  bool done(false);
  JoinFunctor callback = std::bind(&NodeImplTest::NodeImplJoinCallback, this,
                                   arg::_1, &result, &done);
  Contact contact = ComposeContact(NodeId(GenerateRandomId(node_id_, 490)),
                                   5600);
  bootstrap_contacts.push_back(contact);

  contact = ComposeContact(NodeId(GenerateRandomId(node_id_, 495)), 5700);
  bootstrap_contacts.push_back(contact);

  contact = ComposeContact(target, 6400);
  bootstrap_contacts.push_back(contact);

  EXPECT_CALL(*new_rpcs, FindNodes(testing::_, testing::_, testing::_,
                                   testing::_, testing::_))
      .WillRepeatedly(testing::WithArgs<2, 3>(testing::Invoke(
<<<<<<< HEAD
          boost::bind(&MockRpcs::FindNodeResponseClose,
                      new_rpcs.get(), _1, _2))));
  node_->Join(node_id_, bootstrap_contacts, callback);
=======
          std::bind(&MockRpcs::FindNodeResponseClose, new_rpcs.get(),
                    arg::_1, arg::_2))));
  node_->Join(node_id_, 6300, bootstrap_contacts, callback);
>>>>>>> 469cad10
  while (!done)
    boost::this_thread::sleep(boost::posix_time::milliseconds(1000));
  ASSERT_LT(0U, result);
  bootstrap_contacts.clear();
  node_->Leave(&bootstrap_contacts);
  ASSERT_FALSE(node_->joined());
  ASSERT_EQ(size_t(0), node_->thread_group_.use_count());
  ASSERT_FALSE(node_->refresh_thread_running());
  ASSERT_FALSE(node_->downlist_thread_running());
  ASSERT_LT(size_t(0), bootstrap_contacts.size());
}

TEST_F(NodeImplTest, BEH_KAD_FindNodes) {
  PopulateRoutingTable(test::k, 500);

  std::shared_ptr<Rpcs> old_rpcs = GetRpc();
  std::shared_ptr<MockRpcs> new_rpcs(new MockRpcs(asio_service_, securifier_));
  new_rpcs->node_id_ = node_id_;
  SetRpc(new_rpcs);

  NodeId key = NodeId(NodeId::kRandomId);
  {
    // All k populated contacts giving no response
    EXPECT_CALL(*new_rpcs, FindNodes(testing::_, testing::_, testing::_,
                                     testing::_, testing::_))
        .WillRepeatedly(testing::WithArgs<2, 3>(testing::Invoke(
            std::bind(&MockRpcs::FindNodeNoResponse, new_rpcs.get(), arg::_1,
                      arg::_2))));
    std::vector<Contact> lcontacts;
    bool done(false);
    node_->FindNodes(key, std::bind(&FindNodeCallback, rank_info_, arg::_1,
                                    arg::_2, &done, &lcontacts));
    while (!done)
      boost::this_thread::sleep(boost::posix_time::milliseconds(100));
    EXPECT_EQ(0, lcontacts.size());
  }
  new_rpcs->num_of_acquired_ = 0;
  {
    // The first of the k populated contacts giving no response
    // all the others give response with an empty closest list
    EXPECT_CALL(*new_rpcs, FindNodes(testing::_, testing::_, testing::_,
                                     testing::_, testing::_))
        .WillRepeatedly(testing::WithArgs<2, 3>(testing::Invoke(
            std::bind(&MockRpcs::FindNodeFirstNoResponse, new_rpcs.get(),
                      arg::_1, arg::_2))));
    std::vector<Contact> lcontacts;
    bool done(false);
    node_->FindNodes(key,
                     std::bind(&FindNodeCallback, rank_info_, arg::_1, arg::_2,
                               &done, &lcontacts));
    while (!done)
      boost::this_thread::sleep(boost::posix_time::milliseconds(100));
    EXPECT_EQ(test::k - 1, lcontacts.size());
  }
  new_rpcs->num_of_acquired_ = 0;
  {
    // The first and the last of the k populated contacts giving no response
    // all the others give response with an empty closest list
    EXPECT_CALL(*new_rpcs, FindNodes(testing::_, testing::_, testing::_,
                                     testing::_, testing::_))
        .WillRepeatedly(testing::WithArgs<2, 3>(testing::Invoke(
            std::bind(&MockRpcs::FindNodeFirstAndLastNoResponse, new_rpcs.get(),
                      arg::_1, arg::_2))));
    std::vector<Contact> lcontacts;
    bool done(false);
    node_->FindNodes(key,
                     std::bind(&FindNodeCallback, rank_info_, arg::_1, arg::_2,
                               &done, &lcontacts));
    while (!done)
      boost::this_thread::sleep(boost::posix_time::milliseconds(100));
    EXPECT_EQ(test::k - 2, lcontacts.size());
  }
  {
    // All k populated contacts response with an empty closest list
    EXPECT_CALL(*new_rpcs, FindNodes(testing::_, testing::_, testing::_,
                                     testing::_, testing::_))
        .WillRepeatedly(testing::WithArgs<2, 3>(testing::Invoke(
            std::bind(&MockRpcs::FindNodeResponseNoClose, new_rpcs.get(),
                      arg::_1, arg::_2))));
    std::vector<Contact> lcontacts;
    bool done(false);
    node_->FindNodes(key,
                     std::bind(&FindNodeCallback, rank_info_, arg::_1, arg::_2,
                               &done, &lcontacts));
    while (!done)
      boost::this_thread::sleep(boost::posix_time::milliseconds(100));
    EXPECT_EQ(test::k, lcontacts.size());
  }
  int count = 10 * test::k;
  new_rpcs->PopulateResponseCandidates(count, 499);
  NodeId target = GenerateRandomId(node_id_, 498);
  new_rpcs->target_id_ = target;
  std::shared_ptr<RoutingTableContactsContainer> temp
      (new RoutingTableContactsContainer());
  new_rpcs->respond_contacts_ = temp;
  {
    // All k populated contacts response with random closest list (not greater
    // than k)
    EXPECT_CALL(*new_rpcs, FindNodes(testing::_, testing::_, testing::_,
                                     testing::_, testing::_))
        .WillRepeatedly(testing::WithArgs<2, 3>(testing::Invoke(
            std::bind(&MockRpcs::FindNodeResponseClose, new_rpcs.get(),
                      arg::_1, arg::_2))));
    std::vector<Contact> lcontacts;
    bool done(false);
    node_->FindNodes(target,
                     std::bind(&FindNodeCallback, rank_info_, arg::_1,
                               arg::_2, &done, &lcontacts));
    while (!done)
      boost::this_thread::sleep(boost::posix_time::milliseconds(100));
    EXPECT_EQ(test::k, lcontacts.size());
    EXPECT_NE(lcontacts[0], lcontacts[test::k / 2]);
    EXPECT_NE(lcontacts[0], lcontacts[test::k - 1]);

    ContactsByDistanceToThisId key_dist_indx
      = new_rpcs->respond_contacts_->get<DistanceToThisIdTag>();
    auto it = key_dist_indx.begin();
    int step(0);
    while ((it != key_dist_indx.end()) && (step < test::k)) {
      EXPECT_NE(lcontacts.end(),
                std::find(lcontacts.begin(), lcontacts.end(), (*it).contact));
      ++it;
      ++step;
    }
  }
  new_rpcs->respond_contacts_->clear();
  std::shared_ptr<RoutingTableContactsContainer> down_list
      (new RoutingTableContactsContainer());
  new_rpcs->down_contacts_ = down_list;
  {
    // All k populated contacts randomly response with random closest list
    // (not greater than k)
    EXPECT_CALL(*new_rpcs, FindNodes(testing::_, testing::_, testing::_,
                                     testing::_, testing::_))
        .WillRepeatedly(testing::WithArgs<2, 3>(testing::Invoke(
            std::bind(&MockRpcs::FindNodeRandomResponseClose, new_rpcs.get(),
                      arg::_1, arg::_2))));
    std::vector<Contact> lcontacts;
    bool done(false);
    node_->FindNodes(target,
                     std::bind(&FindNodeCallback, rank_info_, arg::_1, arg::_2,
                               &done, &lcontacts));
    while (!done)
      boost::this_thread::sleep(boost::posix_time::milliseconds(100));

    if (new_rpcs->respond_contacts_->size() >= test::k) {
      EXPECT_EQ(test::k, lcontacts.size());
      EXPECT_NE(lcontacts[0], lcontacts[test::k / 2]);
      EXPECT_NE(lcontacts[0], lcontacts[test::k - 1]);

      ContactsByDistanceToThisId key_dist_indx
        = new_rpcs->respond_contacts_->get<DistanceToThisIdTag>();
      auto it = key_dist_indx.begin();
      int step(0);
      while ((it != key_dist_indx.end()) && (step < test::k)) {
        EXPECT_NE(lcontacts.end(),
                  std::find(lcontacts.begin(), lcontacts.end(), (*it).contact));
        ++it;
        ++step;
      }
    } else {
      // if really unlucky, some of the original seeds might be pushed into the
      // result (the chance is very small).
      EXPECT_LE(new_rpcs->respond_contacts_->size(), lcontacts.size());
    }
  }
  // sleep for a while to prevent the situation that resources got destructed
  // before all call back from rpc completed. Which will cause "Segmentation
  // Fault" in execution.
  boost::this_thread::sleep(boost::posix_time::milliseconds(1000));
  // SetRpc(old_rpcs);
}

TEST_F(NodeImplTest, FUNC_KAD_HandleIterationStructure) {
  NodeId target = GenerateRandomId(node_id_, 497);
  bool verdad(true), falso(false);
  {
    // test::k - 1 contacted, the last one respond as contacted
    std::vector<Contact> lcontacts;
    bool done(false);
    std::shared_ptr<FindNodesArgs> fna(new FindNodesArgs(target,
        std::bind(&FindNodeCallback, rank_info_, arg::_1, arg::_2, &done,
                  &lcontacts)));

    RoutingTableContactsContainer generated_nodes;
    for (int i = 0; i < (test::k - 1); ++i) {
      Contact contact = GenerateUniqueContact(node_id_, 499, generated_nodes,
                                              target);
      NodeContainerTuple nct(contact, fna->key, i / alpha);
      nct.state = kContacted;
      fna->nc.insert(nct);
    }
    NodeId contact_id = GenerateRandomId(node_id_, 498);
    Contact contact = ComposeContact(contact_id, 5000);
    NodeContainerTuple nct(contact, fna->key, (test::k-1) / alpha);
    nct.state = kSelectedAlpha;
    fna->nc.insert(nct);

    fna->round = (test::k-1) / alpha;
    NodeSearchState mark(kContacted);
    bool curr_iteration_done(false), calledback(false);
    int response_code;
    std::vector<Contact> closest_contacts;
    node_->HandleIterationStructure<FindNodesArgs>(contact, fna, mark,
                                                   &response_code,
                                                   &closest_contacts,
                                                   &curr_iteration_done,
                                                   &calledback);
    EXPECT_EQ(verdad, curr_iteration_done);
    EXPECT_EQ(verdad, calledback);
    EXPECT_EQ(falso, done);
    EXPECT_EQ(test::k, closest_contacts.size());
  }
  {
    // test::k - 2 contacted, the test::k -1 one pending
    // the last one respond as contacted
    std::vector<Contact> lcontacts;
    bool done(false);
    std::shared_ptr<FindNodesArgs> fna(new FindNodesArgs(target,
        std::bind(&FindNodeCallback, rank_info_, arg::_1, arg::_2, &done,
                  &lcontacts)));

    RoutingTableContactsContainer generated_nodes;
    for (int i = 0; i < (test::k - 2); ++i) {
      Contact contact = GenerateUniqueContact(node_id_, 499, generated_nodes,
                                              target);
      NodeContainerTuple nct(contact, fna->key, i / alpha);
      nct.state = kContacted;
      fna->nc.insert(nct);
    }
    Contact pending_contact = GenerateUniqueContact(node_id_, 499,
                                                    generated_nodes, target);
    NodeContainerTuple pending_nct(pending_contact, fna->key,
                                   (test::k-2) / alpha);
    pending_nct.state = kSelectedAlpha;
    fna->nc.insert(pending_nct);
    NodeId contact_id = GenerateRandomId(node_id_, 498);
    Contact contact = ComposeContact(contact_id, 5000);
    NodeContainerTuple nct(contact, fna->key, (test::k-1) / alpha);
    nct.state = kSelectedAlpha;
    fna->nc.insert(nct);

    fna->round = (test::k-1) / alpha;
    NodeSearchState mark(kContacted);
    bool curr_iteration_done(false), calledback(false);
    int response_code;
    std::vector<Contact> closest_contacts;
    node_->HandleIterationStructure<FindNodesArgs>(contact, fna, mark,
                                                   &response_code,
                                                   &closest_contacts,
                                                   &curr_iteration_done,
                                                   &calledback);
    EXPECT_EQ(falso, curr_iteration_done);
    EXPECT_EQ(falso, calledback);
    EXPECT_EQ(falso, done);
    EXPECT_EQ(0, closest_contacts.size());
  }
  {
    // test::k / 2 contacted, the last one respond as no-response
    std::vector<Contact> lcontacts;
    bool done(false);
    std::shared_ptr<FindNodesArgs> fna(new FindNodesArgs(target,
        std::bind(&FindNodeCallback, rank_info_, arg::_1, arg::_2, &done,
                  &lcontacts)));

    RoutingTableContactsContainer generated_nodes;
    for (int i = 0; i < (test::k / 2); ++i) {
      Contact contact = GenerateUniqueContact(node_id_, 499, generated_nodes,
                                              target);
      NodeContainerTuple nct(contact, fna->key, i / alpha);
      nct.state = kContacted;
      fna->nc.insert(nct);
    }
    NodeId contact_id = GenerateRandomId(node_id_, 498);
    Contact contact = ComposeContact(contact_id, 5000);
    NodeContainerTuple nct(contact, fna->key, (test::k / 2) / alpha);
    nct.state = kSelectedAlpha;
    fna->nc.insert(nct);

    fna->round = (test::k / 2) / alpha;
    NodeSearchState mark(kDown);
    bool curr_iteration_done(false), calledback(false);
    int response_code;
    std::vector<Contact> closest_contacts;
    node_->HandleIterationStructure<FindNodesArgs>(contact, fna, mark,
                                                   &response_code,
                                                   &closest_contacts,
                                                   &curr_iteration_done,
                                                   &calledback);
    EXPECT_EQ(verdad, curr_iteration_done);
    EXPECT_EQ(verdad, calledback);
    EXPECT_EQ(falso, done);
    EXPECT_EQ(test::k / 2, closest_contacts.size());
  }
  {
    // test::k candidates, for each previous round (alpha - beta) pending
    // for the last round, all contacted
    std::vector<Contact> lcontacts;
    bool done(false);
    std::shared_ptr<FindNodesArgs> fna(new FindNodesArgs(target,
        std::bind(&FindNodeCallback, rank_info_, arg::_1, arg::_2, &done,
                  &lcontacts)));

    RoutingTableContactsContainer generated_nodes;
    for (int i = 0; i < (alpha * (test::k / alpha)); ++i) {
      Contact contact = GenerateUniqueContact(node_id_, 499, generated_nodes,
                                              target);
      NodeContainerTuple nct(contact, fna->key, i / alpha);
      if ((i % alpha) < beta) {
        nct.state = kContacted;
      } else {
        nct.state = kSelectedAlpha;
      }
      fna->nc.insert(nct);
    }
    for (int i = 0; i < (test::k % alpha - 2); ++i) {
      Contact contact = GenerateUniqueContact(node_id_, 499, generated_nodes,
                                              target);
      NodeContainerTuple nct(contact, fna->key, test::k / alpha);
      nct.state = kContacted;
      fna->nc.insert(nct);
    }

    Contact contact = GenerateUniqueContact(node_id_, 499, generated_nodes,
                                            target);
    NodeContainerTuple nct(contact, fna->key, test::k / alpha);
    nct.state = kSelectedAlpha;
    fna->nc.insert(nct);
    Contact last_contact = GenerateUniqueContact(node_id_, 499, generated_nodes,
                                                 target);
    NodeContainerTuple last_nct(last_contact, fna->key, test::k / alpha);
    last_nct.state = kSelectedAlpha;
    fna->nc.insert(last_nct);

    fna->round = test::k / alpha;

    NodeSearchState mark(kContacted);
    bool curr_iteration_done(false), calledback(false);
    int response_code;
    std::vector<Contact> closest_contacts;
    node_->HandleIterationStructure<FindNodesArgs>(contact, fna, mark,
                                                   &response_code,
                                                   &closest_contacts,
                                                   &curr_iteration_done,
                                                   &calledback);
    EXPECT_EQ(falso, curr_iteration_done);
    EXPECT_EQ(falso, calledback);
    EXPECT_EQ(0, closest_contacts.size());

    curr_iteration_done = false;
    calledback = false;
    closest_contacts.clear();
    node_->HandleIterationStructure<FindNodesArgs>(last_contact, fna, mark,
                                                   &response_code,
                                                   &closest_contacts,
                                                   &curr_iteration_done,
                                                   &calledback);
    EXPECT_EQ(falso, curr_iteration_done);
    EXPECT_EQ(falso, calledback);
    EXPECT_EQ(0, closest_contacts.size());
  }
  {
    // k candidates, with (beta - 1) contacted, the next one respond with
    // no response
    std::vector<Contact> lcontacts;
    bool done(false);
    std::shared_ptr<FindNodesArgs> fna(new FindNodesArgs(target,
        std::bind(&FindNodeCallback, rank_info_, arg::_1, arg::_2, &done,
                  &lcontacts)));

    RoutingTableContactsContainer generated_nodes;
    Contact first_contact = GenerateUniqueContact(node_id_, 499,
                                                  generated_nodes,
                                                  target);
    NodeContainerTuple first_nct(first_contact, fna->key, 0);
    first_nct.state = kSelectedAlpha;
    fna->nc.insert(first_nct);
    Contact second_contact = GenerateUniqueContact(node_id_, 499,
                                                   generated_nodes,
                                                   target);
    NodeContainerTuple second_nct(second_contact, fna->key, 0);
    second_nct.state = kSelectedAlpha;
    fna->nc.insert(second_nct);

    for (int i = 2; i < test::k; ++i) {
      Contact contact = GenerateUniqueContact(node_id_, 499, generated_nodes,
                                              target);
      NodeContainerTuple nct(contact, fna->key, i / alpha);
      nct.state = kNew;
      fna->nc.insert(nct);
    }

    fna->round = 0;
    NodeSearchState mark(kContacted);
    bool curr_iteration_done(false), calledback(false);
    int response_code;
    std::vector<Contact> closest_contacts;
    node_->HandleIterationStructure<FindNodesArgs>(first_contact, fna, mark,
                                                   &response_code,
                                                   &closest_contacts,
                                                   &curr_iteration_done,
                                                   &calledback);
    EXPECT_EQ(falso, curr_iteration_done);
    EXPECT_EQ(falso, calledback);
    EXPECT_EQ(falso, done);
    EXPECT_EQ(0, closest_contacts.size());

    mark = kDown;
    closest_contacts.clear();
    node_->HandleIterationStructure<FindNodesArgs>(second_contact, fna, mark,
                                                   &response_code,
                                                   &closest_contacts,
                                                   &curr_iteration_done,
                                                   &calledback);
    EXPECT_EQ(verdad, curr_iteration_done);
    EXPECT_EQ(falso, calledback);
    EXPECT_EQ(falso, done);
    EXPECT_EQ(0, closest_contacts.size());
  }
  // sleep for a while to prevent the situation that resources got destructed
  // before call back completed. Which will cause "Segmentation Fault" in
  // execution.
  boost::this_thread::sleep(boost::posix_time::milliseconds(100));
}

TEST_F(NodeImplTest, BEH_KAD_Store) {
  PopulateRoutingTable(test::k, 500);

  std::shared_ptr<Rpcs> old_rpcs = GetRpc();
  std::shared_ptr<MockRpcs> new_rpcs(new MockRpcs(asio_service_, securifier_));
  new_rpcs->node_id_ = node_id_;
  SetRpc(new_rpcs);

  int count = 10 * test::k;
  new_rpcs->PopulateResponseCandidates(count, 499);
  NodeId target = GenerateRandomId(node_id_, 498);
  new_rpcs->target_id_ = target;
  std::shared_ptr<RoutingTableContactsContainer> temp
      (new RoutingTableContactsContainer());
  new_rpcs->respond_contacts_ = temp;
  new_rpcs->SetCountersToZero();

  std::shared_ptr<RoutingTableContactsContainer> down_list
      (new RoutingTableContactsContainer());
  new_rpcs->down_contacts_ = down_list;
  EXPECT_CALL(*new_rpcs, FindNodes(testing::_, testing::_, testing::_,
                                   testing::_, testing::_))
      .WillRepeatedly(testing::WithArgs<2, 3>(testing::Invoke(
          std::bind(&MockRpcs::FindNodeResponseClose, new_rpcs.get(), arg::_1,
                    arg::_2))));

  NodeId key = NodeId(NodeId::kRandomId);
  crypto::RsaKeyPair crypto_key_data;
  crypto_key_data.GenerateKeys(4096);
  KeyValueSignature kvs = MakeKVS(crypto_key_data, 1024, key.String(), "");
  bptime::time_duration old_ttl(bptime::pos_infin);
  {
    // All k populated contacts response with random closest list
    // (not greater than k)
    // all k closest contacts respond with success
    EXPECT_CALL(*new_rpcs, Store(testing::_, testing::_, testing::_,
                                 testing::_, testing::_, testing::_,
                                 testing::_, testing::_))
        .WillRepeatedly(testing::WithArgs<5, 6>(testing::Invoke(
            std::bind(&MockRpcs::Response<Rpcs::StoreFunctor>, new_rpcs.get(),
                      arg::_1, arg::_2))));
    int response_code(-2);
    bool done(false);
    node_->Store(key, kvs.value, kvs.signature, old_ttl, securifier_,
                 std::bind(&ErrorCodeCallback, arg::_1, &done, &response_code));
    while (!done)
      boost::this_thread::sleep(boost::posix_time::milliseconds(100));

    EXPECT_EQ(threshold_, response_code);
  }
  new_rpcs->SetCountersToZero();
  EXPECT_CALL(*new_rpcs, Delete(testing::_, testing::_, testing::_,
                                testing::_, testing::_, testing::_,
                                testing::_))
      .WillRepeatedly(testing::WithArgs<4, 5>(testing::Invoke(
          std::bind(&MockRpcs::SingleDeleteResponse, new_rpcs.get(), arg::_1,
                    arg::_2))));
  {
    // All k populated contacts response with random closest list
    // (not greater than k)
    // the last k - threshold closest contacts respond with DOWN, others respond
    // with success
    EXPECT_CALL(*new_rpcs, Store(testing::_, testing::_, testing::_,
                                 testing::_, testing::_, testing::_,
                                 testing::_, testing::_))
        .WillRepeatedly(testing::WithArgs<5, 6>(testing::Invoke(
            std::bind(&MockRpcs::LastSeveralNoResponse<Rpcs::StoreFunctor>,
                      new_rpcs.get(), arg::_1, arg::_2))));
    int response_code(-2);
    bool done(false);
    node_->Store(key, kvs.value, kvs.signature, old_ttl, securifier_,
                 std::bind(&ErrorCodeCallback, arg::_1, &done, &response_code));
    while (!done)
      boost::this_thread::sleep(boost::posix_time::milliseconds(100));
    EXPECT_EQ(-2, response_code);
    // wait for the delete processes to be completed
    // otherwise the counter might be incorrect
    boost::this_thread::sleep(boost::posix_time::milliseconds(300));
    EXPECT_EQ(test::k - threshold_ + 1, new_rpcs->num_of_deleted_);
  }
  new_rpcs->SetCountersToZero();
  {
    // All k populated contacts response with random closest list
    // (not greater than k)
    // the first k - threshold closest contacts respond with DOWN, others
    // respond with success
    EXPECT_CALL(*new_rpcs, Store(testing::_, testing::_, testing::_,
                                 testing::_, testing::_, testing::_,
                                 testing::_, testing::_))
        .WillRepeatedly(testing::WithArgs<5, 6>(testing::Invoke(
            std::bind(&MockRpcs::FirstSeveralNoResponse<Rpcs::StoreFunctor>,
                      new_rpcs.get(), arg::_1, arg::_2))));
    int response_code(-2);
    bool done(false);
    node_->Store(key, kvs.value, kvs.signature, old_ttl, securifier_,
                 std::bind(&ErrorCodeCallback, arg::_1, &done, &response_code));
    while (!done)
      boost::this_thread::sleep(boost::posix_time::milliseconds(100));
    EXPECT_EQ(-2, response_code);
    // wait for the delete processes to be completed
    // otherwise the counter might be incorrect
    // may not be necessary for this test
    boost::this_thread::sleep(boost::posix_time::milliseconds(300));
    EXPECT_EQ(test::k - threshold_ + 1, new_rpcs->num_of_deleted_);
  }
  new_rpcs->SetCountersToZero();
  {
    // All k populated contacts response with random closest list
    // (not greater than k)
    // the first k - threshold -1 closest contacts respond with DOWN, others
    // respond with success
    EXPECT_CALL(*new_rpcs, Store(testing::_, testing::_, testing::_,
                                 testing::_, testing::_, testing::_,
                                 testing::_, testing::_))
        .WillRepeatedly(testing::WithArgs<5, 6>(testing::Invoke(
            std::bind(&MockRpcs::LastLessNoResponse<Rpcs::StoreFunctor>,
                      new_rpcs.get(), arg::_1, arg::_2))));
    int response_code(-2);
    bool done(false);
    node_->Store(key, kvs.value, kvs.signature, old_ttl, securifier_,
                 std::bind(&ErrorCodeCallback, arg::_1, &done, &response_code));
    while (!done)
      boost::this_thread::sleep(boost::posix_time::milliseconds(100));
    EXPECT_EQ(threshold_, response_code);
    // wait to ensure in case of wrong, the wrong deletion will be executed
    boost::this_thread::sleep(boost::posix_time::milliseconds(300));
    EXPECT_EQ(0, new_rpcs->num_of_deleted_);
  }
  new_rpcs->SetCountersToZero();
  {
    // Among k populated contacts, less than threshold contacts response with
    // no closest list
    EXPECT_CALL(*new_rpcs, FindNodes(testing::_, testing::_, testing::_,
                                     testing::_, testing::_))
        .WillRepeatedly(testing::WithArgs<2, 3>(testing::Invoke(
            std::bind(&MockRpcs::FindNodeSeveralResponseNoClose,
                      new_rpcs.get(), arg::_1, arg::_2))));
    EXPECT_CALL(*new_rpcs, Store(testing::_, testing::_, testing::_,
                                 testing::_, testing::_, testing::_,
                                 testing::_, testing::_))
        .WillRepeatedly(testing::WithArgs<5, 6>(testing::Invoke(
            std::bind(&MockRpcs::LastLessNoResponse<Rpcs::StoreFunctor>,
                      new_rpcs.get(), arg::_1, arg::_2))));
    int response_code(-2);
    bool done(false);
    node_->Store(key, kvs.value, kvs.signature, old_ttl, securifier_,
                 std::bind(&ErrorCodeCallback, arg::_1, &done, &response_code));
    while (!done)
      boost::this_thread::sleep(boost::posix_time::milliseconds(100));
    EXPECT_EQ(-3, response_code);
    EXPECT_EQ(0, new_rpcs->respond_);
    EXPECT_EQ(0, new_rpcs->no_respond_);
  }
  // sleep for a while to prevent the situation that resources got destructed
  // before all call back from rpc completed. Which will cause "Segmentation
  // Fault" in execution.
  boost::this_thread::sleep(boost::posix_time::milliseconds(1000));

  // SetRpc(old_rpcs);
}

TEST_F(NodeImplTest, BEH_KAD_Delete) {
  PopulateRoutingTable(test::k, 500);

  std::shared_ptr<Rpcs> old_rpcs = GetRpc();
  std::shared_ptr<MockRpcs> new_rpcs(new MockRpcs(asio_service_, securifier_));
  new_rpcs->node_id_ = node_id_;
  SetRpc(new_rpcs);

  int count = 10 * test::k;
  new_rpcs->PopulateResponseCandidates(count, 499);
  NodeId target = GenerateRandomId(node_id_, 498);
  new_rpcs->target_id_ = target;
  std::shared_ptr<RoutingTableContactsContainer> temp
      (new RoutingTableContactsContainer());
  new_rpcs->respond_contacts_ = temp;

  EXPECT_CALL(*new_rpcs, FindNodes(testing::_, testing::_, testing::_,
                                   testing::_, testing::_))
      .WillRepeatedly(testing::WithArgs<2, 3>(testing::Invoke(
          std::bind(&MockRpcs::FindNodeResponseClose, new_rpcs.get(),
                    arg::_1, arg::_2))));

  NodeId key = NodeId(NodeId::kRandomId);
  crypto::RsaKeyPair crypto_key_data;
  crypto_key_data.GenerateKeys(4096);
  KeyValueSignature kvs = MakeKVS(crypto_key_data, 1024, key.String(), "");
  {
    // All k populated contacts response with random closest list
    // (not greater than k)
    // all k closest contacts respond with success
    EXPECT_CALL(*new_rpcs, Delete(testing::_, testing::_, testing::_,
                                  testing::_, testing::_, testing::_,
                                  testing::_))
        .WillRepeatedly(testing::WithArgs<4, 5>(testing::Invoke(
            std::bind(&MockRpcs::Response<Rpcs::DeleteFunctor>,
                      new_rpcs.get(), arg::_1, arg::_2))));
    int response_code(-2);
    bool done(false);
    node_->Delete(key, kvs.value, kvs.signature, securifier_,
             std::bind(&ErrorCodeCallback, arg::_1, &done, &response_code));
    while (!done)
      boost::this_thread::sleep(boost::posix_time::milliseconds(100));

    EXPECT_EQ(threshold_, response_code);
  }
  new_rpcs->SetCountersToZero();
  {
    // All k populated contacts response with random closest list
    // (not greater than k)
    // the last k - threshold closest contacts respond with DOWN, others respond
    // with success
    EXPECT_CALL(*new_rpcs, Delete(testing::_, testing::_, testing::_,
                                  testing::_, testing::_, testing::_,
                                  testing::_))
        .WillRepeatedly(testing::WithArgs<4, 5>(testing::Invoke(
            std::bind(&MockRpcs::LastSeveralNoResponse<Rpcs::DeleteFunctor>,
                      new_rpcs.get(), arg::_1, arg::_2))));
    int response_code(0);
    bool done(false);
    node_->Delete(key, kvs.value, kvs.signature, securifier_,
             std::bind(&ErrorCodeCallback, arg::_1, &done, &response_code));
    while (!done)
      boost::this_thread::sleep(boost::posix_time::milliseconds(100));
    EXPECT_EQ(-2, response_code);
    // wait for the all delete processes to be completed
    // otherwise the counter might be incorrect
    boost::this_thread::sleep(boost::posix_time::milliseconds(300));
    EXPECT_EQ(test::k - threshold_ + 1, new_rpcs->no_respond_);
  }
  new_rpcs->SetCountersToZero();
  {
    // All k populated contacts response with random closest list
    // (not greater than k)
    // the first k - threshold closest contacts respond with DOWN, others
    // respond with success
    EXPECT_CALL(*new_rpcs, Delete(testing::_, testing::_, testing::_,
                                  testing::_, testing::_, testing::_,
                                  testing::_))
        .WillRepeatedly(testing::WithArgs<4, 5>(testing::Invoke(
            std::bind(&MockRpcs::FirstSeveralNoResponse<Rpcs::DeleteFunctor>,
                      new_rpcs.get(), arg::_1, arg::_2))));
    int response_code(-2);
    bool done(false);
    node_->Delete(key, kvs.value, kvs.signature, securifier_,
             std::bind(&ErrorCodeCallback, arg::_1, &done, &response_code));
    while (!done)
      boost::this_thread::sleep(boost::posix_time::milliseconds(100));
    EXPECT_EQ(-2, response_code);
    // wait for the delete processes to be completed
    // otherwise the counter might be incorrect
    // may not be necessary for this test
    boost::this_thread::sleep(boost::posix_time::milliseconds(300));
    EXPECT_EQ(test::k - threshold_ + 1, new_rpcs->no_respond_);
  }
  new_rpcs->SetCountersToZero();
  {
    // All k populated contacts response with random closest list
    // (not greater than k)
    // the first k - threshold -1 closest contacts respond with DOWN, others
    // respond with success
    EXPECT_CALL(*new_rpcs, Delete(testing::_, testing::_, testing::_,
                                  testing::_, testing::_, testing::_,
                                  testing::_))
        .WillRepeatedly(testing::WithArgs<4, 5>(testing::Invoke(
            std::bind(&MockRpcs::LastLessNoResponse<Rpcs::DeleteFunctor>,
                      new_rpcs.get(), arg::_1, arg::_2))));
    int response_code(-2);
    bool done(false);
    node_->Delete(key, kvs.value, kvs.signature, securifier_,
             std::bind(&ErrorCodeCallback, arg::_1, &done, &response_code));
    while (!done)
      boost::this_thread::sleep(boost::posix_time::milliseconds(100));
    EXPECT_EQ(threshold_, response_code);
  }
  new_rpcs->SetCountersToZero();
  {
    // Among k populated contacts, less than threshold contacts response with
    // no closest list
    EXPECT_CALL(*new_rpcs, FindNodes(testing::_, testing::_, testing::_,
                                     testing::_, testing::_))
        .WillRepeatedly(testing::WithArgs<2, 3>(testing::Invoke(
            std::bind(&MockRpcs::FindNodeSeveralResponseNoClose,
                      new_rpcs.get(), arg::_1, arg::_2))));
    EXPECT_CALL(*new_rpcs, Delete(testing::_, testing::_, testing::_,
                                  testing::_, testing::_, testing::_,
                                  testing::_))
        .WillRepeatedly(testing::WithArgs<4, 5>(testing::Invoke(
            std::bind(&MockRpcs::LastLessNoResponse<Rpcs::DeleteFunctor>,
                      new_rpcs.get(), arg::_1, arg::_2))));
    int response_code(-2);
    bool done(false);
    node_->Delete(key, kvs.value, kvs.signature, securifier_,
             std::bind(&ErrorCodeCallback, arg::_1, &done, &response_code));
    while (!done)
      boost::this_thread::sleep(boost::posix_time::milliseconds(100));
    EXPECT_EQ(-3, response_code);
    EXPECT_EQ(0, new_rpcs->respond_);
    EXPECT_EQ(0, new_rpcs->no_respond_);
  }
  // sleep for a while to prevent the situation that resources got destructed
  // before all call back from rpc completed. Which will cause "Segmentation
  // Fault" in execution.
  boost::this_thread::sleep(boost::posix_time::milliseconds(1000));

  // SetRpc(old_rpcs);
}

TEST_F(NodeImplTest, BEH_KAD_Update) {
  PopulateRoutingTable(test::k, 500);

  std::shared_ptr<MockRpcs> new_rpcs(new MockRpcs(asio_service_, securifier_));
  new_rpcs->node_id_ = node_id_;
  SetRpc(new_rpcs);

  int count = 10 * test::k;
  new_rpcs->PopulateResponseCandidates(count, 499);
  NodeId target = GenerateRandomId(node_id_, 498);
  new_rpcs->target_id_ = target;
  std::shared_ptr<RoutingTableContactsContainer> temp
      (new RoutingTableContactsContainer());
  new_rpcs->respond_contacts_ = temp;

  EXPECT_CALL(*new_rpcs, FindNodes(testing::_, testing::_, testing::_,
                                   testing::_, testing::_))
      .WillRepeatedly(testing::WithArgs<2, 3>(testing::Invoke(
          std::bind(&MockRpcs::FindNodeResponseClose,
                      new_rpcs.get(), arg::_1, arg::_2))));

  NodeId key = NodeId(NodeId::kRandomId);
  crypto::RsaKeyPair crypto_key_data;
  crypto_key_data.GenerateKeys(4096);
  KeyValueSignature kvs = MakeKVS(crypto_key_data, 1024, key.String(), "");
  KeyValueSignature kvs_new = MakeKVS(crypto_key_data, 1024, key.String(), "");
  bptime::time_duration old_ttl(bptime::pos_infin);
  {
    // All k populated contacts response with random closest list
    // (not greater than k)
    // all k closest contacts respond with success both in store and delete
    EXPECT_CALL(*new_rpcs, Delete(testing::_, testing::_, testing::_,
                                  testing::_, testing::_, testing::_,
                                  testing::_))
        .WillRepeatedly(testing::WithArgs<4, 5>(testing::Invoke(
            std::bind(&MockRpcs::Response<Rpcs::DeleteFunctor>,
                      new_rpcs.get(), arg::_1, arg::_2))));
    EXPECT_CALL(*new_rpcs, Store(testing::_, testing::_, testing::_,
                                 testing::_, testing::_, testing::_,
                                 testing::_, testing::_))
        .WillRepeatedly(testing::WithArgs<5, 6>(testing::Invoke(
            std::bind(&MockRpcs::Response<Rpcs::StoreFunctor>, new_rpcs.get(),
                      arg::_1, arg::_2))));
    int response_code(-2);
    bool done(false);
    node_->Update(key, kvs_new.value, kvs_new.signature,
                  kvs.value, kvs.signature, securifier_, old_ttl,
                  std::bind(&ErrorCodeCallback, arg::_1, &done,
                            &response_code));
    while (!done)
      boost::this_thread::sleep(boost::posix_time::milliseconds(100));

    EXPECT_EQ(threshold_, response_code);
  }
  new_rpcs->SetCountersToZero();
  {
    // All k populated contacts response with random closest list
    // (not greater than k)
    // the first (k - threshold) closest contacts respond with DOWN in store,
    // others respond with success
    EXPECT_CALL(*new_rpcs, Delete(testing::_, testing::_, testing::_,
                                  testing::_, testing::_, testing::_,
                                  testing::_))
        .WillRepeatedly(testing::WithArgs<4, 5>(testing::Invoke(
            std::bind(&MockRpcs::Response<Rpcs::DeleteFunctor>, new_rpcs.get(),
                      arg::_1, arg::_2))));
    EXPECT_CALL(*new_rpcs, Store(testing::_, testing::_, testing::_,
                                 testing::_, testing::_, testing::_,
                                 testing::_, testing::_))
        .WillRepeatedly(testing::WithArgs<5, 6>(testing::Invoke(
            std::bind(&MockRpcs::FirstSeveralNoResponse<Rpcs::StoreFunctor>,
                      new_rpcs.get(), arg::_1, arg::_2))));
    int response_code(-2);
    bool done(false);
    node_->Update(key, kvs_new.value, kvs_new.signature,
                  kvs.value, kvs.signature, securifier_, old_ttl,
                  std::bind(&ErrorCodeCallback, arg::_1, &done,
                            &response_code));
    while (!done)
      boost::this_thread::sleep(boost::posix_time::milliseconds(100));
    // wait for the all processes to be completed
    // otherwise the counter might be incorrect
    boost::this_thread::sleep(boost::posix_time::milliseconds(300));
    EXPECT_EQ(-2, response_code);
    EXPECT_EQ(test::k - threshold_ + 1, new_rpcs->no_respond_);
    EXPECT_EQ(threshold_ - 1, new_rpcs->respond_);
  }
  new_rpcs->SetCountersToZero();
  {
    // All k populated contacts response with random closest list
    // (not greater than k)
    // the last (k - threshold) closest contacts respond with DOWN in store,
    // others respond with success
    EXPECT_CALL(*new_rpcs, Delete(testing::_, testing::_, testing::_,
                                  testing::_, testing::_, testing::_,
                                  testing::_))
        .WillRepeatedly(testing::WithArgs<4, 5>(testing::Invoke(
            std::bind(&MockRpcs::Response<Rpcs::DeleteFunctor>, new_rpcs.get(),
                      arg::_1, arg::_2))));
    EXPECT_CALL(*new_rpcs, Store(testing::_, testing::_, testing::_,
                                 testing::_, testing::_, testing::_,
                                 testing::_, testing::_))
        .WillRepeatedly(testing::WithArgs<5, 6>(testing::Invoke(
            std::bind(&MockRpcs::LastSeveralNoResponse<Rpcs::StoreFunctor>,
                      new_rpcs.get(), arg::_1, arg::_2))));
    int response_code(-2);
    bool done(false);
    node_->Update(key, kvs_new.value, kvs_new.signature,
                  kvs.value, kvs.signature, securifier_, old_ttl,
                  std::bind(&ErrorCodeCallback, arg::_1, &done,
                            &response_code));
    while (!done)
      boost::this_thread::sleep(boost::posix_time::milliseconds(100));
    // wait for the all processes to be completed
    // otherwise the counter might be incorrect
    boost::this_thread::sleep(boost::posix_time::milliseconds(100));
    EXPECT_EQ(-2, response_code);
    EXPECT_EQ(test::k - threshold_ + 1, new_rpcs->no_respond_);
    EXPECT_EQ(threshold_ - 1, new_rpcs->respond_);
  }
  new_rpcs->SetCountersToZero();
  {
    // All k populated contacts response with random closest list
    // (not greater than k)
    // the last (k - threshold) closest contacts respond with DOWN in delete,
    // others response with success
    EXPECT_CALL(*new_rpcs, Delete(testing::_, testing::_, testing::_,
                                  testing::_, testing::_, testing::_,
                                  testing::_))
        .WillRepeatedly(testing::WithArgs<4, 5>(testing::Invoke(
            std::bind(&MockRpcs::LastSeveralNoResponse<Rpcs::DeleteFunctor>,
                      new_rpcs.get(), arg::_1, arg::_2))));
    EXPECT_CALL(*new_rpcs, Store(testing::_, testing::_, testing::_,
                                 testing::_, testing::_, testing::_,
                                 testing::_, testing::_))
        .WillRepeatedly(testing::WithArgs<5, 6>(testing::Invoke(
            std::bind(&MockRpcs::Response<Rpcs::StoreFunctor>, new_rpcs.get(),
                      arg::_1, arg::_2))));
    int response_code(-2);
    bool done(false);
    node_->Update(key, kvs_new.value, kvs_new.signature,
                  kvs.value, kvs.signature, securifier_, old_ttl,
                  std::bind(&ErrorCodeCallback, arg::_1, &done,
                            &response_code));
    while (!done)
      boost::this_thread::sleep(boost::posix_time::milliseconds(100));
    // wait for the all processes to be completed
    // otherwise the counter might be incorrect
    boost::this_thread::sleep(boost::posix_time::milliseconds(100));
    EXPECT_EQ(-2, response_code);
    EXPECT_EQ(test::k - threshold_ + 1, new_rpcs->no_respond_);
    EXPECT_EQ(threshold_ - 1, new_rpcs->respond_);
  }
  new_rpcs->SetCountersToZero();
  {
    // All k populated contacts response with random closest list
    // (not greater than k)
    // the first (k - threshold) closest contacts respond with DOWN in delete,
    // others response with success
    EXPECT_CALL(*new_rpcs, Delete(testing::_, testing::_, testing::_,
                                  testing::_, testing::_, testing::_,
                                  testing::_))
        .WillRepeatedly(testing::WithArgs<4, 5>(testing::Invoke(
            std::bind(&MockRpcs::FirstSeveralNoResponse<Rpcs::DeleteFunctor>,
                      new_rpcs.get(), arg::_1, arg::_2))));
    EXPECT_CALL(*new_rpcs, Store(testing::_, testing::_, testing::_,
                                 testing::_, testing::_, testing::_,
                                 testing::_, testing::_))
        .WillRepeatedly(testing::WithArgs<5, 6>(testing::Invoke(
            std::bind(&MockRpcs::Response<Rpcs::StoreFunctor>, new_rpcs.get(),
                      arg::_1, arg::_2))));
    int response_code(-2);
    bool done(false);
    node_->Update(key, kvs_new.value, kvs_new.signature,
                  kvs.value, kvs.signature, securifier_, old_ttl,
                  std::bind(&ErrorCodeCallback, arg::_1, &done,
                            &response_code));
    while (!done)
      boost::this_thread::sleep(boost::posix_time::milliseconds(100));
    // wait for the all processes to be completed
    // otherwise the counter might be incorrect
    boost::this_thread::sleep(boost::posix_time::milliseconds(100));
    EXPECT_EQ(-2, response_code);
    EXPECT_EQ(test::k - threshold_ + 1, new_rpcs->no_respond_);
    EXPECT_EQ(threshold_ - 1, new_rpcs->respond_);
  }
  new_rpcs->SetCountersToZero();
  {
    // Among k populated contacts, less than threshold contacts response with
    // no closest list
    EXPECT_CALL(*new_rpcs, FindNodes(testing::_, testing::_, testing::_,
                                     testing::_, testing::_))
        .WillRepeatedly(testing::WithArgs<2, 3>(testing::Invoke(
            std::bind(&MockRpcs::FindNodeSeveralResponseNoClose, new_rpcs.get(),
                      arg::_1, arg::_2))));
    EXPECT_CALL(*new_rpcs, Delete(testing::_, testing::_, testing::_,
                                  testing::_, testing::_, testing::_,
                                  testing::_))
        .WillRepeatedly(testing::WithArgs<4, 5>(testing::Invoke(
            std::bind(&MockRpcs::Response<Rpcs::DeleteFunctor>, new_rpcs.get(),
                      arg::_1, arg::_2))));
    EXPECT_CALL(*new_rpcs, Store(testing::_, testing::_, testing::_,
                                 testing::_, testing::_, testing::_,
                                 testing::_, testing::_))
        .WillRepeatedly(testing::WithArgs<5, 6>(testing::Invoke(
            std::bind(&MockRpcs::Response<Rpcs::StoreFunctor>, new_rpcs.get(),
                      arg::_1, arg::_2))));
    int response_code(-2);
    bool done(false);
    node_->Update(key, kvs_new.value, kvs_new.signature,
                  kvs.value, kvs.signature, securifier_, old_ttl,
                  std::bind(&ErrorCodeCallback, arg::_1, &done,
                            &response_code));
    while (!done)
      boost::this_thread::sleep(boost::posix_time::milliseconds(100));
    EXPECT_EQ(-3, response_code);
    EXPECT_EQ(0, new_rpcs->respond_);
    EXPECT_EQ(0, new_rpcs->no_respond_);
  }
  // sleep for a while to prevent the situation that resources got destructed
  // before all call back from rpc completed. Which will cause "Segmentation
  // Fault" in execution.
  boost::this_thread::sleep(boost::posix_time::milliseconds(500));
}

TEST_F(NodeImplTest, BEH_KAD_FindValue) {
  PopulateRoutingTable(test::k, 500);
  std::shared_ptr<MockRpcs> new_rpcs(new MockRpcs(asio_service_, securifier_));
  new_rpcs->node_id_ = node_id_;
  SetRpc(new_rpcs);
  NodeId key = GenerateRandomId(node_id_, 498);
  {
    // All k populated contacts giving no response
    EXPECT_CALL(*new_rpcs, FindValue(testing::_, testing::_, testing::_,
                                     testing::_, testing::_))
        .WillRepeatedly(testing::WithArgs<2, 3>(testing::Invoke(
            std::bind(&MockRpcs::FindValueNoResponse, new_rpcs.get(), arg::_1,
                      arg::_2))));
    FindValueResults results;
    bool done(false);
    node_->FindValue(key, securifier_,
                     std::bind(&FindValueCallback,
                               arg::_1, arg::_2, arg::_3, arg::_4, arg::_5,
                               &done, &results));
    while (!done)
      boost::this_thread::sleep(boost::posix_time::milliseconds(100));
    EXPECT_EQ(-2, results.response_code);
    EXPECT_EQ(0, results.values.size());
    EXPECT_EQ(0, results.contacts.size());
  }
  new_rpcs->SetCountersToZero();
  int count = 10 * test::k;
  new_rpcs->PopulateResponseCandidates(count, 499);
  {
    // All k populated contacts giving no data find, but response with some
    // closest contacts
    EXPECT_CALL(*new_rpcs, FindValue(testing::_, testing::_, testing::_,
                                     testing::_, testing::_))
        .WillRepeatedly(testing::WithArgs<2, 3>(testing::Invoke(
            std::bind(&MockRpcs::FindValueResponseCloseOnly, new_rpcs.get(),
                      arg::_1, arg::_2))));
    FindValueResults results;
    bool done(false);
    node_->FindValue(key, securifier_,
                     std::bind(&FindValueCallback,
                               arg::_1, arg::_2, arg::_3, arg::_4, arg::_5,
                               &done, &results));
    while (!done)
      boost::this_thread::sleep(boost::posix_time::milliseconds(100));
    EXPECT_EQ(-2, results.response_code);
    EXPECT_EQ(0, results.values.size());
    EXPECT_EQ(test::k, results.contacts.size());
  }
  new_rpcs->SetCountersToZero();
  std::shared_ptr<RoutingTableContactsContainer> temp
      (new RoutingTableContactsContainer());
  new_rpcs->respond_contacts_ = temp;
  new_rpcs->target_id_ = key;
  {
    // the Nth enquired contact will response the value
    // note: there is high chance that search value will stopped after just
    // (alpha + K) tries -- get k-closest extreme fast.
    new_rpcs->respond_ = node_->alpha() + RandomUint32() % test::k + 1;
    EXPECT_CALL(*new_rpcs, FindValue(testing::_, testing::_, testing::_,
                                     testing::_, testing::_))
        .WillRepeatedly(testing::WithArgs<2, 3>(testing::Invoke(
            std::bind(&MockRpcs::FindValueNthResponse, new_rpcs.get(),
                      arg::_1, arg::_2))));
    FindValueResults results;
    bool done(false);
    node_->FindValue(key, securifier_,
                     std::bind(&FindValueCallback,
                               arg::_1, arg::_2, arg::_3, arg::_4, arg::_5,
                               &done, &results));
    while (!done)
      boost::this_thread::sleep(boost::posix_time::milliseconds(100));

    EXPECT_EQ(1, results.response_code);
    EXPECT_EQ(0, results.contacts.size());
    EXPECT_EQ(1, results.values.size());
    EXPECT_EQ("FIND", results.values[0]);
    EXPECT_LE(new_rpcs->respond_, new_rpcs->num_of_acquired_);
  }
  new_rpcs->SetCountersToZero();
  {
    // value not existed, search shall stop once top-k-closest achieved
    EXPECT_CALL(*new_rpcs, FindValue(testing::_, testing::_, testing::_,
                                     testing::_, testing::_))
        .WillRepeatedly(testing::WithArgs<2, 3>(testing::Invoke(
            std::bind(&MockRpcs::FindValueNoValueResponse, new_rpcs.get(),
                      arg::_1, arg::_2))));
    FindValueResults results;
    bool done(false);
    node_->FindValue(key, securifier_,
                     std::bind(&FindValueCallback,
                               arg::_1, arg::_2, arg::_3, arg::_4, arg::_5,
                               &done, &results));
    // Prevent deadlock
    while ((!done) && (new_rpcs->num_of_acquired_ < (40 * test::k)))
      boost::this_thread::sleep(boost::posix_time::milliseconds(100));
    EXPECT_EQ(-2, results.response_code);
    EXPECT_EQ(0, results.values.size());
    EXPECT_EQ(test::k, results.contacts.size());
    EXPECT_GT(40 * test::k, new_rpcs->num_of_acquired_);
  }
  // sleep for a while to prevent the situation that resources got destructed
  // before all call back from rpc completed. Which will cause "Segmentation
  // Fault" in execution.
  boost::this_thread::sleep(boost::posix_time::milliseconds(1000));
}  // FindValue test

// This test will test the Downlist client handling in node_impl
// Covered part is: ReportDownContact, MonitoringDownlistThread
TEST_F(NodeImplTest, BEH_KAD_DownlistClient) {
  PopulateRoutingTable(test::k, 500);

  std::shared_ptr<MockRpcs> new_rpcs(new MockRpcs(asio_service_, securifier_));
  new_rpcs->node_id_ = node_id_;
  SetRpc(new_rpcs);

  EXPECT_CALL(*new_rpcs, Downlist(testing::_, testing::_, testing::_,
                                  testing::_))
      .WillRepeatedly(testing::WithArgs<0, 2>(testing::Invoke(
          std::bind(&MockRpcs::DownlistRecord, new_rpcs.get(), arg::_1,
                    arg::_2))));

  NodeId key = NodeId(NodeId::kRandomId);
  std::vector<Contact> booststrap_contacts;
  int result;
  bool done;
  node_->JoinFindNodesCallback(0, booststrap_contacts, booststrap_contacts, key,
                               std::bind(&NodeImplTest::NodeImplJoinCallback,
                                         this, arg::_1, &result, &done));
  std::shared_ptr<RoutingTableContactsContainer> down_list
      (new RoutingTableContactsContainer());
  new_rpcs->down_contacts_ = down_list;
  {
    // FindNodes : All k populated contacts giving no response
    EXPECT_CALL(*new_rpcs, FindNodes(testing::_, testing::_, testing::_,
                                     testing::_, testing::_))
        .WillRepeatedly(testing::WithArgs<2, 3>(testing::Invoke(
            std::bind(&MockRpcs::FindNodeNoResponse, new_rpcs.get(), arg::_1,
                      arg::_2))));
    std::vector<Contact> lcontacts;
    bool done(false);
    node_->FindNodes(key,
                     std::bind(&FindNodeCallback, rank_info_, arg::_1, arg::_2,
                               &done, &lcontacts));
    while (!done)
      boost::this_thread::sleep(boost::posix_time::milliseconds(100));
    EXPECT_EQ(0, lcontacts.size());
    // wait for the all processes to be completed
    // otherwise the counter might be incorrect
    boost::this_thread::sleep(boost::posix_time::milliseconds(500));
    EXPECT_EQ(test::k, new_rpcs->down_contacts_->size());
    ContactsById key_indx = new_rpcs->down_contacts_->get<NodeIdTag>();
    auto it = key_indx.begin();
    auto it_end = key_indx.end();
    while (it != it_end) {
      EXPECT_EQ(test::k, (*it).num_failed_rpcs);
      ++it;
    }
  }
  std::shared_ptr<RoutingTableContactsContainer> temp
      (new RoutingTableContactsContainer());
  new_rpcs->respond_contacts_ = temp;

  int count = 10 * test::k;
  new_rpcs->PopulateResponseCandidates(count, 499);

  crypto::RsaKeyPair crypto_key_data;
  crypto_key_data.GenerateKeys(4096);
  KeyValueSignature kvs = MakeKVS(crypto_key_data, 1024, key.String(), "");
  bptime::time_duration old_ttl(bptime::pos_infin);

  new_rpcs->SetCountersToZero();
  new_rpcs->down_contacts_->clear();
  SetAllNumRpcsFailureToZero();

  EXPECT_CALL(*new_rpcs, FindNodes(testing::_, testing::_, testing::_,
                                  testing::_, testing::_))
      .WillRepeatedly(testing::WithArgs<2, 3>(testing::Invoke(
          std::bind(&MockRpcs::FindNodeResponseClose, new_rpcs.get(), arg::_1,
                    arg::_2))));
  {
    // Store : the last (k-threshold+1) closest contacts respond with DOWN
    // FindNodes : All k populated contacts giving response
    EXPECT_CALL(*new_rpcs, Delete(testing::_, testing::_, testing::_,
                                  testing::_, testing::_, testing::_,
                                  testing::_))
        .WillRepeatedly(testing::WithArgs<4, 5>(testing::Invoke(
            std::bind(&MockRpcs::SingleDeleteResponse, new_rpcs.get(), arg::_1,
                      arg::_2))));
    EXPECT_CALL(*new_rpcs, Store(testing::_, testing::_, testing::_,
                                 testing::_, testing::_, testing::_,
                                 testing::_, testing::_))
        .WillRepeatedly(testing::WithArgs<5, 6>(testing::Invoke(
            std::bind(&MockRpcs::LastSeveralNoResponse<Rpcs::StoreFunctor>,
                      new_rpcs.get(), arg::_1, arg::_2))));
    int response_code(-2);
    bool done(false);
    node_->Store(key, kvs.value, kvs.signature, old_ttl, securifier_,
                 std::bind(&ErrorCodeCallback, arg::_1, &done, &response_code));
    while (!done)
      boost::this_thread::sleep(boost::posix_time::milliseconds(100));
    EXPECT_EQ(-2, response_code);
    // wait for the delete processes to be completed
    // otherwise the counter might be incorrect
    boost::this_thread::sleep(boost::posix_time::milliseconds(300));
    EXPECT_EQ(test::k - threshold_ + 1, new_rpcs->num_of_deleted_);
    EXPECT_EQ(test::k - threshold_ + 1, new_rpcs->down_contacts_->size());
    ContactsById key_indx = new_rpcs->down_contacts_->get<NodeIdTag>();
    auto it = key_indx.begin();
    auto it_end = key_indx.end();
    while (it != it_end) {
      EXPECT_EQ(test::k, (*it).num_failed_rpcs);
      ++it;
    }
  }
  new_rpcs->SetCountersToZero();
  new_rpcs->down_contacts_->clear();
  SetAllNumRpcsFailureToZero();
  {
    // Delete : the first (k-threshold+1) closest contacts respond with DOWN
    // FindNodes : All k populated contacts giving response
    EXPECT_CALL(*new_rpcs, Delete(testing::_, testing::_, testing::_,
                                  testing::_, testing::_, testing::_,
                                  testing::_))
        .WillRepeatedly(testing::WithArgs<4, 5>(testing::Invoke(
            std::bind(&MockRpcs::FirstSeveralNoResponse<Rpcs::DeleteFunctor>,
                      new_rpcs.get(), arg::_1, arg::_2))));
    int response_code(-2);
    bool done(false);
    node_->Delete(key, kvs.value, kvs.signature, securifier_,
                  std::bind(&ErrorCodeCallback, arg::_1, &done,
                            &response_code));
    while (!done)
      boost::this_thread::sleep(boost::posix_time::milliseconds(100));
    EXPECT_EQ(-2, response_code);
    // wait for the delete processes to be completed
    // otherwise the counter might be incorrect
    // may not be necessary for this test
    boost::this_thread::sleep(boost::posix_time::milliseconds(300));
    EXPECT_EQ(test::k - threshold_ + 1, new_rpcs->no_respond_);
    EXPECT_EQ(test::k - threshold_ + 1, new_rpcs->down_contacts_->size());
    ContactsById key_indx = new_rpcs->down_contacts_->get<NodeIdTag>();
    auto it = key_indx.begin();
    auto it_end = key_indx.end();
    while (it != it_end) {
      EXPECT_EQ(test::k, (*it).num_failed_rpcs);
      ++it;
    }
  }
  KeyValueSignature kvs_new = MakeKVS(crypto_key_data, 1024, key.String(), "");

  new_rpcs->SetCountersToZero();
  new_rpcs->down_contacts_->clear();
  SetAllNumRpcsFailureToZero();
  {
    // Update Store: the first (k-threshold+1) contacts respond with DOWN
    // Update Delete: all response
    // FindNodes : All k populated contacts giving response
    EXPECT_CALL(*new_rpcs, Delete(testing::_, testing::_, testing::_,
                                  testing::_, testing::_, testing::_,
                                  testing::_))
        .WillRepeatedly(testing::WithArgs<4, 5>(testing::Invoke(
            std::bind(&MockRpcs::Response<Rpcs::DeleteFunctor>, new_rpcs.get(),
                      arg::_1, arg::_2))));
    EXPECT_CALL(*new_rpcs, Store(testing::_, testing::_, testing::_,
                                 testing::_, testing::_, testing::_,
                                 testing::_, testing::_))
        .WillRepeatedly(testing::WithArgs<5, 6>(testing::Invoke(
            std::bind(&MockRpcs::FirstSeveralNoResponse<Rpcs::StoreFunctor>,
                      new_rpcs.get(), arg::_1, arg::_2))));
    int response_code(-2);
    bool done(false);
    node_->Update(key, kvs_new.value, kvs_new.signature,
                  kvs.value, kvs.signature, securifier_, old_ttl,
                  std::bind(&ErrorCodeCallback, arg::_1, &done,
                            &response_code));
    while (!done)
      boost::this_thread::sleep(boost::posix_time::milliseconds(100));
    // wait for the all processes to be completed
    // otherwise the counter might be incorrect
    boost::this_thread::sleep(boost::posix_time::milliseconds(300));
    EXPECT_EQ(-2, response_code);
    EXPECT_EQ(test::k - threshold_ + 1, new_rpcs->no_respond_);
    EXPECT_EQ(threshold_ - 1, new_rpcs->respond_);
    EXPECT_EQ(test::k - threshold_ + 1, new_rpcs->down_contacts_->size());
    ContactsById key_indx = new_rpcs->down_contacts_->get<NodeIdTag>();
    auto it = key_indx.begin();
    auto it_end = key_indx.end();
    while (it != it_end) {
      EXPECT_EQ(test::k, (*it).num_failed_rpcs);
      ++it;
    }
  }
  new_rpcs->SetCountersToZero();
  new_rpcs->down_contacts_->clear();
  SetAllNumRpcsFailureToZero();
  {
    // FindValue : All k populated contacts giving no response
    EXPECT_CALL(*new_rpcs, FindValue(testing::_, testing::_, testing::_,
                                     testing::_, testing::_))
        .WillRepeatedly(testing::WithArgs<2, 3>(testing::Invoke(
            std::bind(&MockRpcs::FindValueNoResponse, new_rpcs.get(), arg::_1,
                      arg::_2))));
    FindValueResults results;
    bool done(false);
    node_->FindValue(key, securifier_,
                     std::bind(&FindValueCallback,
                               arg::_1, arg::_2, arg::_3, arg::_4, arg::_5,
                               &done, &results));
    while (!done)
      boost::this_thread::sleep(boost::posix_time::milliseconds(100));
    EXPECT_EQ(-2, results.response_code);
    EXPECT_EQ(0, results.values.size());
    EXPECT_EQ(0, results.contacts.size());
    // wait for the all processes to be completed
    // otherwise the counter might be incorrect
    boost::this_thread::sleep(boost::posix_time::milliseconds(500));
    EXPECT_EQ(test::k, new_rpcs->down_contacts_->size());
    ContactsById key_indx = new_rpcs->down_contacts_->get<NodeIdTag>();
    auto it = key_indx.begin();
    auto it_end = key_indx.end();
    while (it != it_end) {
      EXPECT_EQ(test::k, (*it).num_failed_rpcs);
      ++it;
    }
  }
  // sleep for a while to prevent the situation that resources got destructed
  // before all call back from rpc completed. Which will cause "Segmentation
  // Fault" in execution.
  boost::this_thread::sleep(boost::posix_time::milliseconds(300));
}  // DownListClient test

// This test will test the Downlist server handling in node_impl
// Covered parts are: Connect to Service signal, Catch signal from Service,
// PingDownlistContact, PingDownlistContactCallback
TEST_F(NodeImplTest, BEH_KAD_DownlistServer) {
  std::shared_ptr<MockRpcs> new_rpcs(new MockRpcs(asio_service_, securifier_));
  new_rpcs->node_id_ = node_id_;
  SetRpc(new_rpcs);

  std::shared_ptr<Service> local_service(new Service(routing_table_,
      data_store_, alternative_store_, securifier_));
  local_service->set_node_joined(true);
  node_->SetService(local_service);
  // given a downlist contains k nodes in the routingtable
  protobuf::DownlistNotification downlist_request;
  for (int i = 0; i < test::k; ++i) {
    NodeId contact_id = GenerateUniqueRandomId(node_id_, 497);
    Contact contact = ComposeContact(contact_id, 5000);
    downlist_request.add_node_ids(contact_id.String());
    AddContact(contact, rank_info_);
  }
  transport::Info info;
  {
    // Ping down contacts will success
    EXPECT_CALL(*new_rpcs, Ping(testing::_, testing::_, testing::_, testing::_))
        .WillRepeatedly(testing::WithArgs<1, 2>(testing::Invoke(
            std::bind(&MockRpcs::Response<Rpcs::PingFunctor>,
                      new_rpcs.get(), arg::_1, arg::_2))));
    std::vector<Contact> contacts;
    routing_table_->GetAllContacts(&contacts);
    EXPECT_EQ(test::k, contacts.size());
    transport::Timeout time_out;
    for (int i = 0; i <= kFailedRpcTolerance; ++i)
      local_service->Downlist(info, downlist_request, &time_out);
    // wait a reasonable time
    boost::this_thread::sleep(boost::posix_time::milliseconds(200));
    routing_table_->GetAllContacts(&contacts);
    EXPECT_EQ(test::k, contacts.size());
  }
  {
    // Ping down contacts will failed
    EXPECT_CALL(*new_rpcs, Ping(testing::_, testing::_, testing::_, testing::_))
        .WillRepeatedly(testing::WithArgs<1, 2>(testing::Invoke(
            std::bind(&MockRpcs::NoResponse<Rpcs::PingFunctor>, new_rpcs.get(),
                      arg::_1, arg::_2))));
    std::vector<Contact> contacts;
    routing_table_->GetAllContacts(&contacts);
    EXPECT_EQ(test::k, contacts.size());
    transport::Timeout time_out;
    for (int i = 0; i <= kFailedRpcTolerance; ++i)
      local_service->Downlist(info, downlist_request, &time_out);
    // may need to put a timer to prevent deadlock
    do {
      boost::this_thread::sleep(boost::posix_time::milliseconds(200));
      routing_table_->GetAllContacts(&contacts);
    } while (contacts.size() != 0);
  }
}  // DownListServer test

TEST_F(NodeImplTest, BEH_KAD_SetLastSeenToNow) {
  // Try to set a non-existing contact
  NodeId target_id = GenerateRandomId(node_id_, 498);
  Contact target = ComposeContact(target_id, 5000);
  node_->SetLastSeenToNow(target);
  Contact result;
  routing_table_->GetContact(target_id, &result);
  EXPECT_EQ(Contact(), result);
  // Try to set an existing contact
  AddContact(target, rank_info_);
  node_->SetLastSeenToNow(target);
  routing_table_->GetContact(target_id, &result);
  EXPECT_EQ(target, result);
}

TEST_F(NodeImplTest, BEH_KAD_IncrementFailedRpcs) {
  NodeId target_id = GenerateRandomId(node_id_, 498);
  Contact target = ComposeContact(target_id, 5000);
  // Keep increasing the num_of_failed_rpcs of the target contact, till it got
  // removed from the routing table
  AddContact(target, rank_info_);
  for (int i = 0; i <= kFailedRpcTolerance; ++i)
    node_->IncrementFailedRpcs(target);
  Contact result;
  routing_table_->GetContact(target_id, &result);
  EXPECT_EQ(Contact(), result);
}

TEST_F(NodeImplTest, BEH_KAD_GetAndUpdateRankInfo) {
  NodeId target_id = GenerateRandomId(node_id_, 498);
  Contact target = ComposeContact(target_id, 5000);
  AddContact(target, rank_info_);
  // Update the rank_info of the target contact
  RankInfoPtr new_rank_info(new(transport::Info));
  new_rank_info->rtt = 13313;
  node_->UpdateRankInfo(target, new_rank_info);
  // Get the rank_info of the target contact
  EXPECT_EQ(new_rank_info->rtt, node_->GetLocalRankInfo(target)->rtt);
}

TEST_F(NodeImplTest, BEH_KAD_Getters) {
  {
    // contact()
    EXPECT_EQ(Contact(), node_->contact());
  }
  {
    // joined()
    EXPECT_FALSE(local_node_->joined());
    NodeId key = NodeId(NodeId::kRandomId);
    std::vector<Contact> booststrap_contacts(1, Contact());
    int result;
    bool done;
    local_node_->JoinFindNodesCallback(0, booststrap_contacts,
                                       booststrap_contacts, key,
                                       std::bind(
                                           &NodeImplTest::NodeImplJoinCallback,
                                           this, arg::_1, &result, &done));
    EXPECT_TRUE(local_node_->joined());
  }
  {
    // asio_service()
    EXPECT_EQ(asio_service_, node_->asio_service());
  }
  {
    // alternative_store()
    EXPECT_EQ(alternative_store_, node_->alternative_store());
  }
  {
    // on_online_status_change()
    OnOnlineStatusChangePtr result = node_->on_online_status_change();
    if (!result)
      EXPECT_TRUE(false);
  }
  {
    // client_only_node()()
    EXPECT_TRUE(local_node_->client_only_node());
  }
  {
    // k()
    EXPECT_EQ(test::k, node_->k());
  }
  {
    // alpha()
    EXPECT_EQ(test::alpha, node_->alpha());
  }
  {
    // beta()
    EXPECT_EQ(test::beta, node_->beta());
  }
  {
    // mean_refresh_interval()
    EXPECT_EQ(bptime::seconds(3600), node_->mean_refresh_interval());
  }
}

}  // namespace test_nodeimpl

}  // namespace kademlia

}  // namespace maidsafe<|MERGE_RESOLUTION|>--- conflicted
+++ resolved
@@ -975,15 +975,9 @@
             std::bind(&MockRpcs::FindNodeNoResponse, new_rpcs.get(), arg::_1,
                       arg::_2))))
         .WillRepeatedly(testing::WithArgs<2, 3>(testing::Invoke(
-<<<<<<< HEAD
-            boost::bind(&MockRpcs::FindNodeResponseClose,
-                        new_rpcs.get(), _1, _2))));
-    node_->Join(node_id_, bootstrap_contacts, callback);
-=======
             std::bind(&MockRpcs::FindNodeResponseClose, new_rpcs.get(),
                       arg::_1, arg::_2))));
-    node_->Join(node_id_, 6300, bootstrap_contacts, callback);
->>>>>>> 469cad10
+    node_->Join(node_id_, bootstrap_contacts, callback);
     while (!done)
       boost::this_thread::sleep(boost::posix_time::milliseconds(1000));
     ASSERT_LT(0U, result);
@@ -1009,15 +1003,9 @@
     EXPECT_CALL(*new_rpcs, FindNodes(testing::_, testing::_, testing::_,
                                      testing::_, testing::_))
         .WillRepeatedly(testing::WithArgs<2, 3>(testing::Invoke(
-<<<<<<< HEAD
-            boost::bind(&MockRpcs::FindNodeResponseClose,
-                        new_rpcs.get(), _1, _2))));
-    node_->Join(node_id_, bootstrap_contacts, callback);
-=======
             std::bind(&MockRpcs::FindNodeResponseClose, new_rpcs.get(), arg::_1,
                       arg::_2))));
-    node_->Join(node_id_, 6300, bootstrap_contacts, callback);
->>>>>>> 469cad10
+    node_->Join(node_id_, bootstrap_contacts, callback);
     while (!done)
       boost::this_thread::sleep(boost::posix_time::milliseconds(1000));
     ASSERT_LT(0U, result);
@@ -1049,15 +1037,9 @@
             std::bind(&MockRpcs::FindNodeNoResponse, new_rpcs.get(), arg::_1,
                       arg::_2))))
         .WillOnce(testing::WithArgs<2, 3>(testing::Invoke(
-<<<<<<< HEAD
-            boost::bind(&MockRpcs::FindNodeNoResponse, new_rpcs.get(), _1,
-                        _2))));
-    node_->Join(node_id_, bootstrap_contacts, callback);
-=======
             std::bind(&MockRpcs::FindNodeNoResponse, new_rpcs.get(), arg::_1,
                       arg::_2))));
-    node_->Join(node_id_, 6300, bootstrap_contacts, callback);
->>>>>>> 469cad10
+    node_->Join(node_id_, bootstrap_contacts, callback);
     while (!done)
       boost::this_thread::sleep(boost::posix_time::milliseconds(1000));
     ASSERT_EQ(transport::kError, result);
@@ -1098,15 +1080,9 @@
     EXPECT_CALL(*new_rpcs, StoreRefresh(testing::_, testing::_, testing::_,
                                         testing::_, testing::_, testing::_))
         .WillRepeatedly(testing::WithArgs<4>(testing::Invoke(
-<<<<<<< HEAD
-            boost::bind(&MockRpcs::StoreRefreshCallback,
-                        new_rpcs.get(), _1))));
-    node_->Join(node_id_, bootstrap_contacts, callback);
-=======
             std::bind(&MockRpcs::StoreRefreshCallback, new_rpcs.get(),
                       arg::_1))));
-    node_->Join(node_id_, 6300, bootstrap_contacts, callback);
->>>>>>> 469cad10
+    node_->Join(node_id_, bootstrap_contacts, callback);
     while (!done)
       boost::this_thread::sleep(boost::posix_time::milliseconds(1000));
 
@@ -1151,15 +1127,9 @@
   EXPECT_CALL(*new_rpcs, FindNodes(testing::_, testing::_, testing::_,
                                    testing::_, testing::_))
       .WillRepeatedly(testing::WithArgs<2, 3>(testing::Invoke(
-<<<<<<< HEAD
-          boost::bind(&MockRpcs::FindNodeResponseClose,
-                      new_rpcs.get(), _1, _2))));
-  node_->Join(node_id_, bootstrap_contacts, callback);
-=======
           std::bind(&MockRpcs::FindNodeResponseClose, new_rpcs.get(),
                     arg::_1, arg::_2))));
-  node_->Join(node_id_, 6300, bootstrap_contacts, callback);
->>>>>>> 469cad10
+  node_->Join(node_id_, bootstrap_contacts, callback);
   while (!done)
     boost::this_thread::sleep(boost::posix_time::milliseconds(1000));
   ASSERT_LT(0U, result);
