/* Copyright (c) 2009 maidsafe.net limited
All rights reserved.

Redistribution and use in source and binary forms, with or without modification,
are permitted provided that the following conditions are met:

    * Redistributions of source code must retain the above copyright notice,
    this list of conditions and the following disclaimer.
    * Redistributions in binary form must reproduce the above copyright notice,
    this list of conditions and the following disclaimer in the documentation
    and/or other materials provided with the distribution.
    * Neither the name of the maidsafe.net limited nor the names of its
    contributors may be used to endorse or promote products derived from this
    software without specific prior written permission.

THIS SOFTWARE IS PROVIDED BY THE COPYRIGHT HOLDERS AND CONTRIBUTORS "AS IS" AND
ANY EXPRESS OR IMPLIED WARRANTIES, INCLUDING, BUT NOT LIMITED TO, THE IMPLIED
WARRANTIES OF MERCHANTABILITY AND FITNESS FOR A PARTICULAR PURPOSE ARE
DISCLAIMED.  IN NO EVENT SHALL THE COPYRIGHT HOLDER OR CONTRIBUTORS BE LIABLE
FOR ANY DIRECT, INDIRECT, INCIDENTAL, SPECIAL, EXEMPLARY, OR CONSEQUENTIAL
DAMAGES (INCLUDING, BUT NOT LIMITED TO, PROCUREMENT OF SUBSTITUTE GOODS OR
SERVICES; LOSS OF USE, DATA, OR PROFITS; OR BUSINESS INTERRUPTION) HOWEVER
CAUSED AND ON ANY THEORY OF LIABILITY, WHETHER IN CONTRACT, STRICT LIABILITY, OR
TORT (INCLUDING NEGLIGENCE OR OTHERWISE) ARISING IN ANY WAY OUT OF THE USE OF
THIS SOFTWARE, EVEN IF ADVISED OF THE POSSIBILITY OF SUCH DAMAGE.
*/
#include <utility>
#include <bitset>

#include "gtest/gtest.h"
#include "boost/lexical_cast.hpp"
#include "boost/thread.hpp"

#include "maidsafe-dht/kademlia/alternative_store.h"
#include "maidsafe/common/crypto.h"
#include "maidsafe/common/log.h"
#include "maidsafe/common/utils.h"
#include "maidsafe-dht/kademlia/securifier.h"
#include "maidsafe-dht/kademlia/datastore.h"
#include "maidsafe-dht/kademlia/service.h"
#include "maidsafe-dht/kademlia/message_handler.h"
#include "maidsafe-dht/kademlia/routing_table.h"
#include "maidsafe-dht/kademlia/rpcs.pb.h"
#include "maidsafe-dht/kademlia/utils.h"
#include "maidsafe-dht/transport/transport.h"

namespace maidsafe {

namespace kademlia {

namespace test {

static const boost::uint16_t k = 16;
boost::posix_time::time_duration time_out = transport::kDefaultInitialTimeout;
const boost::posix_time::milliseconds kNetworkDelay(500);

inline void CreateRSAKeys(std::string *pub_key, std::string *priv_key) {
  crypto::RsaKeyPair kp;
  kp.GenerateKeys(4096);
  *pub_key =  kp.public_key();
  *priv_key = kp.private_key();
}

<<<<<<< HEAD
class ServiceMockTransport : public transport::Transport {
 public:
  explicit ServiceMockTransport(boost::asio::io_service &asio_service)  // NOLINT
=======
class MockTransportServiceTest : public transport::Transport {
 public:
  explicit MockTransportServiceTest(boost::asio::io_service &asio_service)  // NOLINT
>>>>>>> b9473da3
      : transport::Transport(asio_service) {}
  virtual transport::TransportCondition StartListening(
      const transport::Endpoint &) { return transport::kSuccess; }
  virtual transport::TransportCondition Bootstrap(
      const std::vector<transport::Endpoint> &) {
    return transport::kSuccess;
  }
  virtual void StopListening() {}
  virtual void Send(const std::string &,
                    const transport::Endpoint &,
                    const transport::Timeout &) {}
};

class SecurifierGetPublicKeyAndValidation: public Securifier {
 public:
  SecurifierGetPublicKeyAndValidation(const std::string &public_key_id,
                                      const std::string &public_key,
                                      const std::string &private_key)
      : Securifier(public_key_id, public_key, private_key),
        public_key_id_map_(), thread_group_() {}
  // Immitating a non-blocking function
  void GetPublicKeyAndValidation(const std::string &public_key_id,
                                 GetPublicKeyAndValidationCallback callback) {
    thread_group_.add_thread(
        new boost::thread(&SecurifierGetPublicKeyAndValidation::DummyFind,
                          this, public_key_id, callback));
  }

  void Join() {
    thread_group_.join_all();
  }
  // This method will validate the network lookup for given public_key_id
  bool AddTestValidation(const std::string &public_key_id,
                         const std::string &public_key) {
    auto itr = public_key_id_map_.insert(std::make_pair(public_key_id,
                                                        public_key));
    return itr.second;
  }

  void ClearTestValidationMap() {
    public_key_id_map_.erase(public_key_id_map_.begin(),
                             public_key_id_map_.end());
  }

 private:
  void DummyFind(std::string public_key_id,
                 GetPublicKeyAndValidationCallback callback) {
    // Imitating delay in lookup for kNetworkDelay seconds
    boost::this_thread::sleep(boost::posix_time::milliseconds(kNetworkDelay));
    std::map<std::string, std::string>::iterator  itr;
    itr = public_key_id_map_.find(public_key_id);
    if (itr != public_key_id_map_.end())
      callback((*itr).second, "");
    else
      callback("", "");
  }
  std::map<std::string, std::string> public_key_id_map_;
  boost::thread_group thread_group_;
};

class SecurifierValidateFalse: public SecurifierGetPublicKeyAndValidation {
 public:
  SecurifierValidateFalse(const std::string &public_key_id,
                          const std::string &public_key,
                          const std::string &private_key)
      : SecurifierGetPublicKeyAndValidation(public_key_id, public_key,
                                            private_key) {}

  bool Validate(const std::string&,
                const std::string&,
                const std::string&,
                const std::string&,
                const std::string&,
                const std::string&) const {
    return false;
  }
};

class AlternativeStoreTrue: public AlternativeStore {
 public:
  virtual ~AlternativeStoreTrue() {}
  virtual bool Has(const std::string&) {
    return true;
  }
};

class AlternativeStoreFalse: public AlternativeStore {
 public:
  virtual ~AlternativeStoreFalse() {}
  virtual bool Has(const std::string&) {
    return false;
  }
};

typedef std::shared_ptr<AlternativeStoreTrue> AlternativeStoreTruePtr;
typedef std::shared_ptr<AlternativeStoreFalse> AlternativeStoreFalsePtr;

class ServicesTest: public testing::Test {
 public:
  ServicesTest() : contact_(), node_id_(NodeId::kRandomId),
                   data_store_(new kademlia::DataStore(bptime::seconds(3600))),
                   routing_table_(new RoutingTable(node_id_, test::k)),
                   alternative_store_(),
                   securifier_(new SecurifierGetPublicKeyAndValidation("", "",
                                                                       "")),
                   info_(), rank_info_(),
                   service_(new Service(routing_table_, data_store_,
                   alternative_store_, securifier_)),
                   num_of_pings_(0) {
    service_->set_node_joined(true);
  }

  virtual void SetUp() {
  }

  NodeId GenerateUniqueRandomId(const NodeId& holder, const int& pos) {
    std::string holder_id = holder.ToStringEncoded(NodeId::kBinary);
    std::bitset<kKeySizeBits> holder_id_binary_bitset(holder_id);
    NodeId new_node;
    std::string new_node_string;
    bool repeat(true);
    boost::uint16_t times_of_try(0);
    // generate a random ID and make sure it has not been geneated previously
    do {
      new_node = NodeId(NodeId::kRandomId);
      std::string new_id = new_node.ToStringEncoded(NodeId::kBinary);
      std::bitset<kKeySizeBits> binary_bitset(new_id);
      for (int i = kKeySizeBits - 1; i >= pos; --i)
        binary_bitset[i] = holder_id_binary_bitset[i];
      binary_bitset[pos].flip();
      new_node_string = binary_bitset.to_string();
      new_node = NodeId(new_node_string, NodeId::kBinary);
      // make sure the new contact not already existed in the routing table
      Contact result;
      routing_table_->GetContact(new_node, &result);
      if (result == Contact())
        repeat = false;
      ++times_of_try;
    } while (repeat && (times_of_try < 1000));
    // prevent deadlock, throw out an error message in case of deadlock
    if (times_of_try == 1000)
      EXPECT_LT(1000, times_of_try);
    return new_node;
  }

  KeyValueSignature MakeKVS(const crypto::RsaKeyPair &rsa_key_pair,
                            const size_t &value_size,
                            std::string key,
                            std::string value) {
    while (key.empty())
      key = crypto::Hash<crypto::SHA512>(RandomString(1024));
    while (value.empty()) {
      value.reserve(value_size);
      std::string temp = RandomString((value_size > 1024) ? 1024 : value_size);
      while (value.size() < value_size)
        value += temp;
      value = value.substr(0, value_size);
    }
    std::string signature;
    while (signature.empty())
      signature = crypto::AsymSign(value, rsa_key_pair.private_key());
    return KeyValueSignature(key, value, signature);
  }

  KeyValueTuple MakeKVT(const crypto::RsaKeyPair &rsa_key_pair,
                        const size_t &value_size,
                        const bptime::time_duration &ttl,
                        std::string key,
                        std::string value) {
    KeyValueSignature kvs = MakeKVS(rsa_key_pair, value_size, key, value);
    bptime::ptime now = bptime::microsec_clock::universal_time();
    bptime::ptime expire_time = now + ttl;
    bptime::ptime refresh_time = now + bptime::minutes(30);
    std::string request;
    while (request.empty())
      request = RandomString(1024);
    std::string req_sig;
    while (req_sig.empty())
     req_sig = crypto::AsymSign(request, rsa_key_pair.private_key());
    return KeyValueTuple(kvs, expire_time, refresh_time,
                         RequestAndSignature(request, req_sig), false);
  }

  protobuf::StoreRequest MakeStoreRequest(const Contact& sender,
                                          const KeyValueSignature& kvs) {
    protobuf::StoreRequest store_request;
    store_request.mutable_sender()->CopyFrom(ToProtobuf(sender));
    store_request.set_key(kvs.key);
    store_request.mutable_signed_value()->set_signature(kvs.signature);
    store_request.mutable_signed_value()->set_value(kvs.value);
    store_request.set_ttl(3600*24);
    return store_request;
  }

  protobuf::DeleteRequest MakeDeleteRequest(const Contact& sender,
                                            const KeyValueSignature& kvs) {
    protobuf::DeleteRequest delete_request;
    delete_request.mutable_sender()->CopyFrom(ToProtobuf(sender));
    delete_request.set_key(kvs.key);
    delete_request.mutable_signed_value()->set_signature(kvs.signature);
    delete_request.mutable_signed_value()->set_value(kvs.value);
    return delete_request;
  }

  void FakePingContact(Contact contact) {
    ++num_of_pings_;
  }

  void Clear() {
    routing_table_->Clear();
    data_store_->key_value_index_->clear();
    num_of_pings_ = 0;
  }

  void JoinNetworkLookup(SecurifierPtr securifier) {
    SecurifierGPKPtr securifier_gpkv = std::static_pointer_cast
        <SecurifierGetPublicKeyAndValidation>(securifier);
    securifier_gpkv->Join();
  }

  bool AddTestValidation(SecurifierPtr securifier, std::string public_key_id,
                         std::string public_key) {
    SecurifierGPKPtr securifier_gpkv = std::static_pointer_cast
        <SecurifierGetPublicKeyAndValidation>(securifier);
    return securifier_gpkv->AddTestValidation(public_key_id, public_key);
  }

  size_t GetSenderTaskSize() {
    return service_->sender_task_->task_index_->size();
  }

  size_t GetSenderTaskSize(const Service &service) {
    return service.sender_task_->task_index_->size();
  }

  void CheckServiceConstructAttributes(const Service& service,
                                       boost::uint16_t k) {
    EXPECT_EQ(0U, service.routing_table_->Size());
    EXPECT_EQ(0U, service.datastore_->key_value_index_->size());
    EXPECT_FALSE(service.node_joined_);
    EXPECT_EQ(k, service.k_);
    EXPECT_EQ(0U, GetSenderTaskSize(service));
  }

  bool DoStore(NodeId sender_id, KeyValueSignature kvs,
               crypto::RsaKeyPair& crypto_key_data) {
    Contact sender = ComposeContactWithKey(sender_id, 5001, crypto_key_data);
    protobuf::StoreRequest store_request = MakeStoreRequest(sender, kvs);
    std::string message = store_request.SerializeAsString();
    std::string message_sig;
    while (message_sig.empty())
      message_sig = crypto::AsymSign(message, crypto_key_data.private_key());
    protobuf::StoreResponse store_response;
    service_->Store(info_, store_request, message, message_sig,
                    &store_response, &time_out);
    return store_response.result();
  }

  bool DoDelete(NodeId sender_id, KeyValueSignature kvs,
                crypto::RsaKeyPair& crypto_key_data) {
    Contact sender = ComposeContactWithKey(sender_id, 5001, crypto_key_data);
    protobuf::DeleteRequest delete_request = MakeDeleteRequest(sender, kvs);
    std::string delete_message = delete_request.SerializeAsString();
    std::string delete_message_sig;
    while (delete_message_sig.empty())
      delete_message_sig = crypto::AsymSign(delete_message,
                                            crypto_key_data.private_key());
    protobuf::DeleteResponse delete_response;
    service_->Delete(info_, delete_request, delete_message,
                     delete_message_sig, &delete_response, &time_out);
    return delete_response.result();
  }

  bool DoStoreRefresh(NodeId sender_id_new,
                      crypto::RsaKeyPair& crypto_key_data_new,
                      NodeId sender_id_orig_req,
                      KeyValueSignature& kvs,
                      crypto::RsaKeyPair& crypto_key_data) {
    Contact sender_orig = ComposeContactWithKey(sender_id_orig_req, 5001,
                                                crypto_key_data);
    protobuf::StoreRequest store_request = MakeStoreRequest(sender_orig, kvs);
    std::string message = store_request.SerializeAsString();
    std::string message_sig;
    while (message_sig.empty())
      message_sig = crypto::AsymSign(message, crypto_key_data.private_key());
    Contact new_sender = ComposeContactWithKey(sender_id_new, 5001,
                                               crypto_key_data_new);
    protobuf::StoreRefreshRequest store_refresh_request;
    store_refresh_request.mutable_sender()->CopyFrom(ToProtobuf(new_sender));
    store_refresh_request.set_serialised_store_request(message);
    store_refresh_request.set_serialised_store_request_signature(message_sig);

    protobuf::StoreRefreshResponse store_refresh_response;
    service_->StoreRefresh(info_, store_refresh_request,
                           &store_refresh_response, &time_out);
    return store_refresh_response.result();
  }

  bool DoDeleteRefresh(NodeId sender_id_new,
                       crypto::RsaKeyPair& crypto_key_data_new,
                       NodeId sender_id_orig_req,
                       KeyValueSignature& kvs,
                       crypto::RsaKeyPair& crypto_key_data) {
    Contact sender_orig = ComposeContactWithKey(sender_id_orig_req, 5001,
                                                crypto_key_data);
    protobuf::DeleteRequest delete_request = MakeDeleteRequest(sender_orig,
                                                               kvs);
    std::string delete_message = delete_request.SerializeAsString();
    std::string delete_message_sig;
    while (delete_message_sig.empty())
      delete_message_sig = crypto::AsymSign(delete_message,
                                            crypto_key_data.private_key());
    Contact new_sender = ComposeContactWithKey(sender_id_new, 5001,
                                               crypto_key_data_new);
    protobuf::DeleteRefreshRequest delete_refresh_request;
    delete_refresh_request.mutable_sender()->CopyFrom(ToProtobuf(new_sender));
    delete_refresh_request.set_serialised_delete_request(delete_message);
    delete_refresh_request.
        set_serialised_delete_request_signature(delete_message_sig);
    protobuf::DeleteRefreshResponse delete_refresh_response;
    service_->DeleteRefresh(info_, delete_refresh_request,
                            &delete_refresh_response, &time_out);
    return delete_refresh_response.result();
  }

  void DoOps(boost::function<bool()> ops, bool expectation, std::string op) {
    EXPECT_EQ(expectation, ops()) <<"For: " << op;
  }

  virtual void TearDown() {}

 protected:
  Contact ComposeContact(const NodeId& node_id, boost::uint16_t port) {
    std::string ip("127.0.0.1");
    std::vector<transport::Endpoint> local_endpoints;
    transport::Endpoint end_point(ip, port);
    local_endpoints.push_back(end_point);
    Contact contact(node_id, end_point, local_endpoints, end_point, false,
                    false, "", "", "");
    return contact;
  }

  Contact ComposeContactWithKey(const NodeId& node_id, boost::uint16_t port,
                                const crypto::RsaKeyPair& crypto_key) {
    std::string ip("127.0.0.1");
    std::vector<transport::Endpoint> local_endpoints;
    transport::Endpoint end_point(ip, port);
    local_endpoints.push_back(end_point);
    Contact contact(node_id, end_point, local_endpoints, end_point, false,
                    false, node_id.String(), crypto_key.public_key(), "");
    return contact;
  }

  void PopulateDataStore(boost::uint16_t count) {
    bptime::time_duration old_ttl(bptime::pos_infin);
    crypto::RsaKeyPair crypto_key;
    crypto_key.GenerateKeys(4096);
    for (int i = 0; i < count; ++i) {
      KeyValueTuple cur_kvt = MakeKVT(crypto_key, 1024, old_ttl, "", "");
      EXPECT_TRUE(data_store_->StoreValue(cur_kvt.key_value_signature, old_ttl,
          cur_kvt.request_and_signature, crypto_key.public_key(), false));
    }
  }

  void PopulateRoutingTable(boost::uint16_t count) {
    for (int num_contact = 0; num_contact < count; ++num_contact) {
      NodeId contact_id(NodeId::kRandomId);
      Contact contact = ComposeContact(contact_id, 5000);
      AddContact(contact, rank_info_);
    }
  }
  void PopulateRoutingTable(boost::uint16_t count, boost::uint16_t pos) {
    for (int num_contact = 0; num_contact < count; ++num_contact) {
      NodeId contact_id = GenerateUniqueRandomId(node_id_, pos);
      Contact contact = ComposeContact(contact_id, 5000);
      AddContact(contact, rank_info_);
    }
  }

  void AddContact(const Contact& contact, const RankInfoPtr rank_info) {
    routing_table_->AddContact(contact, rank_info);
    routing_table_->SetValidated(contact.node_id(), true);
  }

  size_t GetRoutingTableSize() const {
    return routing_table_->Size();
  }

  size_t CountUnValidatedContacts() const {
    return routing_table_->unvalidated_contacts_.size();
  }

  size_t GetDataStoreSize() const {
    return data_store_->key_value_index_->size();
  }

  size_t CountPendingOperations() const {
    return 0;
  }

  // Checks for not deleted value which are not marked as deleted
  bool IsKeyValueInDataStore(KeyValueSignature kvs) {
    std::vector<std::pair<std::string, std::string>> values;
    data_store_->GetValues(kvs.key, &values);
    for (size_t i = 0; i < values.size(); ++i) {
      if ((values[i].first == kvs.value) &&
          (values[i].second == kvs.signature)) {
        return true;
      }
    }
    return false;
  }

  bptime::ptime GetRefreshTime(KeyValueSignature kvs) {
    KeyValueIndex::index<TagKeyValue>::type& index_by_key_value =
        data_store_->key_value_index_->get<TagKeyValue>();
    auto it = index_by_key_value.find(boost::make_tuple(kvs.key, kvs.value));
    if (it == index_by_key_value.end())
      return bptime::neg_infin;
    return (*it).refresh_time;
  }

  typedef std::shared_ptr<SecurifierGetPublicKeyAndValidation> SecurifierGPKPtr;

  Contact contact_;
  kademlia::NodeId node_id_;
  std::shared_ptr<DataStore> data_store_;
  std::shared_ptr<RoutingTable> routing_table_;
  AlternativeStorePtr alternative_store_;
  SecurifierPtr securifier_;
  transport::Info info_;
  RankInfoPtr rank_info_;
  std::shared_ptr<Service> service_;
  int num_of_pings_;
};


TEST_F(ServicesTest, BEH_KAD_Constructor) {
  Service service(routing_table_, data_store_, alternative_store_, securifier_);
  CheckServiceConstructAttributes(service, 16U);

  Service service_k(routing_table_, data_store_, alternative_store_,
                    securifier_, 2U);
  CheckServiceConstructAttributes(service_k, 2U);
}

TEST_F(ServicesTest, BEH_KAD_Store) {
  crypto::RsaKeyPair crypto_key_data;
  crypto_key_data.GenerateKeys(4096);
  NodeId sender_id = GenerateUniqueRandomId(node_id_, 502);
  Contact sender = ComposeContactWithKey(sender_id, 5001, crypto_key_data);

  KeyValueSignature kvs = MakeKVS(crypto_key_data, 1024, "", "");

  protobuf::StoreRequest store_request = MakeStoreRequest(sender, kvs);

  std::string message = store_request.SerializeAsString();
  std::string message_sig;
  while (message_sig.empty())
    message_sig = crypto::AsymSign(message, crypto_key_data.private_key());
  RequestAndSignature request_signature(message, message_sig);
  bptime::time_duration old_ttl(bptime::pos_infin);
  {
    protobuf::StoreResponse store_response;
    service_->set_node_joined(false);
    service_->Store(info_, store_request, message, message_sig,
                    &store_response, &time_out);
    EXPECT_FALSE(store_response.result());
    service_->set_node_joined(true);
  }
  Clear();
  {
    // Try to store with empty message and mesaage_sig
    // into empty datastore and empty routingtable
    std::string message_empty;
    std::string message_sig_empty;

    protobuf::StoreResponse store_response;
    service_->Store(info_, store_request, message_empty, message_sig_empty,
                    &store_response, &time_out);
    EXPECT_FALSE(store_response.result());
    EXPECT_EQ(0U, GetSenderTaskSize());
    JoinNetworkLookup(securifier_);
    ASSERT_EQ(0U, GetDataStoreSize());
    ASSERT_EQ(0U, GetRoutingTableSize());
    ASSERT_EQ(0U, CountUnValidatedContacts());
    ASSERT_EQ(0U, CountPendingOperations());
  }
  Clear();
  {
    // Try to store an in-valid tuple
    // into empty datastore and empty routingtable
    SecurifierPtr securifier_local(new SecurifierValidateFalse(
        sender.public_key_id(), sender.public_key(), sender.other_info()));
    Service service(routing_table_, data_store_,
                    alternative_store_, securifier_local);
    service.set_node_joined(true);

    protobuf::StoreResponse store_response;
    service.Store(info_, store_request, message, message_sig, &store_response,
                  &time_out);
    EXPECT_TRUE(store_response.result());
    EXPECT_EQ(1U, GetSenderTaskSize(service));
    JoinNetworkLookup(securifier_local);
    EXPECT_EQ(0U, GetSenderTaskSize(service));
    ASSERT_EQ(0U, GetDataStoreSize());
    ASSERT_EQ(0U, GetRoutingTableSize());
    ASSERT_EQ(0U, CountUnValidatedContacts());
  }
  Clear();
  {
    // Try to store a validated tuple with invalid ttl
    store_request.set_ttl(0);
    protobuf::StoreResponse store_response;
    service_->Store(info_, store_request, message, message_sig,
                    &store_response, &time_out);
    EXPECT_TRUE(store_response.result());
    EXPECT_EQ(1U, GetSenderTaskSize());
    JoinNetworkLookup(securifier_);
    EXPECT_EQ(0U, GetSenderTaskSize());
    ASSERT_EQ(0U, GetDataStoreSize());
    store_request.set_ttl(3600*24);
  }
  Clear();
  {
    // Try to store a validated tuple
    // into empty datastore, but the routingtable already contains the sender
    AddContact(sender, rank_info_);
    ASSERT_EQ(1U, GetRoutingTableSize());

    protobuf::StoreResponse store_response;
    service_->Store(info_, store_request, message, message_sig,
                    &store_response, &time_out);
    EXPECT_TRUE(store_response.result());
    EXPECT_EQ(1U, GetSenderTaskSize());
    JoinNetworkLookup(securifier_);
    EXPECT_EQ(0U, GetSenderTaskSize());
    ASSERT_EQ(1U, GetDataStoreSize());
    ASSERT_EQ(1U, GetRoutingTableSize());
    ASSERT_EQ(0U, CountUnValidatedContacts());
  }
  Clear();
  {
    // Try to store a validated tuple, into the datastore already containing it
    AddTestValidation(securifier_, sender_id.String(),
                      crypto_key_data.public_key());
    EXPECT_TRUE(data_store_->StoreValue(kvs, old_ttl, request_signature,
                                        crypto_key_data.public_key(), false));
    ASSERT_EQ(1U, GetDataStoreSize());

    protobuf::StoreResponse store_response;
    service_->Store(info_, store_request, message, message_sig,
                    &store_response, &time_out);
    EXPECT_TRUE(store_response.result());
    EXPECT_EQ(1U, GetSenderTaskSize());
    JoinNetworkLookup(securifier_);
    EXPECT_EQ(0U, GetSenderTaskSize());
    EXPECT_EQ(1U, GetDataStoreSize());
    // the sender will be pushed into the unvalidated_contacts list
    ASSERT_EQ(0U, GetRoutingTableSize());
    ASSERT_EQ(1U, CountUnValidatedContacts());
  }
}

TEST_F(ServicesTest, BEH_KAD_Delete) {
  crypto::RsaKeyPair crypto_key_data;
  crypto_key_data.GenerateKeys(4096);
  NodeId sender_id = GenerateUniqueRandomId(node_id_, 502);
  Contact sender = ComposeContactWithKey(sender_id, 5001, crypto_key_data);

  KeyValueSignature kvs = MakeKVS(crypto_key_data, 1024, "", "");

  protobuf::StoreRequest store_request = MakeStoreRequest(sender, kvs);
  std::string store_message = store_request.SerializeAsString();
  std::string store_message_sig;
  while (store_message_sig.empty())
    store_message_sig = crypto::AsymSign(store_message,
                                         crypto_key_data.private_key());

  protobuf::DeleteRequest delete_request = MakeDeleteRequest(sender, kvs);
  std::string delete_message = delete_request.SerializeAsString();
  std::string delete_message_sig;
  while (delete_message_sig.empty())
    delete_message_sig = crypto::AsymSign(delete_message,
                                          crypto_key_data.private_key());
  RequestAndSignature request_signature(delete_message, delete_message_sig);
  bptime::time_duration old_ttl(bptime::pos_infin);
  {
    service_->set_node_joined(false);
    protobuf::DeleteResponse delete_response;
    service_->Delete(info_, delete_request, delete_message,
                     delete_message_sig, &delete_response, &time_out);
    EXPECT_FALSE(delete_response.result());
    service_->set_node_joined(true);
  }
  Clear();
  {
    // Try to delete with empty message and mesaage_sig
    // from empty datastore and empty routingtable
    std::string message_empty;
    std::string message_sig_empty;

    protobuf::DeleteResponse delete_response;
    service_->Delete(info_, delete_request, message_empty,
                     message_sig_empty, &delete_response, &time_out);
    EXPECT_FALSE(delete_response.result());
    EXPECT_EQ(0U, GetSenderTaskSize());
    JoinNetworkLookup(securifier_);
    ASSERT_EQ(0U, GetDataStoreSize());
    ASSERT_EQ(0U, GetRoutingTableSize());
    ASSERT_EQ(0U, CountUnValidatedContacts());
  }
  Clear();
  {
    // Try to delete an in-valid tuple
    // from populated datastore and empty routingtable
    SecurifierPtr securifier_local(new SecurifierValidateFalse(
        sender.public_key_id(), sender.public_key(), sender.other_info()));
    Service service(routing_table_, data_store_,
                    alternative_store_, securifier_local);
    service.set_node_joined(true);

    EXPECT_TRUE(data_store_->StoreValue(kvs, old_ttl, request_signature,
                                        crypto_key_data.public_key(), false));
    ASSERT_EQ(1U, GetDataStoreSize());

    protobuf::DeleteResponse delete_response;
    service.Delete(info_, delete_request, delete_message,
                   delete_message_sig, &delete_response, &time_out);
    EXPECT_TRUE(delete_response.result());
    EXPECT_EQ(1U, GetSenderTaskSize(service));
    JoinNetworkLookup(securifier_local);
    EXPECT_EQ(0U, GetSenderTaskSize(service));
    ASSERT_EQ(1U, GetDataStoreSize());
    ASSERT_EQ(0U, GetRoutingTableSize());
    ASSERT_EQ(0U, CountUnValidatedContacts());
  }
  Clear();
  {
    // Try to delete a validated tuple
    // from empty datastore, but the routingtable already contains the sender
    AddContact(sender, rank_info_);
    ASSERT_EQ(1U, GetRoutingTableSize());

    protobuf::DeleteResponse delete_response;
    service_->Delete(info_, delete_request, delete_message,
                     delete_message_sig, &delete_response, &time_out);
    EXPECT_FALSE(delete_response.result());
    EXPECT_EQ(0U, GetSenderTaskSize());
    JoinNetworkLookup(securifier_);
    ASSERT_EQ(0U, GetDataStoreSize());
    ASSERT_EQ(1U, GetRoutingTableSize());
    ASSERT_EQ(0U, CountUnValidatedContacts());
  }
  Clear();
  {
    // Try to delete a validated tuple, from the datastore already containing it
    // with an empty routing table
    protobuf::StoreResponse store_response;
    service_->Store(info_, store_request, store_message,
                    store_message_sig, &store_response, &time_out);
    ASSERT_TRUE(store_response.result());
    EXPECT_EQ(1U, GetSenderTaskSize());
    JoinNetworkLookup(securifier_);
    EXPECT_EQ(0U, GetSenderTaskSize());
    ASSERT_EQ(1U, GetDataStoreSize());

    protobuf::DeleteResponse delete_response;
    service_->Delete(info_, delete_request, delete_message,
                     delete_message_sig, &delete_response, &time_out);
    EXPECT_TRUE(delete_response.result());
    EXPECT_EQ(1U, GetSenderTaskSize());
    JoinNetworkLookup(securifier_);
    EXPECT_EQ(0U, GetSenderTaskSize());
    // data_store_ will only mark the entry as deleted, but still keep it
    ASSERT_EQ(1U, GetDataStoreSize());
    // the sender will be pushed into the unvalidated_contacts list
    ASSERT_EQ(0U, GetRoutingTableSize());
    ASSERT_EQ(1U, CountUnValidatedContacts());
  }
}

TEST_F(ServicesTest, BEH_KAD_StoreRefresh) {
  crypto::RsaKeyPair crypto_key_data;
  crypto_key_data.GenerateKeys(4096);
  NodeId sender_id = GenerateUniqueRandomId(node_id_, 502);
  Contact sender = ComposeContactWithKey(sender_id, 5001, crypto_key_data);

  KeyValueSignature kvs = MakeKVS(crypto_key_data, 1024, "", "");

  protobuf::StoreRequest store_request = MakeStoreRequest(sender, kvs);

  std::string message = store_request.SerializeAsString();
  std::string message_sig;
  while (message_sig.empty())
    message_sig = crypto::AsymSign(message, crypto_key_data.private_key());
  RequestAndSignature request_signature(message, message_sig);
  bptime::time_duration old_ttl(bptime::pos_infin);

  crypto::RsaKeyPair new_crypto_key_id;
  new_crypto_key_id.GenerateKeys(4096);
  NodeId new_sender_id = GenerateUniqueRandomId(node_id_, 502);
  Contact new_sender = ComposeContactWithKey(new_sender_id, 5001,
                                             new_crypto_key_id);
  protobuf::StoreRefreshRequest store_refresh_request;
  store_refresh_request.mutable_sender()->CopyFrom(ToProtobuf(new_sender));
  {
    service_->set_node_joined(false);
    protobuf::StoreRefreshResponse store_refresh_response;
    service_->StoreRefresh(info_, store_refresh_request,
                           &store_refresh_response, &time_out);
    EXPECT_FALSE(store_refresh_response.result());
    service_->set_node_joined(true);
  }
  Clear();
  {
    // Try to storerefresh with empty message and mesaage_sig
    // into empty datastore and empty routingtable
    std::string empty_string;
    store_refresh_request.set_serialised_store_request(empty_string);
    store_refresh_request.set_serialised_store_request_signature(empty_string);

    protobuf::StoreRefreshResponse store_refresh_response;
    service_->StoreRefresh(info_, store_refresh_request,
                           &store_refresh_response, &time_out);
    EXPECT_FALSE(store_refresh_response.result());
    EXPECT_EQ(0U, GetSenderTaskSize());
    JoinNetworkLookup(securifier_);
    ASSERT_EQ(0U, GetDataStoreSize());
    ASSERT_EQ(0U, GetRoutingTableSize());
    ASSERT_EQ(0U, CountUnValidatedContacts());
  }
  Clear();
  store_refresh_request.set_serialised_store_request(message);
  store_refresh_request.set_serialised_store_request_signature(message_sig);
  {
    // Try to storefresh an in-valid tuple
    // into empty datastore and empty routingtable
    SecurifierPtr securifier_local(new SecurifierValidateFalse(
        sender.public_key_id(), sender.public_key(), sender.other_info()));
    Service service(routing_table_, data_store_,
                    alternative_store_, securifier_local);
    service.set_node_joined(true);

    protobuf::StoreRefreshResponse store_refresh_response;
    service.StoreRefresh(info_, store_refresh_request, &store_refresh_response,
                         &time_out);
    EXPECT_TRUE(store_refresh_response.result());
    EXPECT_EQ(1U, GetSenderTaskSize(service));
    JoinNetworkLookup(securifier_local);
    EXPECT_EQ(0U, GetSenderTaskSize(service));
    ASSERT_EQ(0U, GetDataStoreSize());
    ASSERT_EQ(0U, GetRoutingTableSize());
    ASSERT_EQ(0U, CountUnValidatedContacts());
  }
  Clear();
  {
    // Try to storerefresh a validated tuple into empty datastore,
    // but the routingtable already contains the sender
    AddContact(new_sender, rank_info_);
    ASSERT_EQ(1U, GetRoutingTableSize());
    protobuf::StoreRefreshResponse store_refresh_response;
    service_->StoreRefresh(info_, store_refresh_request,
                           &store_refresh_response, &time_out);
    AddTestValidation(securifier_, sender_id.String(),
                      crypto_key_data.public_key());
    EXPECT_TRUE(store_refresh_response.result());
    EXPECT_EQ(1U, GetSenderTaskSize());
    JoinNetworkLookup(securifier_);
    EXPECT_EQ(0U, GetSenderTaskSize());
    ASSERT_EQ(1U, GetDataStoreSize());
    ASSERT_EQ(1U, GetRoutingTableSize());
    ASSERT_EQ(0U, CountUnValidatedContacts());
  }
  Clear();
  {
    // Try to storerefresh a validated tuple into the datastore already
    // containing it
    EXPECT_TRUE(data_store_->StoreValue(kvs, old_ttl, request_signature,
                                        crypto_key_data.public_key(), false));
    ASSERT_EQ(1U, GetDataStoreSize());
    bptime::ptime refresh_time_old = GetRefreshTime(kvs);
    protobuf::StoreRefreshResponse store_fresh_response;
    service_->StoreRefresh(info_, store_refresh_request, &store_fresh_response,
                           &time_out);
    AddTestValidation(securifier_, sender_id.String(),
                      crypto_key_data.public_key());
    EXPECT_TRUE(store_fresh_response.result());
    EXPECT_EQ(1U, GetSenderTaskSize());
    JoinNetworkLookup(securifier_);
    EXPECT_EQ(0U, GetSenderTaskSize());
    ASSERT_EQ(1U, GetDataStoreSize());
    bptime::ptime refresh_time_new = GetRefreshTime(kvs);
    EXPECT_GT(refresh_time_new, refresh_time_old);
    // the sender will be pushed into the unvalidated_contacts list
    ASSERT_EQ(0U, GetRoutingTableSize());
    ASSERT_EQ(1U, CountUnValidatedContacts());
  }
}

TEST_F(ServicesTest, BEH_KAD_DeleteRefresh) {
  crypto::RsaKeyPair crypto_key_data;
  crypto_key_data.GenerateKeys(4096);
  NodeId sender_id = GenerateUniqueRandomId(node_id_, 502);
  Contact sender = ComposeContactWithKey(sender_id, 5001, crypto_key_data);

  KeyValueSignature kvs = MakeKVS(crypto_key_data, 1024, "", "");

  protobuf::StoreRequest store_request = MakeStoreRequest(sender, kvs);
  std::string store_message = store_request.SerializeAsString();
  std::string store_message_sig;
  while (store_message_sig.empty())
    store_message_sig = crypto::AsymSign(store_message,
                                          crypto_key_data.private_key());

  protobuf::DeleteRequest delete_request = MakeDeleteRequest(sender, kvs);
  std::string delete_message = delete_request.SerializeAsString();
  std::string delete_message_sig;
  while (delete_message_sig.empty())
    delete_message_sig = crypto::AsymSign(delete_message,
                                          crypto_key_data.private_key());
  RequestAndSignature request_signature(delete_message, delete_message_sig);
  bptime::time_duration old_ttl(bptime::pos_infin);

  crypto::RsaKeyPair new_crypto_key_id;
  new_crypto_key_id.GenerateKeys(4096);
  NodeId new_sender_id = GenerateUniqueRandomId(node_id_, 502);
  Contact new_sender = ComposeContactWithKey(new_sender_id, 5001,
                                              new_crypto_key_id);
  protobuf::DeleteRefreshRequest delete_refresh_request;
  AddTestValidation(securifier_, sender_id.String(),
                    crypto_key_data.public_key());
  delete_refresh_request.mutable_sender()->CopyFrom(ToProtobuf(new_sender));
  {
    service_->set_node_joined(false);
    protobuf::DeleteRefreshResponse delete_refresh_response;
    service_->DeleteRefresh(info_, delete_refresh_request,
                            &delete_refresh_response, &time_out);
    EXPECT_FALSE(delete_refresh_response.result());
    service_->set_node_joined(true);
  }
  Clear();
  {
    // Try to deleterefresh with empty message and mesaage_sig
    // from empty datastore and empty routingtable
    std::string empty;
    delete_refresh_request.set_serialised_delete_request(empty);
    delete_refresh_request.set_serialised_delete_request_signature(empty);

    protobuf::DeleteRefreshResponse delete_refresh_response;
    service_->DeleteRefresh(info_, delete_refresh_request,
                            &delete_refresh_response, &time_out);
    EXPECT_FALSE(delete_refresh_response.result());
    EXPECT_EQ(0U, GetSenderTaskSize());
    JoinNetworkLookup(securifier_);
    ASSERT_EQ(0U, GetDataStoreSize());
    ASSERT_EQ(0U, GetRoutingTableSize());
    ASSERT_EQ(0U, CountUnValidatedContacts());
  }
  Clear();
  delete_refresh_request.set_serialised_delete_request(delete_message);
  delete_refresh_request.
      set_serialised_delete_request_signature(delete_message_sig);
  {
    // Try to deleterefresh an in-valid tuple
    // from populated datastore and empty routingtable
    SecurifierPtr securifier_local(new SecurifierValidateFalse(
        sender.public_key_id(), sender.public_key(), sender.other_info()));
    Service service(routing_table_, data_store_,
                    alternative_store_, securifier_local);
    service.set_node_joined(true);

    EXPECT_TRUE(data_store_->StoreValue(kvs, old_ttl, request_signature,
                                        crypto_key_data.public_key(), false));
    ASSERT_EQ(1U, GetDataStoreSize());

    protobuf::DeleteRefreshResponse delete_refresh_response;
    service.DeleteRefresh(info_, delete_refresh_request,
                          &delete_refresh_response, &time_out);
    EXPECT_TRUE(delete_refresh_response.result());
    EXPECT_EQ(1U, GetSenderTaskSize(service));
    JoinNetworkLookup(securifier_local);
    EXPECT_EQ(0U, GetSenderTaskSize(service));
    ASSERT_EQ(1U, GetDataStoreSize());
    ASSERT_EQ(0U, GetRoutingTableSize());
    ASSERT_EQ(0U, CountUnValidatedContacts());
  }
  Clear();
  {
    // Try to deleterefresh a validated tuple
    // from empty datastore, but the routingtable already contains the sender
    AddContact(sender, rank_info_);
    ASSERT_EQ(1U, GetRoutingTableSize());
    ASSERT_EQ(0U, CountUnValidatedContacts());

    protobuf::DeleteRefreshResponse delete_refresh_response;
    service_->DeleteRefresh(info_, delete_refresh_request,
                            &delete_refresh_response, &time_out);
    EXPECT_FALSE(delete_refresh_response.result());
    EXPECT_EQ(0U, GetSenderTaskSize());
    JoinNetworkLookup(securifier_);
    ASSERT_EQ(0U, GetDataStoreSize());
    ASSERT_EQ(1U, GetRoutingTableSize());
    ASSERT_EQ(0U, CountUnValidatedContacts());
  }
  Clear();
  {
    // Try to deleterefresh a validated tuple, from the datastore already
    // containing it
    protobuf::StoreResponse store_response;
    service_->Store(info_, store_request, store_message,
                    store_message_sig, &store_response, &time_out);
    ASSERT_TRUE(store_response.result());
    EXPECT_EQ(1U, GetSenderTaskSize());
    JoinNetworkLookup(securifier_);
    bptime::ptime refresh_time_old = GetRefreshTime(kvs);
    EXPECT_EQ(0U, GetSenderTaskSize());
    ASSERT_EQ(1U, GetDataStoreSize());
    ASSERT_EQ(0U, GetRoutingTableSize());
    ASSERT_EQ(1U, CountUnValidatedContacts());

    protobuf::DeleteRefreshResponse delete_refresh_response;
    service_->DeleteRefresh(info_, delete_refresh_request,
                            &delete_refresh_response, &time_out);
    // If the entry was not marked as deleted yet, trying to deleterefresh it
    // will fail, but the sender will be added into the routing table
    EXPECT_TRUE(delete_refresh_response.result());
    EXPECT_EQ(1U, GetSenderTaskSize());
    JoinNetworkLookup(securifier_);
    bptime::ptime refresh_time_new = GetRefreshTime(kvs);
    EXPECT_EQ(refresh_time_new, refresh_time_old);
    EXPECT_EQ(0U, GetSenderTaskSize());
    ASSERT_EQ(1U, GetDataStoreSize());
    ASSERT_EQ(0U, GetRoutingTableSize());
  //    ASSERT_EQ(2U, CountUnValidatedContacts());
  }
  Clear();
  {
    // Try to deleterefresh a validated tuple, make a delete before doing the
    // deleterefresh, to mark the entry to be deleted
    protobuf::StoreResponse store_response;
    service_->Store(info_, store_request, store_message,
                    store_message_sig, &store_response, &time_out);
    ASSERT_TRUE(store_response.result());
    EXPECT_EQ(1U, GetSenderTaskSize());
    JoinNetworkLookup(securifier_);
    EXPECT_EQ(0U, GetSenderTaskSize());
    ASSERT_EQ(1U, GetDataStoreSize());
    ASSERT_EQ(0U, GetRoutingTableSize());
    ASSERT_EQ(1U, CountUnValidatedContacts());

    // delete the entry, mark it as "deleted"
    protobuf::DeleteResponse delete_response;
    service_->Delete(info_, delete_request, delete_message,
                      delete_message_sig, &delete_response, &time_out);
    EXPECT_TRUE(delete_response.result());
    EXPECT_EQ(1U, GetSenderTaskSize());
    JoinNetworkLookup(securifier_);
    bptime::ptime refresh_time_old = GetRefreshTime(kvs);
    EXPECT_EQ(0U, GetSenderTaskSize());
    // data_store_ will only mark the entry as deleted, but still keep it
    ASSERT_EQ(1U, GetDataStoreSize());
    ASSERT_EQ(0U, GetRoutingTableSize());
    ASSERT_EQ(1U, CountUnValidatedContacts());

    protobuf::DeleteRefreshResponse delete_refresh_response;
    service_->DeleteRefresh(info_, delete_refresh_request,
                            &delete_refresh_response, &time_out);
    // If the entry was marked as deleted yet, trying to deleterefresh it
    // will refresh its ttl
    EXPECT_TRUE(delete_refresh_response.result());
    EXPECT_EQ(1U, GetSenderTaskSize());
    JoinNetworkLookup(securifier_);
    bptime::ptime refresh_time_new = GetRefreshTime(kvs);
    EXPECT_GT(refresh_time_new, refresh_time_old);
    EXPECT_EQ(0U, GetSenderTaskSize());
    ASSERT_EQ(1U, GetDataStoreSize());
    ASSERT_EQ(0U, GetRoutingTableSize());
  //    ASSERT_EQ(2U, CountUnValidatedContacts());
  }
}

TEST_F(ServicesTest, BEH_KAD_FindNodes) {
  NodeId target_id = GenerateUniqueRandomId(node_id_, 503);
  Contact target = ComposeContact(target_id, 5001);
  NodeId sender_id = GenerateUniqueRandomId(node_id_, 502);
  Contact sender = ComposeContact(sender_id, 5001);

  protobuf::FindNodesRequest find_nodes_req;
  find_nodes_req.mutable_sender()->CopyFrom(ToProtobuf(sender));
  find_nodes_req.set_key(target_id.String());
  {
    service_->set_node_joined(false);
    protobuf::FindNodesResponse find_nodes_rsp;
    service_->FindNodes(info_, find_nodes_req, &find_nodes_rsp, &time_out);
    EXPECT_FALSE(find_nodes_rsp.result());
    service_->set_node_joined(true);
  }
  {
    // try to find a node from an empty routing table
    protobuf::FindNodesResponse find_nodes_rsp;
    service_->FindNodes(info_, find_nodes_req, &find_nodes_rsp, &time_out);
    ASSERT_EQ(true, find_nodes_rsp.IsInitialized());
    ASSERT_EQ(0U, find_nodes_rsp.closest_nodes_size());
    ASSERT_EQ(0U, GetRoutingTableSize());
    ASSERT_EQ(1U, CountUnValidatedContacts());
  }
  Clear();
  {
    // try to find the target from an k/2 filled routing table
    // (not containing the target)
    PopulateRoutingTable(test::k / 2);
    EXPECT_EQ(test::k / 2, GetRoutingTableSize());

    protobuf::FindNodesResponse find_nodes_rsp;
    service_->FindNodes(info_, find_nodes_req, &find_nodes_rsp, &time_out);
    ASSERT_EQ(true, find_nodes_rsp.IsInitialized());
    ASSERT_EQ(test::k / 2, find_nodes_rsp.closest_nodes_size());
    ASSERT_EQ(test::k / 2, GetRoutingTableSize());
    ASSERT_EQ(1U, CountUnValidatedContacts());
  }
  Clear();
  {
    // try to find the target from a 2*k filled routing table
    // (not containing the target)
    PopulateRoutingTable(test::k, 500);
    PopulateRoutingTable(test::k, 501);
    EXPECT_EQ(2 * test::k, GetRoutingTableSize());

    protobuf::FindNodesResponse find_nodes_rsp;
    service_->FindNodes(info_, find_nodes_req, &find_nodes_rsp, &time_out);
    ASSERT_EQ(true, find_nodes_rsp.IsInitialized());
    ASSERT_EQ(test::k, find_nodes_rsp.closest_nodes_size());
    ASSERT_EQ(2 * test::k, GetRoutingTableSize());
    ASSERT_EQ(1U, CountUnValidatedContacts());
  }
  Clear();
  {
    // try to find the target from a 2*k filled routing table
    // (containing the target)
    PopulateRoutingTable(test::k, 500);
    PopulateRoutingTable(test::k - 1, 501);
    AddContact(target, rank_info_);
    EXPECT_EQ(2 * test::k, GetRoutingTableSize());

    protobuf::FindNodesResponse find_nodes_rsp;
    service_->FindNodes(info_, find_nodes_req, &find_nodes_rsp, &time_out);
    ASSERT_EQ(true, find_nodes_rsp.IsInitialized());
    ASSERT_EQ(test::k, find_nodes_rsp.closest_nodes_size());
    ASSERT_EQ(2 * test::k, GetRoutingTableSize());
    ASSERT_EQ(1U, CountUnValidatedContacts());
    // the target must be contained in the response's closest_nodes
    bool target_exist(false);
    for (int i = 0; i < find_nodes_rsp.closest_nodes_size(); ++i) {
      Contact current(FromProtobuf(find_nodes_rsp.closest_nodes(i)));
      if (current.node_id() == target_id)
        target_exist = true;
    }
    ASSERT_EQ(true, target_exist);
  }
  Clear();
  {
    // try to find the target from a 2*k+1 filled routing table
    // (containing the sender, but not containing the target)
    PopulateRoutingTable(test::k, 500);
    PopulateRoutingTable(test::k, 501);
    AddContact(sender, rank_info_);
    EXPECT_EQ(2 * test::k + 1, GetRoutingTableSize());

    protobuf::FindNodesResponse find_nodes_rsp;
    service_->FindNodes(info_, find_nodes_req, &find_nodes_rsp, &time_out);
    ASSERT_EQ(true, find_nodes_rsp.IsInitialized());
    ASSERT_EQ(test::k, find_nodes_rsp.closest_nodes_size());
    ASSERT_EQ(2 * test::k + 1, GetRoutingTableSize());
    ASSERT_EQ(0U, CountUnValidatedContacts());
  }
}

TEST_F(ServicesTest, BEH_KAD_FindValue) {
  NodeId target_id = GenerateUniqueRandomId(node_id_, 503);
  Contact target = ComposeContact(target_id, 5001);
  NodeId sender_id = GenerateUniqueRandomId(node_id_, 502);
  Contact sender = ComposeContact(sender_id, 5001);

  protobuf::FindValueRequest find_value_req;
  find_value_req.mutable_sender()->CopyFrom(ToProtobuf(sender));
  find_value_req.set_key(target_id.String());
  {
    service_->set_node_joined(false);
    protobuf::FindValueResponse find_value_rsp;
    service_->FindValue(info_, find_value_req, &find_value_rsp, &time_out);
    ASSERT_FALSE(find_value_rsp.result());
    service_->set_node_joined(true);
  }
  Clear();
  {
    // Search in empty routing table and datastore
    // no alternative_store_
    protobuf::FindValueResponse find_value_rsp;
    service_->FindValue(info_, find_value_req, &find_value_rsp, &time_out);
    ASSERT_TRUE(find_value_rsp.result());
    ASSERT_EQ(0U, find_value_rsp.closest_nodes_size());
    ASSERT_EQ(0U, GetRoutingTableSize());
    ASSERT_EQ(1U, CountUnValidatedContacts());
  }
  Clear();
  {
    // Search in empty datastore
    // but with 2*k+1 populated routing table (containing the key)
    // no alternative_store_
    PopulateRoutingTable(test::k, 500);
    PopulateRoutingTable(test::k, 501);
    AddContact(target, rank_info_);

    protobuf::FindValueResponse find_value_rsp;
    service_->FindValue(info_, find_value_req, &find_value_rsp, &time_out);
    ASSERT_TRUE(find_value_rsp.result());
    ASSERT_EQ(test::k, find_value_rsp.closest_nodes_size());
    // the target must be contained in the response's closest_nodes
    bool target_exist(false);
    for (int i = 0; i < find_value_rsp.closest_nodes_size(); ++i) {
      Contact current(FromProtobuf(find_value_rsp.closest_nodes(i)));
      if (current.node_id() == target_id)
        target_exist = true;
    }
    ASSERT_TRUE(target_exist);
    ASSERT_EQ(2 * test::k + 1, GetRoutingTableSize());
    ASSERT_EQ(1U, CountUnValidatedContacts());
  }
  Clear();
  {
    // Search in k populated datastore (not containing the target)
    // but with an empty routing table
    // no alternative_store_
    PopulateDataStore(test::k);
    ASSERT_EQ(test::k, GetDataStoreSize());

    protobuf::FindValueResponse find_value_rsp;
    service_->FindValue(info_, find_value_req, &find_value_rsp, &time_out);
    ASSERT_TRUE(find_value_rsp.result());
    ASSERT_EQ(0U, find_value_rsp.closest_nodes_size());
    ASSERT_EQ(0U, GetRoutingTableSize());
    ASSERT_EQ(1U, CountUnValidatedContacts());
  }
  Clear();

  crypto::RsaKeyPair crypto_key;
  crypto_key.GenerateKeys(4096);
  bptime::time_duration old_ttl(bptime::pos_infin), new_ttl(bptime::hours(24));
  KeyValueTuple target_kvt = MakeKVT(crypto_key, 1024, old_ttl, "", "");
  std::string target_key = target_kvt.key_value_signature.key;
  std::string target_value = target_kvt.key_value_signature.value;

  {
    // Search in K+1 populated datastore (containing the target)
    // with empty routing table
    // no alternative_store_
    PopulateDataStore(test::k);
    EXPECT_TRUE(data_store_->StoreValue(target_kvt.key_value_signature,
                                        old_ttl,
                                        target_kvt.request_and_signature,
                                        crypto_key.public_key(),
                                        false));
    ASSERT_EQ(test::k + 1, GetDataStoreSize());

    find_value_req.set_key(target_key);
    protobuf::FindValueResponse find_value_rsp;
    service_->FindValue(info_, find_value_req, &find_value_rsp, &time_out);
    ASSERT_TRUE(find_value_rsp.result());
    ASSERT_EQ(target_value, (*find_value_rsp.mutable_signed_values(0)).value());
    ASSERT_EQ(0U, find_value_rsp.closest_nodes_size());
    ASSERT_EQ(0U, GetRoutingTableSize());
    ASSERT_EQ(1U, CountUnValidatedContacts());
  }
  Clear();
  {
    // Search in k populated datastore (not containing the target)
    // with empty routing table
    // with alternative_store_ (not containing the target)
    PopulateDataStore(test::k);
    ASSERT_EQ(test::k, GetDataStoreSize());

    AlternativeStoreFalsePtr
        alternative_store_false_ptr(new AlternativeStoreFalse());
    Service service(routing_table_, data_store_,
                    alternative_store_false_ptr, securifier_);
    service.set_node_joined(true);

    find_value_req.set_key(target_key);
    protobuf::FindValueResponse find_value_rsp;
    service.FindValue(info_, find_value_req, &find_value_rsp, &time_out);
    ASSERT_TRUE(find_value_rsp.result());
    ASSERT_EQ(0U, find_value_rsp.mutable_signed_values()->size());
    ASSERT_EQ(Contact(),
        FromProtobuf((*find_value_rsp.mutable_alternative_value_holder())));
    ASSERT_EQ(0U, find_value_rsp.closest_nodes_size());
    ASSERT_EQ(0U, GetRoutingTableSize());
    ASSERT_EQ(1U, CountUnValidatedContacts());
  }
  Clear();

  Contact node_contact = ComposeContact(node_id_, 5000);
  {
    // Search in k populated datastore (not containing the target)
    // with empty routing table
    // with alternative_store_ (containing the target)
    PopulateDataStore(test::k);
    ASSERT_EQ(test::k, GetDataStoreSize());

    AlternativeStoreTruePtr
        alternative_store_true_ptr(new AlternativeStoreTrue());
    Service service(routing_table_, data_store_,
                    alternative_store_true_ptr, securifier_);
    service.set_node_joined(true);
    service.set_node_contact(node_contact);

    find_value_req.set_key(target_key);
    protobuf::FindValueResponse find_value_rsp;
    service.FindValue(info_, find_value_req, &find_value_rsp, &time_out);
    ASSERT_TRUE(find_value_rsp.result());
    ASSERT_EQ(0U, find_value_rsp.mutable_signed_values()->size());
    ASSERT_EQ(node_contact,
        FromProtobuf((*find_value_rsp.mutable_alternative_value_holder())));
    ASSERT_EQ(0U, find_value_rsp.closest_nodes_size());
    ASSERT_EQ(0U, GetRoutingTableSize());
    ASSERT_EQ(1U, CountUnValidatedContacts());
  }
}

TEST_F(ServicesTest, BEH_KAD_Downlist) {
  service_->GetPingDownListSignalHandler()->connect(
      kademlia::PingDownListContactsPtr::element_type::slot_type(
          &ServicesTest::FakePingContact, this, _1));
  protobuf::DownlistNotification downlist_request;

  {
    // given an empty downlist
    service_->Downlist(info_, downlist_request, &time_out);
    ASSERT_EQ(0U, num_of_pings_);
  }
  {
    // given a downlist contains k nodes in the routingtable
    for (int i = 0; i < test::k; ++i) {
      NodeId contact_id = GenerateUniqueRandomId(node_id_, 500);
      Contact contact = ComposeContact(contact_id, 5000);
      downlist_request.add_node_ids(contact_id.String());
      AddContact(contact, rank_info_);
    }
    service_->Downlist(info_, downlist_request, &time_out);
    ASSERT_EQ(test::k, num_of_pings_);
  }
  num_of_pings_ = 0;
  {
    // given a downlist contains k+1 nodes
    // with one node not in the routingtable
    NodeId contact_id = GenerateUniqueRandomId(node_id_, 501);
    downlist_request.add_node_ids(contact_id.String());
    service_->Downlist(info_, downlist_request, &time_out);
    ASSERT_EQ(test::k, num_of_pings_);
  }
  num_of_pings_ = 0;
  { // Node not joined
    service_->set_node_joined(false);
    NodeId contact_id = GenerateUniqueRandomId(node_id_, 501);
    downlist_request.add_node_ids(contact_id.String());
    service_->Downlist(info_, downlist_request, &time_out);
    EXPECT_NE(test::k, num_of_pings_);
    service_->set_node_joined(true);
  }
}

TEST_F(ServicesTest, BEH_KAD_Ping) {
  protobuf::PingRequest ping_request;
  NodeId contact_id(NodeId::kRandomId);
  Contact contact = ComposeContact(contact_id, 5000);
  ping_request.mutable_sender()->CopyFrom(ToProtobuf(contact));

  {
    // Check failure with ping set incorrectly.
    ping_request.set_ping("doink");
    protobuf::PingResponse ping_response;
    service_->Ping(info_, ping_request, &ping_response, &time_out);
    EXPECT_FALSE(ping_response.IsInitialized());
    EXPECT_FALSE(ping_response.has_echo());
    EXPECT_EQ(0U, GetRoutingTableSize());
    ASSERT_EQ(0U, CountUnValidatedContacts());
  }
  {
    // Check success.
    ping_request.set_ping("ping");
    protobuf::PingResponse ping_response;
    service_->Ping(info_, ping_request, &ping_response, &time_out);
    EXPECT_TRUE(ping_response.IsInitialized());
    EXPECT_EQ("pong", ping_response.echo());
    EXPECT_EQ(0U, GetRoutingTableSize());
    ASSERT_EQ(1U, CountUnValidatedContacts());
  }
}

TEST_F(ServicesTest, BEH_KAD_MultipleStoreRequests) {
  NodeId sender_id_1 = GenerateUniqueRandomId(node_id_, 502);
  NodeId sender_id_2 = GenerateUniqueRandomId(node_id_, 502);
  NodeId sender_id_3 = GenerateUniqueRandomId(node_id_, 502);

  crypto::RsaKeyPair crypto_key_data_1;
  crypto::RsaKeyPair crypto_key_data_2;
  crypto::RsaKeyPair crypto_key_data_3;

  crypto_key_data_1.GenerateKeys(4096);
  crypto_key_data_2.GenerateKeys(4096);
  crypto_key_data_3.GenerateKeys(4096);

  KeyValueSignature k1_v1 = MakeKVS(crypto_key_data_1, 1024, "", "");
  KeyValueSignature k1_v2 = MakeKVS(crypto_key_data_1, 1024, k1_v1.key, "");
  KeyValueSignature k1_v3 = MakeKVS(crypto_key_data_1, 1024, k1_v1.key, "");
  KeyValueSignature k2_v1 = MakeKVS(crypto_key_data_2, 1024, "", "");
  KeyValueSignature k3_v1 = MakeKVS(crypto_key_data_3, 1024, "", "");

  // This will validate network lookup.
  AddTestValidation(securifier_, sender_id_1.String(),
                    crypto_key_data_1.public_key());
  AddTestValidation(securifier_, sender_id_2.String(),
                    crypto_key_data_2.public_key());
  AddTestValidation(securifier_, sender_id_3.String(),
                    crypto_key_data_3.public_key());

  ASSERT_EQ(0U, GetDataStoreSize());
  // Multilple Store requests same key value
  EXPECT_TRUE(DoStore(sender_id_1, k1_v1, crypto_key_data_1));
  EXPECT_TRUE(DoStore(sender_id_1, k1_v1, crypto_key_data_1));
  EXPECT_TRUE(DoStore(sender_id_1, k1_v1, crypto_key_data_1));
  JoinNetworkLookup(securifier_);
  EXPECT_EQ(1U, GetDataStoreSize());
  EXPECT_EQ(1U, CountUnValidatedContacts());
  EXPECT_TRUE(IsKeyValueInDataStore(k1_v1));

  // Store requests for same key different value from same sender
  EXPECT_TRUE(DoStore(sender_id_1, k1_v1, crypto_key_data_1));
  EXPECT_TRUE(DoStore(sender_id_1, k1_v2, crypto_key_data_1));
  EXPECT_TRUE(DoStore(sender_id_1, k1_v3, crypto_key_data_1));
  JoinNetworkLookup(securifier_);
  EXPECT_EQ(3U, GetDataStoreSize());
  EXPECT_EQ(1U, CountUnValidatedContacts());
  EXPECT_TRUE(IsKeyValueInDataStore(k1_v1));
  EXPECT_TRUE(IsKeyValueInDataStore(k1_v2));
  EXPECT_TRUE(IsKeyValueInDataStore(k1_v3));
  Clear();

  // Store request for same key from different senders
  // Case 1 : key already present in datastore
  EXPECT_TRUE(DoStore(sender_id_1, k1_v1, crypto_key_data_1));
  JoinNetworkLookup(securifier_);
  EXPECT_EQ(1U, GetDataStoreSize());
  EXPECT_FALSE(DoStore(sender_id_2, k1_v2, crypto_key_data_2));
  EXPECT_FALSE(DoStore(sender_id_3, k1_v3, crypto_key_data_3));
  EXPECT_TRUE(DoStore(sender_id_1, k1_v2, crypto_key_data_1));
  JoinNetworkLookup(securifier_);
  EXPECT_EQ(2U, GetDataStoreSize());
  EXPECT_TRUE(IsKeyValueInDataStore(k1_v1));
  EXPECT_TRUE(IsKeyValueInDataStore(k1_v2));
  Clear();

  // Store request for same key from different senders
  // Case 2: key not present in datastore, valid sender calls after invalid
  // Invalid request recieves true but value doesn't get stored
  EXPECT_TRUE(DoStore(sender_id_2, k1_v2, crypto_key_data_2));
  EXPECT_FALSE(DoStore(sender_id_3, k1_v3, crypto_key_data_3));
  // If the valid sender calls just after invalid sender it recieves false
  EXPECT_FALSE(DoStore(sender_id_1, k1_v1, crypto_key_data_1));
  JoinNetworkLookup(securifier_);
  EXPECT_EQ(0U, GetDataStoreSize());
  Clear();

  // Store request for same key from different senders
  // Case 3: key not present in datastore, valid sender calls first
  // If the valid sender calls store first, other senders recieves false
  EXPECT_TRUE(DoStore(sender_id_1, k1_v1, crypto_key_data_1));
  EXPECT_FALSE(DoStore(sender_id_2, k1_v2, crypto_key_data_2));
  EXPECT_FALSE(DoStore(sender_id_3, k1_v3, crypto_key_data_3));
  JoinNetworkLookup(securifier_);
  EXPECT_EQ(1U, GetDataStoreSize());
  EXPECT_TRUE(IsKeyValueInDataStore(k1_v1));
  Clear();

  // Store request from different senders (valid)
  EXPECT_TRUE(DoStore(sender_id_1, k1_v1, crypto_key_data_1));
  EXPECT_TRUE(DoStore(sender_id_2, k2_v1, crypto_key_data_2));
  EXPECT_TRUE(DoStore(sender_id_3, k3_v1, crypto_key_data_3));
  EXPECT_EQ(3U, GetSenderTaskSize());
  JoinNetworkLookup(securifier_);
  EXPECT_EQ(3U, GetDataStoreSize());
  EXPECT_EQ(3U, CountUnValidatedContacts());
  EXPECT_TRUE(IsKeyValueInDataStore(k1_v1));
  EXPECT_TRUE(IsKeyValueInDataStore(k2_v1));
  EXPECT_TRUE(IsKeyValueInDataStore(k3_v1));
  Clear();
}

TEST_F(ServicesTest, BEH_KAD_MultipleDeleteRequests) {
  NodeId sender_id_1 = GenerateUniqueRandomId(node_id_, 502);
  NodeId sender_id_2 = GenerateUniqueRandomId(node_id_, 502);
  NodeId sender_id_3 = GenerateUniqueRandomId(node_id_, 502);

  crypto::RsaKeyPair crypto_key_data_1;
  crypto::RsaKeyPair crypto_key_data_2;
  crypto::RsaKeyPair crypto_key_data_3;

  crypto_key_data_1.GenerateKeys(4096);
  crypto_key_data_2.GenerateKeys(4096);
  crypto_key_data_3.GenerateKeys(4096);

  KeyValueSignature k1_v1 = MakeKVS(crypto_key_data_1, 1024, "", "");
  KeyValueSignature k1_v2 = MakeKVS(crypto_key_data_1, 1024, k1_v1.key, "");
  KeyValueSignature k1_v3 = MakeKVS(crypto_key_data_1, 1024, k1_v1.key, "");
  KeyValueSignature k2_v1 = MakeKVS(crypto_key_data_2, 1024, "", "");
  KeyValueSignature k3_v1 = MakeKVS(crypto_key_data_3, 1024, "", "");

  // This will validate network lookup.
  AddTestValidation(securifier_, sender_id_1.String(),
                    crypto_key_data_1.public_key());
  AddTestValidation(securifier_, sender_id_2.String(),
                    crypto_key_data_2.public_key());
  AddTestValidation(securifier_, sender_id_3.String(),
                    crypto_key_data_3.public_key());

  ASSERT_EQ(0U, GetDataStoreSize());
  // Multilple Delete requests same key value
  EXPECT_TRUE(DoStore(sender_id_1, k1_v1, crypto_key_data_1));
  JoinNetworkLookup(securifier_);
  EXPECT_TRUE(DoDelete(sender_id_1, k1_v1, crypto_key_data_1));
  EXPECT_TRUE(DoDelete(sender_id_1, k1_v1, crypto_key_data_1));
  EXPECT_TRUE(DoDelete(sender_id_1, k1_v1, crypto_key_data_1));
  JoinNetworkLookup(securifier_);
  EXPECT_EQ(1U, GetDataStoreSize());
  EXPECT_EQ(1U, CountUnValidatedContacts());
  EXPECT_FALSE(IsKeyValueInDataStore(k1_v1));

  // Delete requests for same key different value from same sender
  EXPECT_TRUE(DoStore(sender_id_1, k1_v1, crypto_key_data_1));
  EXPECT_TRUE(DoStore(sender_id_1, k1_v2, crypto_key_data_1));
  EXPECT_TRUE(DoStore(sender_id_1, k1_v3, crypto_key_data_1));
  JoinNetworkLookup(securifier_);
  EXPECT_EQ(3U, GetDataStoreSize());
  EXPECT_TRUE(DoDelete(sender_id_1, k1_v1, crypto_key_data_1));
  EXPECT_TRUE(DoDelete(sender_id_1, k1_v2, crypto_key_data_1));
  EXPECT_TRUE(DoDelete(sender_id_1, k1_v3, crypto_key_data_1));
  JoinNetworkLookup(securifier_);
  EXPECT_EQ(3U, GetDataStoreSize());
  EXPECT_EQ(1U, CountUnValidatedContacts());
  EXPECT_FALSE(IsKeyValueInDataStore(k1_v1));
  EXPECT_FALSE(IsKeyValueInDataStore(k1_v2));
  EXPECT_FALSE(IsKeyValueInDataStore(k1_v3));
  Clear();

  // Delete request for same key from different senders
  EXPECT_TRUE(DoStore(sender_id_1, k1_v1, crypto_key_data_1));
  JoinNetworkLookup(securifier_);
  EXPECT_EQ(1U, GetDataStoreSize());
  EXPECT_FALSE(DoDelete(sender_id_2, k1_v2, crypto_key_data_2));
  EXPECT_FALSE(DoDelete(sender_id_3, k1_v3, crypto_key_data_3));
  EXPECT_TRUE(DoDelete(sender_id_1, k1_v1, crypto_key_data_1));
  JoinNetworkLookup(securifier_);
  EXPECT_EQ(1U, GetDataStoreSize());
  EXPECT_FALSE(IsKeyValueInDataStore(k1_v1));
  Clear();

  // Delete request from different senders (valid)
  EXPECT_TRUE(DoStore(sender_id_1, k1_v1, crypto_key_data_1));
  EXPECT_TRUE(DoStore(sender_id_2, k2_v1, crypto_key_data_2));
  EXPECT_TRUE(DoStore(sender_id_3, k3_v1, crypto_key_data_3));
  JoinNetworkLookup(securifier_);
  EXPECT_EQ(3U, GetDataStoreSize());
  EXPECT_TRUE(DoDelete(sender_id_1, k1_v1, crypto_key_data_1));
  EXPECT_TRUE(DoDelete(sender_id_2, k2_v1, crypto_key_data_2));
  EXPECT_TRUE(DoDelete(sender_id_3, k3_v1, crypto_key_data_3));
  JoinNetworkLookup(securifier_);
  EXPECT_FALSE(IsKeyValueInDataStore(k1_v1));
  EXPECT_FALSE(IsKeyValueInDataStore(k2_v1));
  EXPECT_FALSE(IsKeyValueInDataStore(k3_v1));
  EXPECT_EQ(3U, GetDataStoreSize());
  EXPECT_EQ(3U, CountUnValidatedContacts());
  Clear();
}

TEST_F(ServicesTest, BEH_KAD_MultipleStoreRefreshRequests) {
  NodeId sender_id_1 = GenerateUniqueRandomId(node_id_, 502);
  NodeId sender_id_2 = GenerateUniqueRandomId(node_id_, 502);
  NodeId sender_id_3 = GenerateUniqueRandomId(node_id_, 502);

  crypto::RsaKeyPair crypto_key_data_1;
  crypto::RsaKeyPair crypto_key_data_2;
  crypto::RsaKeyPair crypto_key_data_3;

  crypto_key_data_1.GenerateKeys(4096);
  crypto_key_data_2.GenerateKeys(4096);
  crypto_key_data_3.GenerateKeys(4096);

  KeyValueSignature k1_v1 = MakeKVS(crypto_key_data_1, 1024, "", "");
  KeyValueSignature k1_v2 = MakeKVS(crypto_key_data_1, 1024, k1_v1.key, "");
  KeyValueSignature k1_v3 = MakeKVS(crypto_key_data_1, 1024, k1_v1.key, "");
  KeyValueSignature k2_v1 = MakeKVS(crypto_key_data_2, 1024, "", "");
  KeyValueSignature k3_v1 = MakeKVS(crypto_key_data_3, 1024, "", "");

  // This will validate network lookup.
  AddTestValidation(securifier_, sender_id_1.String(),
                    crypto_key_data_1.public_key());
  AddTestValidation(securifier_, sender_id_2.String(),
                    crypto_key_data_2.public_key());
  AddTestValidation(securifier_, sender_id_3.String(),
                    crypto_key_data_3.public_key());

  ASSERT_EQ(0U, GetDataStoreSize());
  // Multilple Store Refresh requests same key value
  {
    EXPECT_TRUE(DoStore(sender_id_1, k1_v1, crypto_key_data_1));
    JoinNetworkLookup(securifier_);
    EXPECT_EQ(1U, GetDataStoreSize());
    bptime::ptime refresh_time_old_k1_v1 = GetRefreshTime(k1_v1);
    EXPECT_TRUE(DoStoreRefresh(sender_id_2, crypto_key_data_2, sender_id_1,
                               k1_v1, crypto_key_data_1));
    EXPECT_TRUE(DoStoreRefresh(sender_id_2, crypto_key_data_2, sender_id_1,
                               k1_v1, crypto_key_data_1));
    EXPECT_TRUE(DoStoreRefresh(sender_id_2, crypto_key_data_2, sender_id_1,
                               k1_v1, crypto_key_data_1));
    JoinNetworkLookup(securifier_);
    EXPECT_EQ(1U, GetDataStoreSize());
    EXPECT_EQ(2U, CountUnValidatedContacts());
    EXPECT_TRUE(IsKeyValueInDataStore(k1_v1));
    bptime::ptime refresh_time_new_k1_v1 = GetRefreshTime(k1_v1);
    EXPECT_GT(refresh_time_new_k1_v1, refresh_time_old_k1_v1);
  }
  Clear();
  // Store refresh requests for same key different value from same sender
  {
    EXPECT_TRUE(DoStore(sender_id_1, k1_v1, crypto_key_data_1));
    EXPECT_TRUE(DoStore(sender_id_1, k1_v2, crypto_key_data_1));
    EXPECT_TRUE(DoStore(sender_id_1, k1_v3, crypto_key_data_1));
    bptime::ptime refresh_time_old_k1_v1 = GetRefreshTime(k1_v1);
    bptime::ptime refresh_time_old_k1_v2 = GetRefreshTime(k1_v2);
    bptime::ptime refresh_time_old_k1_v3 = GetRefreshTime(k1_v3);
    JoinNetworkLookup(securifier_);
    EXPECT_EQ(3U, GetDataStoreSize());
    EXPECT_TRUE(DoStoreRefresh(sender_id_2, crypto_key_data_2, sender_id_1,
                               k1_v1, crypto_key_data_1));
    EXPECT_TRUE(DoStoreRefresh(sender_id_2, crypto_key_data_2, sender_id_1,
                               k1_v2, crypto_key_data_1));
    EXPECT_TRUE(DoStoreRefresh(sender_id_2, crypto_key_data_2, sender_id_1,
                               k1_v3, crypto_key_data_1));
    JoinNetworkLookup(securifier_);
    EXPECT_EQ(3U, GetDataStoreSize());
    EXPECT_EQ(2U, CountUnValidatedContacts());
    EXPECT_TRUE(IsKeyValueInDataStore(k1_v1));
    EXPECT_TRUE(IsKeyValueInDataStore(k1_v2));
    EXPECT_TRUE(IsKeyValueInDataStore(k1_v3));

    bptime::ptime refresh_time_new_k1_v1 = GetRefreshTime(k1_v1);
    bptime::ptime refresh_time_new_k1_v2 = GetRefreshTime(k1_v2);
    bptime::ptime refresh_time_new_k1_v3 = GetRefreshTime(k1_v3);
    EXPECT_GT(refresh_time_new_k1_v1, refresh_time_old_k1_v1);
    EXPECT_GT(refresh_time_new_k1_v2, refresh_time_old_k1_v2);
    EXPECT_GT(refresh_time_new_k1_v3, refresh_time_old_k1_v3);
  }
  Clear();
  // Store refresh request for same key from different requester
  // Case 1 : key already present in datastore
  {
    EXPECT_TRUE(DoStore(sender_id_1, k1_v1, crypto_key_data_1));
    JoinNetworkLookup(securifier_);
    EXPECT_EQ(1U, GetDataStoreSize());
    bptime::ptime refresh_time_old_k1_v1 = GetRefreshTime(k1_v1);
    EXPECT_FALSE(DoStoreRefresh(sender_id_3, crypto_key_data_3, sender_id_2,
                                k1_v1, crypto_key_data_2));
    EXPECT_TRUE(DoStoreRefresh(sender_id_2, crypto_key_data_2, sender_id_1,
                               k1_v1, crypto_key_data_1));
    JoinNetworkLookup(securifier_);
    EXPECT_EQ(1U, GetDataStoreSize());
    EXPECT_TRUE(IsKeyValueInDataStore(k1_v1));
    EXPECT_FALSE(IsKeyValueInDataStore(k1_v2));
    bptime::ptime refresh_time_new_k1_v1 = GetRefreshTime(k1_v1);
    EXPECT_GT(refresh_time_new_k1_v1, refresh_time_old_k1_v1);
  }
  Clear();
  // Store refresh request for same key from different requester
  // Case 2: key not present in datastore, valid sender calls after invalid
  {
    // Invalid request recieves true but value doesn't get stored
    EXPECT_TRUE(DoStoreRefresh(sender_id_3, crypto_key_data_3, sender_id_2,
                               k1_v1, crypto_key_data_2));
    // If the valid sender calls just after invalid sender it recieves false
    EXPECT_FALSE(DoStoreRefresh(sender_id_2, crypto_key_data_2, sender_id_1,
                                k1_v1, crypto_key_data_1));
    JoinNetworkLookup(securifier_);
    EXPECT_EQ(0U, GetDataStoreSize());
  }
  Clear();
  // Store Refresh request for same key from different requester
  // Case 3: key not present in datastore, valid sender calls first
  {
    // If the valid sender calls store first, other senders recieves false
    EXPECT_TRUE(DoStoreRefresh(sender_id_2, crypto_key_data_2, sender_id_1,
                               k1_v1, crypto_key_data_1));
    EXPECT_FALSE(DoStoreRefresh(sender_id_3, crypto_key_data_3, sender_id_2,
                               k1_v1, crypto_key_data_2));
    JoinNetworkLookup(securifier_);
    EXPECT_EQ(1U, GetDataStoreSize());
    EXPECT_TRUE(IsKeyValueInDataStore(k1_v1));
  }
    Clear();
  // Store Refresh request from different senders (valid)
  {
    EXPECT_TRUE(DoStore(sender_id_1, k1_v1, crypto_key_data_1));
    EXPECT_TRUE(DoStore(sender_id_2, k2_v1, crypto_key_data_2));
    EXPECT_TRUE(DoStore(sender_id_3, k3_v1, crypto_key_data_3));
    bptime::ptime refresh_time_old_k1_v1 = GetRefreshTime(k1_v1);
    bptime::ptime refresh_time_old_k2_v1 = GetRefreshTime(k2_v1);
    bptime::ptime refresh_time_old_k3_v1 = GetRefreshTime(k3_v1);

    JoinNetworkLookup(securifier_);
    EXPECT_EQ(3U, GetDataStoreSize());
    EXPECT_EQ(3U, CountUnValidatedContacts());
    EXPECT_TRUE(DoStoreRefresh(sender_id_2, crypto_key_data_2, sender_id_1,
                               k1_v1, crypto_key_data_1));
    EXPECT_TRUE(DoStoreRefresh(sender_id_3, crypto_key_data_3, sender_id_2,
                               k2_v1, crypto_key_data_2));
    EXPECT_TRUE(DoStoreRefresh(sender_id_1, crypto_key_data_1, sender_id_3,
                               k3_v1, crypto_key_data_3));
    JoinNetworkLookup(securifier_);
    EXPECT_EQ(3U, GetDataStoreSize());

    bptime::ptime refresh_time_new_k1_v1 = GetRefreshTime(k1_v1);
    bptime::ptime refresh_time_new_k2_v1 = GetRefreshTime(k2_v1);
    bptime::ptime refresh_time_new_k3_v1 = GetRefreshTime(k3_v1);
    EXPECT_GT(refresh_time_new_k1_v1, refresh_time_old_k1_v1);
    EXPECT_GT(refresh_time_new_k2_v1, refresh_time_old_k2_v1);
    EXPECT_GT(refresh_time_new_k3_v1, refresh_time_old_k3_v1);
  }
  Clear();
}

TEST_F(ServicesTest, BEH_KAD_MultipleDeleteRefreshRequests) {
  NodeId sender_id_1 = GenerateUniqueRandomId(node_id_, 502);
  NodeId sender_id_2 = GenerateUniqueRandomId(node_id_, 502);
  NodeId sender_id_3 = GenerateUniqueRandomId(node_id_, 502);

  crypto::RsaKeyPair crypto_key_data_1;
  crypto::RsaKeyPair crypto_key_data_2;
  crypto::RsaKeyPair crypto_key_data_3;

  crypto_key_data_1.GenerateKeys(4096);
  crypto_key_data_2.GenerateKeys(4096);
  crypto_key_data_3.GenerateKeys(4096);

  KeyValueSignature k1_v1 = MakeKVS(crypto_key_data_1, 1024, "", "");
  KeyValueSignature k1_v2 = MakeKVS(crypto_key_data_1, 1024, k1_v1.key, "");
  KeyValueSignature k1_v3 = MakeKVS(crypto_key_data_1, 1024, k1_v1.key, "");
  KeyValueSignature k2_v1 = MakeKVS(crypto_key_data_2, 1024, "", "");
  KeyValueSignature k3_v1 = MakeKVS(crypto_key_data_3, 1024, "", "");

  // This will validate network lookup.
  AddTestValidation(securifier_, sender_id_1.String(),
                    crypto_key_data_1.public_key());
  AddTestValidation(securifier_, sender_id_2.String(),
                    crypto_key_data_2.public_key());
  AddTestValidation(securifier_, sender_id_3.String(),
                    crypto_key_data_3.public_key());

  ASSERT_EQ(0U, GetDataStoreSize());
  // Multilple Delete Refresh requests same key value
  {
    EXPECT_TRUE(DoStore(sender_id_1, k1_v1, crypto_key_data_1));
    JoinNetworkLookup(securifier_);
    EXPECT_TRUE(DoDelete(sender_id_1, k1_v1, crypto_key_data_1));
    JoinNetworkLookup(securifier_);
    EXPECT_EQ(1U, GetDataStoreSize());
    bptime::ptime refresh_time_old_k1_v1 = GetRefreshTime(k1_v1);
    EXPECT_TRUE(DoDeleteRefresh(sender_id_2, crypto_key_data_2,
                                sender_id_1, k1_v1, crypto_key_data_1));
    EXPECT_TRUE(DoDeleteRefresh(sender_id_3, crypto_key_data_3,
                                sender_id_1, k1_v1, crypto_key_data_1));
    EXPECT_TRUE(DoDeleteRefresh(sender_id_3, crypto_key_data_3,
                                sender_id_1, k1_v1, crypto_key_data_1));
    JoinNetworkLookup(securifier_);
    EXPECT_EQ(1U, GetDataStoreSize());
    bptime::ptime refresh_time_new_k1_v1 = GetRefreshTime(k1_v1);
    EXPECT_GT(refresh_time_new_k1_v1, refresh_time_old_k1_v1);
    EXPECT_EQ(3U, CountUnValidatedContacts());
    EXPECT_FALSE(IsKeyValueInDataStore(k1_v1));
  }
  // Delete Refresh requests for same key different value from same sender
  {
    EXPECT_TRUE(DoStore(sender_id_1, k1_v1, crypto_key_data_1));
    EXPECT_TRUE(DoStore(sender_id_1, k1_v2, crypto_key_data_1));
    EXPECT_TRUE(DoStore(sender_id_1, k1_v3, crypto_key_data_1));
    JoinNetworkLookup(securifier_);
    EXPECT_TRUE(DoDelete(sender_id_1, k1_v1, crypto_key_data_1));
    EXPECT_TRUE(DoDelete(sender_id_1, k1_v2, crypto_key_data_1));
    EXPECT_TRUE(DoDelete(sender_id_1, k1_v3, crypto_key_data_1));
    JoinNetworkLookup(securifier_);
    EXPECT_EQ(3U, GetDataStoreSize());
    bptime::ptime refresh_time_old_k1_v1 = GetRefreshTime(k1_v1);
    bptime::ptime refresh_time_old_k1_v2 = GetRefreshTime(k1_v2);
    bptime::ptime refresh_time_old_k1_v3 = GetRefreshTime(k1_v3);

    EXPECT_TRUE(DoDeleteRefresh(sender_id_2, crypto_key_data_2,
                                sender_id_1, k1_v1, crypto_key_data_1));
    EXPECT_TRUE(DoDeleteRefresh(sender_id_2, crypto_key_data_2,
                                sender_id_1, k1_v2, crypto_key_data_1));
    EXPECT_TRUE(DoDeleteRefresh(sender_id_2, crypto_key_data_2,
                                sender_id_1, k1_v3, crypto_key_data_1));
    JoinNetworkLookup(securifier_);
    EXPECT_EQ(3U, GetDataStoreSize());
    EXPECT_EQ(3U, CountUnValidatedContacts());
    EXPECT_FALSE(IsKeyValueInDataStore(k1_v1));
    EXPECT_FALSE(IsKeyValueInDataStore(k1_v2));
    EXPECT_FALSE(IsKeyValueInDataStore(k1_v3));

    bptime::ptime refresh_time_new_k1_v1 = GetRefreshTime(k1_v1);
    bptime::ptime refresh_time_new_k1_v2 = GetRefreshTime(k1_v2);
    bptime::ptime refresh_time_new_k1_v3 = GetRefreshTime(k1_v3);
    EXPECT_GT(refresh_time_new_k1_v1, refresh_time_old_k1_v1);
    EXPECT_GT(refresh_time_new_k1_v2, refresh_time_old_k1_v2);
    EXPECT_GT(refresh_time_new_k1_v3, refresh_time_old_k1_v3);
  }
  Clear();
  // Delete Refresh requests for existing key from different sender
  {
    EXPECT_TRUE(DoStore(sender_id_1, k1_v1, crypto_key_data_1));
    JoinNetworkLookup(securifier_);
    EXPECT_FALSE(DoDeleteRefresh(sender_id_2, crypto_key_data_2,
                                 sender_id_3, k1_v2, crypto_key_data_3));
    EXPECT_FALSE(DoDeleteRefresh(sender_id_3, crypto_key_data_3,
                                 sender_id_3, k1_v3, crypto_key_data_3));
    EXPECT_EQ(3U, CountUnValidatedContacts());
    EXPECT_EQ(1U, GetDataStoreSize());
  }
  Clear();
  // Delete Refresh requests for different key value from different sender
  {
    EXPECT_TRUE(DoStore(sender_id_1, k1_v1, crypto_key_data_1));
    EXPECT_TRUE(DoStore(sender_id_2, k2_v1, crypto_key_data_2));
    EXPECT_TRUE(DoStore(sender_id_3, k3_v1, crypto_key_data_3));
    JoinNetworkLookup(securifier_);
    EXPECT_TRUE(DoDelete(sender_id_1, k1_v1, crypto_key_data_1));
    EXPECT_TRUE(DoDelete(sender_id_2, k2_v1, crypto_key_data_2));
    EXPECT_TRUE(DoDelete(sender_id_3, k3_v1, crypto_key_data_3));
    JoinNetworkLookup(securifier_);
    EXPECT_EQ(3U, GetDataStoreSize());
    bptime::ptime refresh_time_old_k1_v1 = GetRefreshTime(k1_v1);
    bptime::ptime refresh_time_old_k2_v1 = GetRefreshTime(k2_v1);
    bptime::ptime refresh_time_old_k3_v1 = GetRefreshTime(k3_v1);

    EXPECT_TRUE(DoDeleteRefresh(sender_id_2, crypto_key_data_2,
                                sender_id_1, k1_v1, crypto_key_data_1));
    EXPECT_TRUE(DoDeleteRefresh(sender_id_3, crypto_key_data_3,
                                sender_id_2, k2_v1, crypto_key_data_2));
    EXPECT_TRUE(DoDeleteRefresh(sender_id_1, crypto_key_data_1,
                                sender_id_3, k3_v1, crypto_key_data_3));
    JoinNetworkLookup(securifier_);
    EXPECT_EQ(3U, GetDataStoreSize());
    EXPECT_EQ(3U, CountUnValidatedContacts());
    EXPECT_FALSE(IsKeyValueInDataStore(k1_v1));
    EXPECT_FALSE(IsKeyValueInDataStore(k1_v2));
    EXPECT_FALSE(IsKeyValueInDataStore(k1_v3));

    bptime::ptime refresh_time_new_k1_v1 = GetRefreshTime(k1_v1);
    bptime::ptime refresh_time_new_k2_v1 = GetRefreshTime(k2_v1);
    bptime::ptime refresh_time_new_k3_v1 = GetRefreshTime(k3_v1);
    EXPECT_GT(refresh_time_new_k1_v1, refresh_time_old_k1_v1);
    EXPECT_GT(refresh_time_new_k2_v1, refresh_time_old_k2_v1);
    EXPECT_GT(refresh_time_new_k3_v1, refresh_time_old_k3_v1);
  }
}

TEST_F(ServicesTest, BEH_KAD_MultipleThreads) {
  const size_t kNumberOfThreads(8);
  // Preparing data
  NodeId sender_id_1 = GenerateUniqueRandomId(node_id_, 502);
  NodeId sender_id_2 = GenerateUniqueRandomId(node_id_, 502);
  NodeId sender_id_3 = GenerateUniqueRandomId(node_id_, 502);
  NodeId sender_id_4 = GenerateUniqueRandomId(node_id_, 502);

  crypto::RsaKeyPair crypto_key_data_1;
  crypto::RsaKeyPair crypto_key_data_2;
  crypto::RsaKeyPair crypto_key_data_3;
  crypto::RsaKeyPair crypto_key_data_4;

  crypto_key_data_1.GenerateKeys(4096);
  crypto_key_data_2.GenerateKeys(4096);
  crypto_key_data_3.GenerateKeys(4096);
  crypto_key_data_4.GenerateKeys(4096);

  KeyValueSignature k1_v1 = MakeKVS(crypto_key_data_1, 1024, "", "");
  KeyValueSignature k1_v2 = MakeKVS(crypto_key_data_1, 1024, k1_v1.key, "");
  KeyValueSignature k2_v1 = MakeKVS(crypto_key_data_2, 1024, "", "");
  KeyValueSignature k2_v2 = MakeKVS(crypto_key_data_2, 1024, k2_v1.key, "");
  KeyValueSignature k3_v1 = MakeKVS(crypto_key_data_3, 1024, "", "");
  KeyValueSignature k3_v2 = MakeKVS(crypto_key_data_3, 1024, k3_v1.key, "");
  KeyValueSignature k4_v1 = MakeKVS(crypto_key_data_4, 1024, "", "");
  KeyValueSignature k4_v2 = MakeKVS(crypto_key_data_4, 1024, k4_v1.key, "");
  Clear();
  // This will validate network lookup for given public_key_id.
  AddTestValidation(securifier_, sender_id_1.String(),
                    crypto_key_data_1.public_key());
  AddTestValidation(securifier_, sender_id_2.String(),
                    crypto_key_data_2.public_key());
  AddTestValidation(securifier_, sender_id_3.String(),
                    crypto_key_data_3.public_key());
  AddTestValidation(securifier_, sender_id_4.String(),
                    crypto_key_data_4.public_key());
  // Store initial data
  // Data for store Refresh
  EXPECT_TRUE(DoStore(sender_id_2, k2_v1, crypto_key_data_2));
  EXPECT_TRUE(DoStore(sender_id_2, k2_v2, crypto_key_data_2));
  JoinNetworkLookup(securifier_);
  bptime::ptime refresh_time_old_k2_v1 = GetRefreshTime(k2_v1);
  bptime::ptime refresh_time_old_k2_v2 = GetRefreshTime(k2_v2);
  // Data for Delete
  EXPECT_TRUE(DoStore(sender_id_3, k3_v1, crypto_key_data_3));
  EXPECT_TRUE(DoStore(sender_id_3, k3_v2, crypto_key_data_3));
  // Data for Delete refresh
  EXPECT_TRUE(DoStore(sender_id_4, k4_v1, crypto_key_data_4));
  EXPECT_TRUE(DoStore(sender_id_4, k4_v2, crypto_key_data_4));
  JoinNetworkLookup(securifier_);
  EXPECT_TRUE(DoDelete(sender_id_4, k4_v1, crypto_key_data_4));
  EXPECT_TRUE(DoDelete(sender_id_4, k4_v2, crypto_key_data_4));
  JoinNetworkLookup(securifier_);
  bptime::ptime refresh_time_old_k4_v1 = GetRefreshTime(k4_v1);
  bptime::ptime refresh_time_old_k4_v2 = GetRefreshTime(k4_v2);

  EXPECT_EQ(6U, GetDataStoreSize());
  EXPECT_EQ(3U, CountUnValidatedContacts());

  boost::shared_ptr<boost::asio::io_service> asio_service(
      new boost::asio::io_service);
  boost::thread_group asio_thread_group;
  boost::function<bool()> ops;
  // Posting jobs
  // Store
  ops = boost::bind(&ServicesTest::DoStore, this, sender_id_1, k1_v1,
                    crypto_key_data_1);
  asio_service->post(boost::bind(&ServicesTest::DoOps, this, ops, true,
                                 "DoStore"));
  ops = boost::bind(&ServicesTest::DoStore, this, sender_id_1, k1_v2,
                    crypto_key_data_1);
  asio_service->post(boost::bind(&ServicesTest::DoOps, this, ops, true,
                                 "DoStore"));
  // Store Refresh
  ops = boost::bind(&ServicesTest::DoStoreRefresh, this, sender_id_4,
                    crypto_key_data_4, sender_id_2, k2_v1, crypto_key_data_2);
  asio_service->post(boost::bind(&ServicesTest::DoOps, this, ops, true,
                                 "DoStoreRefresh"));
  ops = boost::bind(&ServicesTest::DoStoreRefresh, this, sender_id_4,
                    crypto_key_data_4, sender_id_2, k2_v2, crypto_key_data_2);
  asio_service->post(boost::bind(&ServicesTest::DoOps, this, ops, true,
                                 "DoStoreRefresh"));
  // Delete
  ops = boost::bind(&ServicesTest::DoDelete, this, sender_id_3, k3_v1,
                    crypto_key_data_3);
  asio_service->post(boost::bind(&ServicesTest::DoOps, this, ops, true,
                                 "DoDelete"));
  ops = boost::bind(&ServicesTest::DoDelete, this, sender_id_3, k3_v2,
                    crypto_key_data_3);
  asio_service->post(boost::bind(&ServicesTest::DoOps, this, ops, true,
                                 "DoDelete"));
  // Delete refresh
  ops = boost::bind(&ServicesTest::DoDeleteRefresh, this, sender_id_2,
                    crypto_key_data_2, sender_id_4, k4_v1, crypto_key_data_4);
  asio_service->post(boost::bind(&ServicesTest::DoOps, this, ops, true,
                                 "DoDeleteRefresh"));
  ops = boost::bind(&ServicesTest::DoDeleteRefresh, this, sender_id_2,
                    crypto_key_data_2, sender_id_4, k4_v2, crypto_key_data_4);
  asio_service->post(boost::bind(&ServicesTest::DoOps, this, ops, true,
                                 "DoDeleteRefresh"));
  // Running the threads
  for (size_t i = 0; i < kNumberOfThreads; ++i)
    asio_thread_group.create_thread(boost::bind(&boost::asio::io_service::run,
                                                asio_service));
  // Check results
  asio_thread_group.join_all();
  JoinNetworkLookup(securifier_);
  // Store
  EXPECT_TRUE(IsKeyValueInDataStore(k1_v1));
  EXPECT_TRUE(IsKeyValueInDataStore(k1_v2));
  // Store Refresh
  {
    EXPECT_TRUE(IsKeyValueInDataStore(k2_v1));
    EXPECT_TRUE(IsKeyValueInDataStore(k2_v2));
    bptime::ptime refresh_time_new_k2_v1 = GetRefreshTime(k2_v1);
    bptime::ptime refresh_time_new_k2_v2 = GetRefreshTime(k2_v2);
    EXPECT_GT(refresh_time_new_k2_v1, refresh_time_old_k2_v1);
    EXPECT_GT(refresh_time_new_k2_v2, refresh_time_old_k2_v2);
  }
  // Delete
  EXPECT_FALSE(IsKeyValueInDataStore(k3_v1));
  EXPECT_FALSE(IsKeyValueInDataStore(k3_v2));
  // Delete Refresh
  {
    EXPECT_FALSE(IsKeyValueInDataStore(k4_v1));
    EXPECT_FALSE(IsKeyValueInDataStore(k4_v2));
    bptime::ptime refresh_time_new_k4_v1 = GetRefreshTime(k4_v1);
    bptime::ptime refresh_time_new_k4_v2 = GetRefreshTime(k4_v2);
    EXPECT_GT(refresh_time_new_k4_v1, refresh_time_old_k4_v1);
    EXPECT_GT(refresh_time_new_k4_v2, refresh_time_old_k4_v2);
  }
  EXPECT_EQ(4U, CountUnValidatedContacts());
  EXPECT_EQ(8U, GetDataStoreSize());
}

TEST_F(ServicesTest, BEH_KAD_SignalConnection) {
  MessageHandlerPtr message_handler_ptr(new MessageHandler(securifier_));
  boost::asio::io_service ioservice;
<<<<<<< HEAD
  TransportPtr transport_ptr(new ServiceMockTransport(ioservice));
=======
  TransportPtr transport_ptr(new MockTransportServiceTest(ioservice));
>>>>>>> b9473da3
  // Connecting to Signals
  service_->ConnectToSignals(transport_ptr, message_handler_ptr);
  // Data
  crypto::RsaKeyPair crypto_key_data;
  crypto_key_data.GenerateKeys(4096);
  NodeId sender_id = GenerateUniqueRandomId(node_id_, 502);
  Contact sender = ComposeContactWithKey(sender_id, 5001, crypto_key_data);
  KeyValueSignature kvs = MakeKVS(crypto_key_data, 1024, "", "");

  // Signal PingRequest
  protobuf::PingRequest ping_request;
  ping_request.mutable_sender()->CopyFrom(ToProtobuf(sender));
  ping_request.set_ping("ping");
  protobuf::PingResponse ping_response;
  (*message_handler_ptr->on_ping_request())(info_, ping_request, &ping_response,
                                            &time_out);
  EXPECT_TRUE(ping_response.IsInitialized());
  EXPECT_EQ("pong", ping_response.echo());

  // Signal FindValueRequest
  protobuf::FindValueRequest find_value_req;
  find_value_req.mutable_sender()->CopyFrom(ToProtobuf(sender));
  find_value_req.set_key(sender_id.String());
  protobuf::FindValueResponse find_value_rsp;
  (*message_handler_ptr->on_find_value_request())(info_, find_value_req,
                                                  &find_value_rsp, &time_out);
  ASSERT_TRUE(find_value_rsp.result());

  // Signal FindNodeRequest
  protobuf::FindNodesRequest find_nodes_req;
  find_nodes_req.mutable_sender()->CopyFrom(ToProtobuf(sender));
  find_nodes_req.set_key(sender_id.String());
  protobuf::FindNodesResponse find_nodes_rsp;
  (*message_handler_ptr->on_find_nodes_request())(info_, find_nodes_req,
                                                  &find_nodes_rsp, &time_out);
  ASSERT_EQ(true, find_nodes_rsp.IsInitialized());
  ASSERT_EQ(0U, find_nodes_rsp.closest_nodes_size());

  // Signal StoreRequest
  protobuf::StoreRequest store_request = MakeStoreRequest(sender, kvs);
  std::string message = store_request.SerializeAsString();
  std::string message_sig;
  while (message_sig.empty())
    message_sig = crypto::AsymSign(message,
                                   crypto_key_data.private_key());
  protobuf::StoreResponse store_response;
  (*message_handler_ptr->on_store_request())(info_, store_request, message,
      message_sig, &store_response, &time_out);
  EXPECT_TRUE(store_response.result());

  // Signal StoreRefresh
  protobuf::StoreRefreshRequest store_refresh_request;
  store_refresh_request.mutable_sender()->CopyFrom(ToProtobuf(sender));
  store_refresh_request.set_serialised_store_request(message);
  store_refresh_request.set_serialised_store_request_signature(message_sig);
  protobuf::StoreRefreshResponse store_refresh_response;
  (*message_handler_ptr->on_store_refresh_request())(info_,
                                                     store_refresh_request,
                                                     &store_refresh_response,
                                                     &time_out);
  EXPECT_TRUE(store_refresh_response.result());
  JoinNetworkLookup(securifier_);

  // Signal DeleteRequest
  protobuf::DeleteRequest delete_request = MakeDeleteRequest(sender, kvs);
  std::string delete_message = delete_request.SerializeAsString();
  std::string delete_message_sig;
  while (delete_message_sig.empty())
    delete_message_sig = crypto::AsymSign(delete_message,
                                          crypto_key_data.private_key());
  protobuf::DeleteResponse delete_response;
  (*message_handler_ptr->on_delete_request())(info_, delete_request,
                                              delete_message,
                                              delete_message_sig,
                                              &delete_response,
                                              &time_out);
  EXPECT_TRUE(delete_response.result());

  // Signal DeleteRefreshRequest
  protobuf::DeleteRefreshRequest delete_refresh_request;
  delete_refresh_request.mutable_sender()->CopyFrom(ToProtobuf(sender));
  delete_refresh_request.set_serialised_delete_request(delete_message);
  delete_refresh_request.
      set_serialised_delete_request_signature(delete_message_sig);
  protobuf::DeleteRefreshResponse delete_refresh_response;
  (*message_handler_ptr->on_delete_refresh_request())(info_,
                                                      delete_refresh_request,
                                                      &delete_refresh_response,
                                                      &time_out);
  EXPECT_TRUE(delete_refresh_response.result());

  // Signal DownlistNotification
  protobuf::DownlistNotification downlist_request;
  service_->Downlist(info_, downlist_request, &time_out);
  (*message_handler_ptr->on_downlist_notification())(info_, downlist_request,
                                                     &time_out);
  EXPECT_EQ(0U, num_of_pings_);
  JoinNetworkLookup(securifier_);
}

}  // namespace test_service

}  // namespace kademlia

}  // namespace maidsafe<|MERGE_RESOLUTION|>--- conflicted
+++ resolved
@@ -61,15 +61,9 @@
   *priv_key = kp.private_key();
 }
 
-<<<<<<< HEAD
-class ServiceMockTransport : public transport::Transport {
- public:
-  explicit ServiceMockTransport(boost::asio::io_service &asio_service)  // NOLINT
-=======
 class MockTransportServiceTest : public transport::Transport {
  public:
   explicit MockTransportServiceTest(boost::asio::io_service &asio_service)  // NOLINT
->>>>>>> b9473da3
       : transport::Transport(asio_service) {}
   virtual transport::TransportCondition StartListening(
       const transport::Endpoint &) { return transport::kSuccess; }
@@ -1981,11 +1975,7 @@
 TEST_F(ServicesTest, BEH_KAD_SignalConnection) {
   MessageHandlerPtr message_handler_ptr(new MessageHandler(securifier_));
   boost::asio::io_service ioservice;
-<<<<<<< HEAD
-  TransportPtr transport_ptr(new ServiceMockTransport(ioservice));
-=======
   TransportPtr transport_ptr(new MockTransportServiceTest(ioservice));
->>>>>>> b9473da3
   // Connecting to Signals
   service_->ConnectToSignals(transport_ptr, message_handler_ptr);
   // Data
