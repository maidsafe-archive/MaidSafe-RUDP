/* Copyright (c) 2009 maidsafe.net limited
All rights reserved.

Redistribution and use in source and binary forms, with or without modification,
are permitted provided that the following conditions are met:

    * Redistributions of source code must retain the above copyright notice,
    this list of conditions and the following disclaimer.
    * Redistributions in binary form must reproduce the above copyright notice,
    this list of conditions and the following disclaimer in the documentation
    and/or other materials provided with the distribution.
    * Neither the name of the maidsafe.net limited nor the names of its
    contributors may be used to endorse or promote products derived from this
    software without specific prior written permission.

THIS SOFTWARE IS PROVIDED BY THE COPYRIGHT HOLDERS AND CONTRIBUTORS "AS IS" AND
ANY EXPRESS OR IMPLIED WARRANTIES, INCLUDING, BUT NOT LIMITED TO, THE IMPLIED
WARRANTIES OF MERCHANTABILITY AND FITNESS FOR A PARTICULAR PURPOSE ARE
DISCLAIMED.  IN NO EVENT SHALL THE COPYRIGHT HOLDER OR CONTRIBUTORS BE LIABLE
FOR ANY DIRECT, INDIRECT, INCIDENTAL, SPECIAL, EXEMPLARY, OR CONSEQUENTIAL
DAMAGES (INCLUDING, BUT NOT LIMITED TO, PROCUREMENT OF SUBSTITUTE GOODS OR
SERVICES; LOSS OF USE, DATA, OR PROFITS; OR BUSINESS INTERRUPTION) HOWEVER
CAUSED AND ON ANY THEORY OF LIABILITY, WHETHER IN CONTRACT, STRICT LIABILITY, OR
TORT (INCLUDING NEGLIGENCE OR OTHERWISE) ARISING IN ANY WAY OUT OF THE USE OF
THIS SOFTWARE, EVEN IF ADVISED OF THE POSSIBILITY OF SUCH DAMAGE.
*/
#include <utility>
#include <bitset>

#include "gtest/gtest.h"
#include "boost/lexical_cast.hpp"
#include "boost/thread.hpp"

#include "maidsafe-dht/kademlia/alternative_store.h"
#include "maidsafe/common/crypto.h"
#include "maidsafe/common/log.h"
#include "maidsafe/common/utils.h"
#include "maidsafe-dht/kademlia/securifier.h"
#include "maidsafe-dht/kademlia/datastore.h"
#include "maidsafe-dht/kademlia/service.h"
#include "maidsafe-dht/kademlia/message_handler.h"
#include "maidsafe-dht/kademlia/routing_table.h"
#include "maidsafe-dht/kademlia/rpcs.pb.h"
#include "maidsafe-dht/kademlia/utils.h"
#include "maidsafe-dht/transport/transport.h"

namespace maidsafe {

namespace kademlia {

namespace test {

static const boost::uint16_t k = 16;
boost::posix_time::time_duration time_out = transport::kDefaultInitialTimeout;
const boost::posix_time::milliseconds kNetworkDelay(500);

inline void CreateRSAKeys(std::string *pub_key, std::string *priv_key) {
  crypto::RsaKeyPair kp;
  kp.GenerateKeys(4096);
  *pub_key =  kp.public_key();
  *priv_key = kp.private_key();
}

class MockTransport : public transport::Transport {
 public:
  explicit MockTransport(boost::asio::io_service &asio_service)  // NOLINT
      : transport::Transport(asio_service) {}
  virtual transport::TransportCondition StartListening(
      const transport::Endpoint &) { return transport::kSuccess; }
  virtual transport::TransportCondition Bootstrap(
      const std::vector<transport::Endpoint> &) {
    return transport::kSuccess;
  }
  virtual void StopListening() {}
  virtual void Send(const std::string &,
                    const transport::Endpoint &,
                    const transport::Timeout &) {}
};

class SecurifierGetPublicKeyAndValidation: public Securifier {
 public:
  SecurifierGetPublicKeyAndValidation(const std::string &public_key_id,
                                      const std::string &public_key,
                                      const std::string &private_key)
      : Securifier(public_key_id, public_key, private_key),
        public_key_id_map_(), thread_group_() {}
  // Immitating a non-blocking function
  void GetPublicKeyAndValidation(const std::string &public_key_id,
                                 GetPublicKeyAndValidationCallback callback) {
    thread_group_.add_thread(
        new boost::thread(&SecurifierGetPublicKeyAndValidation::DummyFind,
                          this, public_key_id, callback));
  }

  void Join() {
    thread_group_.join_all();
  }
  // This method will validate the network lookup for given public_key_id
  bool AddTestValidation(const std::string &public_key_id,
                         const std::string &public_key) {
    auto itr = public_key_id_map_.insert(std::make_pair(public_key_id,
                                                        public_key));
    return itr.second;
  }

  void ClearTestValidationMap() {
    public_key_id_map_.erase(public_key_id_map_.begin(),
                             public_key_id_map_.end());
  }

 private:
  void DummyFind(std::string public_key_id,
                 GetPublicKeyAndValidationCallback callback) {
    // Imitating delay in lookup for kNetworkDelay seconds
    boost::this_thread::sleep(boost::posix_time::milliseconds(kNetworkDelay));
    std::map<std::string, std::string>::iterator  itr;
    itr = public_key_id_map_.find(public_key_id);
    if (itr != public_key_id_map_.end())
      callback((*itr).second, "");
    else
      callback("", "");
  }
  std::map<std::string, std::string> public_key_id_map_;
  boost::thread_group thread_group_;
};

class SecurifierValidateFalse: public SecurifierGetPublicKeyAndValidation {
 public:
  SecurifierValidateFalse(const std::string &public_key_id,
                          const std::string &public_key,
                          const std::string &private_key)
      : SecurifierGetPublicKeyAndValidation(public_key_id, public_key,
                                            private_key) {}

  bool Validate(const std::string&,
                const std::string&,
                const std::string&,
                const std::string&,
                const std::string&,
                const std::string&) const {
    return false;
  }
};

class AlternativeStoreTrue: public AlternativeStore {
 public:
  virtual ~AlternativeStoreTrue() {}
  virtual bool Has(const std::string&) {
    return true;
  }
};

class AlternativeStoreFalse: public AlternativeStore {
 public:
  virtual ~AlternativeStoreFalse() {}
  virtual bool Has(const std::string&) {
    return false;
  }
};

typedef std::shared_ptr<AlternativeStoreTrue> AlternativeStoreTruePtr;
typedef std::shared_ptr<AlternativeStoreFalse> AlternativeStoreFalsePtr;

class ServicesTest: public testing::Test {
 public:
  ServicesTest() : contact_(), node_id_(NodeId::kRandomId),
                   data_store_(new kademlia::DataStore(bptime::seconds(3600))),
                   routing_table_(new RoutingTable(node_id_, test::k)),
                   alternative_store_(),
                   securifier_(new SecurifierGetPublicKeyAndValidation("", "",
                                                                       "")),
                   info_(), rank_info_(),
                   service_(new Service(routing_table_, data_store_,
                   alternative_store_, securifier_)),
                   num_of_pings_(0) {
    service_->set_node_joined(true);
  }

  virtual void SetUp() {
  }

  NodeId GenerateUniqueRandomId(const NodeId& holder, const int& pos) {
    std::string holder_id = holder.ToStringEncoded(NodeId::kBinary);
    std::bitset<kKeySizeBits> holder_id_binary_bitset(holder_id);
    NodeId new_node;
    std::string new_node_string;
    bool repeat(true);
    boost::uint16_t times_of_try(0);
    // generate a random ID and make sure it has not been geneated previously
    do {
      new_node = NodeId(NodeId::kRandomId);
      std::string new_id = new_node.ToStringEncoded(NodeId::kBinary);
      std::bitset<kKeySizeBits> binary_bitset(new_id);
      for (int i = kKeySizeBits - 1; i >= pos; --i)
        binary_bitset[i] = holder_id_binary_bitset[i];
      binary_bitset[pos].flip();
      new_node_string = binary_bitset.to_string();
      new_node = NodeId(new_node_string, NodeId::kBinary);
      // make sure the new contact not already existed in the routing table
      Contact result;
      routing_table_->GetContact(new_node, &result);
      if (result == Contact())
        repeat = false;
      ++times_of_try;
    } while (repeat && (times_of_try < 1000));
    // prevent deadlock, throw out an error message in case of deadlock
    if (times_of_try == 1000)
      EXPECT_LT(1000, times_of_try);
    return new_node;
  }

  KeyValueSignature MakeKVS(const crypto::RsaKeyPair &rsa_key_pair,
                            const size_t &value_size,
                            std::string key,
                            std::string value) {
    while (key.empty())
      key = crypto::Hash<crypto::SHA512>(RandomString(1024));
    while (value.empty()) {
      value.reserve(value_size);
      std::string temp = RandomString((value_size > 1024) ? 1024 : value_size);
      while (value.size() < value_size)
        value += temp;
      value = value.substr(0, value_size);
    }
    std::string signature;
    while (signature.empty())
      signature = crypto::AsymSign(value, rsa_key_pair.private_key());
    return KeyValueSignature(key, value, signature);
  }

  KeyValueTuple MakeKVT(const crypto::RsaKeyPair &rsa_key_pair,
                        const size_t &value_size,
                        const bptime::time_duration &ttl,
                        std::string key,
                        std::string value) {
    KeyValueSignature kvs = MakeKVS(rsa_key_pair, value_size, key, value);
    bptime::ptime now = bptime::microsec_clock::universal_time();
    bptime::ptime expire_time = now + ttl;
    bptime::ptime refresh_time = now + bptime::minutes(30);
    std::string request;
    while (request.empty())
      request = RandomString(1024);
    std::string req_sig;
    while (req_sig.empty())
     req_sig = crypto::AsymSign(request, rsa_key_pair.private_key());
    return KeyValueTuple(kvs, expire_time, refresh_time,
                         RequestAndSignature(request, req_sig), false);
  }

  protobuf::StoreRequest MakeStoreRequest(const Contact& sender,
                                          const KeyValueSignature& kvs) {
    protobuf::StoreRequest store_request;
    store_request.mutable_sender()->CopyFrom(ToProtobuf(sender));
    store_request.set_key(kvs.key);
    store_request.mutable_signed_value()->set_signature(kvs.signature);
    store_request.mutable_signed_value()->set_value(kvs.value);
    store_request.set_ttl(3600*24);
<<<<<<< HEAD
    store_request.set_signing_public_key_id(
        crypto::Hash<crypto::SHA512>(crypto_key_data.public_key() +
            crypto::AsymSign(crypto_key_data.public_key(),
                             crypto_key_data.private_key())));
=======
>>>>>>> acc9d32e
    return store_request;
  }

  protobuf::DeleteRequest MakeDeleteRequest(const Contact& sender,
                                            const KeyValueSignature& kvs) {
    protobuf::DeleteRequest delete_request;
    delete_request.mutable_sender()->CopyFrom(ToProtobuf(sender));
    delete_request.set_key(kvs.key);
    delete_request.mutable_signed_value()->set_signature(kvs.signature);
    delete_request.mutable_signed_value()->set_value(kvs.value);
    return delete_request;
  }

  void FakePingContact(Contact contact) {
    ++num_of_pings_;
  }

  void Clear() {
    routing_table_->Clear();
    data_store_->key_value_index_->clear();
    num_of_pings_ = 0;
  }

  void JoinNetworkLookup(SecurifierPtr securifier) {
    SecurifierGPKPtr securifier_gpkv = std::static_pointer_cast
        <SecurifierGetPublicKeyAndValidation>(securifier);
    securifier_gpkv->Join();
  }

  bool AddTestValidation(SecurifierPtr securifier, std::string public_key_id,
                         std::string public_key) {
    SecurifierGPKPtr securifier_gpkv = std::static_pointer_cast
        <SecurifierGetPublicKeyAndValidation>(securifier);
    return securifier_gpkv->AddTestValidation(public_key_id, public_key);
  }

  size_t GetSenderTaskSize() {
    return service_->sender_task_->task_index_->size();
  }

  size_t GetSenderTaskSize(const Service &service) {
    return service.sender_task_->task_index_->size();
  }

  void CheckServiceConstructAttributes(const Service& service,
                                       boost::uint16_t k) {
    EXPECT_EQ(0U, service.routing_table_->Size());
    EXPECT_EQ(0U, service.datastore_->key_value_index_->size());
    EXPECT_FALSE(service.node_joined_);
    EXPECT_EQ(k, service.k_);
    EXPECT_EQ(0U, GetSenderTaskSize(service));
  }

  bool DoStore(NodeId sender_id, KeyValueSignature kvs,
               crypto::RsaKeyPair& crypto_key_data) {
    Contact sender = ComposeContactWithKey(sender_id, 5001, crypto_key_data);
    protobuf::StoreRequest store_request = MakeStoreRequest(sender, kvs);
    std::string message = store_request.SerializeAsString();
    std::string message_sig;
    while (message_sig.empty())
      message_sig = crypto::AsymSign(message, crypto_key_data.private_key());
    protobuf::StoreResponse store_response;
    service_->Store(info_, store_request, message, message_sig,
                    &store_response, &time_out);
    return store_response.result();
  }

  bool DoDelete(NodeId sender_id, KeyValueSignature kvs,
                crypto::RsaKeyPair& crypto_key_data) {
    Contact sender = ComposeContactWithKey(sender_id, 5001, crypto_key_data);
    protobuf::DeleteRequest delete_request = MakeDeleteRequest(sender, kvs);
    std::string delete_message = delete_request.SerializeAsString();
    std::string delete_message_sig;
    while (delete_message_sig.empty())
      delete_message_sig = crypto::AsymSign(delete_message,
                                            crypto_key_data.private_key());
    protobuf::DeleteResponse delete_response;
    service_->Delete(info_, delete_request, delete_message,
                     delete_message_sig, &delete_response, &time_out);
    return delete_response.result();
  }

  bool DoStoreRefresh(NodeId sender_id_new,
                      crypto::RsaKeyPair& crypto_key_data_new,
                      NodeId sender_id_orig_req,
                      KeyValueSignature& kvs,
                      crypto::RsaKeyPair& crypto_key_data) {
    Contact sender_orig = ComposeContactWithKey(sender_id_orig_req, 5001,
                                                crypto_key_data);
    protobuf::StoreRequest store_request = MakeStoreRequest(sender_orig, kvs);
    std::string message = store_request.SerializeAsString();
    std::string message_sig;
    while (message_sig.empty())
      message_sig = crypto::AsymSign(message, crypto_key_data.private_key());
    Contact new_sender = ComposeContactWithKey(sender_id_new, 5001,
                                               crypto_key_data_new);
    protobuf::StoreRefreshRequest store_refresh_request;
    store_refresh_request.mutable_sender()->CopyFrom(ToProtobuf(new_sender));
    store_refresh_request.set_serialised_store_request(message);
    store_refresh_request.set_serialised_store_request_signature(message_sig);

    protobuf::StoreRefreshResponse store_refresh_response;
    service_->StoreRefresh(info_, store_refresh_request,
                           &store_refresh_response, &time_out);
    return store_refresh_response.result();
  }

  bool DoDeleteRefresh(NodeId sender_id_new,
                       crypto::RsaKeyPair& crypto_key_data_new,
                       NodeId sender_id_orig_req,
                       KeyValueSignature& kvs,
                       crypto::RsaKeyPair& crypto_key_data) {
    Contact sender_orig = ComposeContactWithKey(sender_id_orig_req, 5001,
                                                crypto_key_data);
    protobuf::DeleteRequest delete_request = MakeDeleteRequest(sender_orig,
                                                               kvs);
    std::string delete_message = delete_request.SerializeAsString();
    std::string delete_message_sig;
    while (delete_message_sig.empty())
      delete_message_sig = crypto::AsymSign(delete_message,
                                            crypto_key_data.private_key());
    Contact new_sender = ComposeContactWithKey(sender_id_new, 5001,
                                               crypto_key_data_new);
    protobuf::DeleteRefreshRequest delete_refresh_request;
    delete_refresh_request.mutable_sender()->CopyFrom(ToProtobuf(new_sender));
    delete_refresh_request.set_serialised_delete_request(delete_message);
    delete_refresh_request.
        set_serialised_delete_request_signature(delete_message_sig);
    protobuf::DeleteRefreshResponse delete_refresh_response;
    service_->DeleteRefresh(info_, delete_refresh_request,
                            &delete_refresh_response, &time_out);
    return delete_refresh_response.result();
  }

  void DoOps(boost::function<bool()> ops, bool expectation, std::string op) {
    EXPECT_EQ(expectation, ops()) <<"For: " << op;
  }

  virtual void TearDown() {}

 protected:
  Contact ComposeContact(const NodeId& node_id, boost::uint16_t port) {
    std::string ip("127.0.0.1");
    std::vector<transport::Endpoint> local_endpoints;
    transport::Endpoint end_point(ip, port);
    local_endpoints.push_back(end_point);
    Contact contact(node_id, end_point, local_endpoints, end_point, false,
                    false, "", "", "");
    return contact;
  }

  Contact ComposeContactWithKey(const NodeId& node_id, boost::uint16_t port,
                                const crypto::RsaKeyPair& crypto_key) {
    std::string ip("127.0.0.1");
    std::vector<transport::Endpoint> local_endpoints;
    transport::Endpoint end_point(ip, port);
    local_endpoints.push_back(end_point);
    Contact contact(node_id, end_point, local_endpoints, end_point, false,
                    false, node_id.String(), crypto_key.public_key(), "");
    return contact;
  }

  void PopulateDataStore(boost::uint16_t count) {
    bptime::time_duration old_ttl(bptime::pos_infin);
    crypto::RsaKeyPair crypto_key;
    crypto_key.GenerateKeys(4096);
    for (int i = 0; i < count; ++i) {
      KeyValueTuple cur_kvt = MakeKVT(crypto_key, 1024, old_ttl, "", "");
      EXPECT_TRUE(data_store_->StoreValue(cur_kvt.key_value_signature, old_ttl,
          cur_kvt.request_and_signature, crypto_key.public_key(), false));
    }
  }

  void PopulateRoutingTable(boost::uint16_t count) {
    for (int num_contact = 0; num_contact < count; ++num_contact) {
      NodeId contact_id(NodeId::kRandomId);
      Contact contact = ComposeContact(contact_id, 5000);
      AddContact(contact, rank_info_);
    }
  }
  void PopulateRoutingTable(boost::uint16_t count, boost::uint16_t pos) {
    for (int num_contact = 0; num_contact < count; ++num_contact) {
      NodeId contact_id = GenerateUniqueRandomId(node_id_, pos);
      Contact contact = ComposeContact(contact_id, 5000);
      AddContact(contact, rank_info_);
    }
  }

  void AddContact(const Contact& contact, const RankInfoPtr rank_info) {
    routing_table_->AddContact(contact, rank_info);
    routing_table_->SetValidated(contact.node_id(), true);
  }

  size_t GetRoutingTableSize() const {
    return routing_table_->Size();
  }

  size_t CountUnValidatedContacts() const {
    return routing_table_->unvalidated_contacts_.size();
  }

  size_t GetDataStoreSize() const {
    return data_store_->key_value_index_->size();
  }

  size_t CountPendingOperations() const {
    return 0;
  }

  // Checks for not deleted value which are not marked as deleted
  bool IsKeyValueInDataStore(KeyValueSignature kvs) {
    std::vector<std::pair<std::string, std::string>> values;
    data_store_->GetValues(kvs.key, &values);
    for (size_t i = 0; i < values.size(); ++i) {
      if ((values[i].first == kvs.value) &&
          (values[i].second == kvs.signature)) {
        return true;
      }
    }
    return false;
  }

  bptime::ptime GetRefreshTime(KeyValueSignature kvs) {
    KeyValueIndex::index<TagKeyValue>::type& index_by_key_value =
        data_store_->key_value_index_->get<TagKeyValue>();
    auto it = index_by_key_value.find(boost::make_tuple(kvs.key, kvs.value));
    if (it == index_by_key_value.end())
      return bptime::neg_infin;
    return (*it).refresh_time;
  }

  typedef std::shared_ptr<SecurifierGetPublicKeyAndValidation> SecurifierGPKPtr;

  Contact contact_;
  kademlia::NodeId node_id_;
  std::shared_ptr<DataStore> data_store_;
  std::shared_ptr<RoutingTable> routing_table_;
  AlternativeStorePtr alternative_store_;
  SecurifierPtr securifier_;
  transport::Info info_;
  RankInfoPtr rank_info_;
  std::shared_ptr<Service> service_;
  int num_of_pings_;
};


TEST_F(ServicesTest, BEH_KAD_Constructor) {
  Service service(routing_table_, data_store_, alternative_store_, securifier_);
  CheckServiceConstructAttributes(service, 16U);

  Service service_k(routing_table_, data_store_, alternative_store_,
                    securifier_, 2U);
  CheckServiceConstructAttributes(service_k, 2U);
}

TEST_F(ServicesTest, BEH_KAD_Store) {
  crypto::RsaKeyPair crypto_key_data;
  crypto_key_data.GenerateKeys(4096);
  NodeId sender_id = GenerateUniqueRandomId(node_id_, 502);
  Contact sender = ComposeContactWithKey(sender_id, 5001, crypto_key_data);

  KeyValueSignature kvs = MakeKVS(crypto_key_data, 1024, "", "");

  protobuf::StoreRequest store_request = MakeStoreRequest(sender, kvs);

  std::string message = store_request.SerializeAsString();
  std::string message_sig;
  while (message_sig.empty())
    message_sig = crypto::AsymSign(message, crypto_key_data.private_key());
  RequestAndSignature request_signature(message, message_sig);
  bptime::time_duration old_ttl(bptime::pos_infin);
  {
    protobuf::StoreResponse store_response;
    service_->set_node_joined(false);
    service_->Store(info_, store_request, message, message_sig,
                    &store_response, &time_out);
    EXPECT_FALSE(store_response.result());
    service_->set_node_joined(true);
  }
  Clear();
  {
    // Try to store with empty message and mesaage_sig
    // into empty datastore and empty routingtable
    std::string message_empty;
    std::string message_sig_empty;

    protobuf::StoreResponse store_response;
    service_->Store(info_, store_request, message_empty, message_sig_empty,
                    &store_response, &time_out);
    EXPECT_FALSE(store_response.result());
    EXPECT_EQ(0U, GetSenderTaskSize());
    JoinNetworkLookup(securifier_);
    ASSERT_EQ(0U, GetDataStoreSize());
    ASSERT_EQ(0U, GetRoutingTableSize());
    ASSERT_EQ(0U, CountUnValidatedContacts());
    ASSERT_EQ(0U, CountPendingOperations());
  }
  Clear();
  {
    // Try to store an in-valid tuple
    // into empty datastore and empty routingtable
    SecurifierPtr securifier_local(new SecurifierValidateFalse(
        sender.public_key_id(), sender.public_key(), sender.other_info()));
    Service service(routing_table_, data_store_,
                    alternative_store_, securifier_local);
    service.set_node_joined(true);

    protobuf::StoreResponse store_response;
    service.Store(info_, store_request, message, message_sig, &store_response,
                  &time_out);
    EXPECT_TRUE(store_response.result());
    EXPECT_EQ(1U, GetSenderTaskSize(service));
    JoinNetworkLookup(securifier_local);
    EXPECT_EQ(0U, GetSenderTaskSize(service));
    ASSERT_EQ(0U, GetDataStoreSize());
    ASSERT_EQ(0U, GetRoutingTableSize());
    ASSERT_EQ(0U, CountUnValidatedContacts());
  }
  Clear();
  {
    // Try to store a validated tuple with invalid ttl
    store_request.set_ttl(0);
    protobuf::StoreResponse store_response;
    service_->Store(info_, store_request, message, message_sig,
                    &store_response, &time_out);
    EXPECT_TRUE(store_response.result());
    EXPECT_EQ(1U, GetSenderTaskSize());
    JoinNetworkLookup(securifier_);
    EXPECT_EQ(0U, GetSenderTaskSize());
    ASSERT_EQ(0U, GetDataStoreSize());
    store_request.set_ttl(3600*24);
  }
  Clear();
  {
    // Try to store a validated tuple
    // into empty datastore, but the routingtable already contains the sender
    AddContact(sender, rank_info_);
    ASSERT_EQ(1U, GetRoutingTableSize());

    protobuf::StoreResponse store_response;
    service_->Store(info_, store_request, message, message_sig,
                    &store_response, &time_out);
    EXPECT_TRUE(store_response.result());
    EXPECT_EQ(1U, GetSenderTaskSize());
    JoinNetworkLookup(securifier_);
    EXPECT_EQ(0U, GetSenderTaskSize());
    ASSERT_EQ(1U, GetDataStoreSize());
    ASSERT_EQ(1U, GetRoutingTableSize());
    ASSERT_EQ(0U, CountUnValidatedContacts());
  }
  Clear();
  {
    // Try to store a validated tuple, into the datastore already containing it
    AddTestValidation(securifier_, sender_id.String(),
                      crypto_key_data.public_key());
    EXPECT_TRUE(data_store_->StoreValue(kvs, old_ttl, request_signature,
                                        crypto_key_data.public_key(), false));
    ASSERT_EQ(1U, GetDataStoreSize());

    protobuf::StoreResponse store_response;
    service_->Store(info_, store_request, message, message_sig,
                    &store_response, &time_out);
    EXPECT_TRUE(store_response.result());
    EXPECT_EQ(1U, GetSenderTaskSize());
    JoinNetworkLookup(securifier_);
    EXPECT_EQ(0U, GetSenderTaskSize());
    EXPECT_EQ(1U, GetDataStoreSize());
    // the sender will be pushed into the unvalidated_contacts list
    ASSERT_EQ(0U, GetRoutingTableSize());
    ASSERT_EQ(1U, CountUnValidatedContacts());
  }
}

TEST_F(ServicesTest, BEH_KAD_Delete) {
  crypto::RsaKeyPair crypto_key_data;
  crypto_key_data.GenerateKeys(4096);
  NodeId sender_id = GenerateUniqueRandomId(node_id_, 502);
  Contact sender = ComposeContactWithKey(sender_id, 5001, crypto_key_data);

  KeyValueSignature kvs = MakeKVS(crypto_key_data, 1024, "", "");

  protobuf::StoreRequest store_request = MakeStoreRequest(sender, kvs);
  std::string store_message = store_request.SerializeAsString();
  std::string store_message_sig;
  while (store_message_sig.empty())
    store_message_sig = crypto::AsymSign(store_message,
                                         crypto_key_data.private_key());

  protobuf::DeleteRequest delete_request = MakeDeleteRequest(sender, kvs);
  std::string delete_message = delete_request.SerializeAsString();
  std::string delete_message_sig;
  while (delete_message_sig.empty())
    delete_message_sig = crypto::AsymSign(delete_message,
                                          crypto_key_data.private_key());
  RequestAndSignature request_signature(delete_message, delete_message_sig);
  bptime::time_duration old_ttl(bptime::pos_infin);
  {
    service_->set_node_joined(false);
    protobuf::DeleteResponse delete_response;
    service_->Delete(info_, delete_request, delete_message,
                     delete_message_sig, &delete_response, &time_out);
    EXPECT_FALSE(delete_response.result());
    service_->set_node_joined(true);
  }
  Clear();
  {
    // Try to delete with empty message and mesaage_sig
    // from empty datastore and empty routingtable
    std::string message_empty;
    std::string message_sig_empty;

    protobuf::DeleteResponse delete_response;
    service_->Delete(info_, delete_request, message_empty,
                     message_sig_empty, &delete_response, &time_out);
    EXPECT_FALSE(delete_response.result());
    EXPECT_EQ(0U, GetSenderTaskSize());
    JoinNetworkLookup(securifier_);
    ASSERT_EQ(0U, GetDataStoreSize());
    ASSERT_EQ(0U, GetRoutingTableSize());
    ASSERT_EQ(0U, CountUnValidatedContacts());
  }
  Clear();
  {
    // Try to delete an in-valid tuple
    // from populated datastore and empty routingtable
    SecurifierPtr securifier_local(new SecurifierValidateFalse(
        sender.public_key_id(), sender.public_key(), sender.other_info()));
    Service service(routing_table_, data_store_,
                    alternative_store_, securifier_local);
    service.set_node_joined(true);

    EXPECT_TRUE(data_store_->StoreValue(kvs, old_ttl, request_signature,
                                        crypto_key_data.public_key(), false));
    ASSERT_EQ(1U, GetDataStoreSize());

    protobuf::DeleteResponse delete_response;
    service.Delete(info_, delete_request, delete_message,
                   delete_message_sig, &delete_response, &time_out);
    EXPECT_TRUE(delete_response.result());
    EXPECT_EQ(1U, GetSenderTaskSize(service));
    JoinNetworkLookup(securifier_local);
    EXPECT_EQ(0U, GetSenderTaskSize(service));
    ASSERT_EQ(1U, GetDataStoreSize());
    ASSERT_EQ(0U, GetRoutingTableSize());
    ASSERT_EQ(0U, CountUnValidatedContacts());
  }
  Clear();
  {
    // Try to delete a validated tuple
    // from empty datastore, but the routingtable already contains the sender
    AddContact(sender, rank_info_);
    ASSERT_EQ(1U, GetRoutingTableSize());

    protobuf::DeleteResponse delete_response;
    service_->Delete(info_, delete_request, delete_message,
                     delete_message_sig, &delete_response, &time_out);
    EXPECT_FALSE(delete_response.result());
    EXPECT_EQ(0U, GetSenderTaskSize());
    JoinNetworkLookup(securifier_);
    ASSERT_EQ(0U, GetDataStoreSize());
    ASSERT_EQ(1U, GetRoutingTableSize());
    ASSERT_EQ(0U, CountUnValidatedContacts());
  }
  Clear();
  {
    // Try to delete a validated tuple, from the datastore already containing it
    // with an empty routing table
    protobuf::StoreResponse store_response;
    service_->Store(info_, store_request, store_message,
                    store_message_sig, &store_response, &time_out);
    ASSERT_TRUE(store_response.result());
    EXPECT_EQ(1U, GetSenderTaskSize());
    JoinNetworkLookup(securifier_);
    EXPECT_EQ(0U, GetSenderTaskSize());
    ASSERT_EQ(1U, GetDataStoreSize());

    protobuf::DeleteResponse delete_response;
    service_->Delete(info_, delete_request, delete_message,
                     delete_message_sig, &delete_response, &time_out);
    EXPECT_TRUE(delete_response.result());
    EXPECT_EQ(1U, GetSenderTaskSize());
    JoinNetworkLookup(securifier_);
    EXPECT_EQ(0U, GetSenderTaskSize());
    // data_store_ will only mark the entry as deleted, but still keep it
    ASSERT_EQ(1U, GetDataStoreSize());
    // the sender will be pushed into the unvalidated_contacts list
    ASSERT_EQ(0U, GetRoutingTableSize());
    ASSERT_EQ(1U, CountUnValidatedContacts());
  }
}

TEST_F(ServicesTest, BEH_KAD_StoreRefresh) {
  crypto::RsaKeyPair crypto_key_data;
  crypto_key_data.GenerateKeys(4096);
  NodeId sender_id = GenerateUniqueRandomId(node_id_, 502);
  Contact sender = ComposeContactWithKey(sender_id, 5001, crypto_key_data);

  KeyValueSignature kvs = MakeKVS(crypto_key_data, 1024, "", "");

  protobuf::StoreRequest store_request = MakeStoreRequest(sender, kvs);

  std::string message = store_request.SerializeAsString();
  std::string message_sig;
  while (message_sig.empty())
    message_sig = crypto::AsymSign(message, crypto_key_data.private_key());
  RequestAndSignature request_signature(message, message_sig);
  bptime::time_duration old_ttl(bptime::pos_infin);

  crypto::RsaKeyPair new_crypto_key_id;
  new_crypto_key_id.GenerateKeys(4096);
  NodeId new_sender_id = GenerateUniqueRandomId(node_id_, 502);
  Contact new_sender = ComposeContactWithKey(new_sender_id, 5001,
                                             new_crypto_key_id);
  protobuf::StoreRefreshRequest store_refresh_request;
  store_refresh_request.mutable_sender()->CopyFrom(ToProtobuf(new_sender));
  {
    service_->set_node_joined(false);
    protobuf::StoreRefreshResponse store_refresh_response;
    service_->StoreRefresh(info_, store_refresh_request,
                           &store_refresh_response, &time_out);
    EXPECT_FALSE(store_refresh_response.result());
    service_->set_node_joined(true);
  }
  Clear();
  {
    // Try to storerefresh with empty message and mesaage_sig
    // into empty datastore and empty routingtable
    std::string empty_string;
    store_refresh_request.set_serialised_store_request(empty_string);
    store_refresh_request.set_serialised_store_request_signature(empty_string);

    protobuf::StoreRefreshResponse store_refresh_response;
    service_->StoreRefresh(info_, store_refresh_request,
                           &store_refresh_response, &time_out);
    EXPECT_FALSE(store_refresh_response.result());
    EXPECT_EQ(0U, GetSenderTaskSize());
    JoinNetworkLookup(securifier_);
    ASSERT_EQ(0U, GetDataStoreSize());
    ASSERT_EQ(0U, GetRoutingTableSize());
    ASSERT_EQ(0U, CountUnValidatedContacts());
  }
  Clear();
  store_refresh_request.set_serialised_store_request(message);
  store_refresh_request.set_serialised_store_request_signature(message_sig);
  {
    // Try to storefresh an in-valid tuple
    // into empty datastore and empty routingtable
    SecurifierPtr securifier_local(new SecurifierValidateFalse(
        sender.public_key_id(), sender.public_key(), sender.other_info()));
    Service service(routing_table_, data_store_,
                    alternative_store_, securifier_local);
    service.set_node_joined(true);

    protobuf::StoreRefreshResponse store_refresh_response;
    service.StoreRefresh(info_, store_refresh_request, &store_refresh_response,
                         &time_out);
    EXPECT_TRUE(store_refresh_response.result());
    EXPECT_EQ(1U, GetSenderTaskSize(service));
    JoinNetworkLookup(securifier_local);
    EXPECT_EQ(0U, GetSenderTaskSize(service));
    ASSERT_EQ(0U, GetDataStoreSize());
    ASSERT_EQ(0U, GetRoutingTableSize());
    ASSERT_EQ(0U, CountUnValidatedContacts());
  }
  Clear();
  {
    // Try to storerefresh a validated tuple into empty datastore,
    // but the routingtable already contains the sender
    AddContact(new_sender, rank_info_);
    ASSERT_EQ(1U, GetRoutingTableSize());

    protobuf::StoreRefreshResponse store_refresh_response;
    service_->StoreRefresh(info_, store_refresh_request,
                           &store_refresh_response, &time_out);
    EXPECT_TRUE(store_refresh_response.result());
    EXPECT_EQ(1U, GetSenderTaskSize());
    JoinNetworkLookup(securifier_);
    EXPECT_EQ(0U, GetSenderTaskSize());
    ASSERT_EQ(1U, GetDataStoreSize());
    ASSERT_EQ(1U, GetRoutingTableSize());
    ASSERT_EQ(0U, CountUnValidatedContacts());
  }
  Clear();
  {
    // Try to storerefresh a validated tuple into the datastore already
    // containing it
    EXPECT_TRUE(data_store_->StoreValue(kvs, old_ttl, request_signature,
                                        crypto_key_data.public_key(), false));
    ASSERT_EQ(1U, GetDataStoreSize());
    bptime::ptime refresh_time_old = GetRefreshTime(kvs);
    protobuf::StoreRefreshResponse store_fresh_response;
    service_->StoreRefresh(info_, store_refresh_request, &store_fresh_response,
                           &time_out);
    AddTestValidation(securifier_, sender_id.String(),
                      crypto_key_data.public_key());
    EXPECT_TRUE(store_fresh_response.result());
    EXPECT_EQ(1U, GetSenderTaskSize());
    JoinNetworkLookup(securifier_);
    EXPECT_EQ(0U, GetSenderTaskSize());
    ASSERT_EQ(1U, GetDataStoreSize());
    bptime::ptime refresh_time_new = GetRefreshTime(kvs);
    EXPECT_GT(refresh_time_new, refresh_time_old);
    // the sender will be pushed into the unvalidated_contacts list
    ASSERT_EQ(0U, GetRoutingTableSize());
    ASSERT_EQ(1U, CountUnValidatedContacts());
  }
}

TEST_F(ServicesTest, BEH_KAD_DeleteRefresh) {
  crypto::RsaKeyPair crypto_key_data;
  crypto_key_data.GenerateKeys(4096);
  NodeId sender_id = GenerateUniqueRandomId(node_id_, 502);
  Contact sender = ComposeContactWithKey(sender_id, 5001, crypto_key_data);

  KeyValueSignature kvs = MakeKVS(crypto_key_data, 1024, "", "");

  protobuf::StoreRequest store_request = MakeStoreRequest(sender, kvs);
  std::string store_message = store_request.SerializeAsString();
  std::string store_message_sig;
  while (store_message_sig.empty())
    store_message_sig = crypto::AsymSign(store_message,
                                         crypto_key_data.private_key());

  protobuf::DeleteRequest delete_request = MakeDeleteRequest(sender, kvs);
  std::string delete_message = delete_request.SerializeAsString();
  std::string delete_message_sig;
  while (delete_message_sig.empty())
    delete_message_sig = crypto::AsymSign(delete_message,
                                          crypto_key_data.private_key());
  RequestAndSignature request_signature(delete_message, delete_message_sig);
  bptime::time_duration old_ttl(bptime::pos_infin);

  crypto::RsaKeyPair new_crypto_key_id;
  new_crypto_key_id.GenerateKeys(4096);
  NodeId new_sender_id = GenerateUniqueRandomId(node_id_, 502);
  Contact new_sender = ComposeContactWithKey(new_sender_id, 5001,
                                             new_crypto_key_id);
  protobuf::DeleteRefreshRequest delete_refresh_request;
  delete_refresh_request.mutable_sender()->CopyFrom(ToProtobuf(new_sender));
  {
    service_->set_node_joined(false);
    protobuf::DeleteRefreshResponse delete_refresh_response;
    service_->DeleteRefresh(info_, delete_refresh_request,
                            &delete_refresh_response, &time_out);
    EXPECT_FALSE(delete_refresh_response.result());
    service_->set_node_joined(true);
  }
  Clear();
  {
    // Try to deleterefresh with empty message and mesaage_sig
    // from empty datastore and empty routingtable
    std::string empty;
    delete_refresh_request.set_serialised_delete_request(empty);
    delete_refresh_request.set_serialised_delete_request_signature(empty);

    protobuf::DeleteRefreshResponse delete_refresh_response;
    service_->DeleteRefresh(info_, delete_refresh_request,
                            &delete_refresh_response, &time_out);
    EXPECT_FALSE(delete_refresh_response.result());
    EXPECT_EQ(0U, GetSenderTaskSize());
    JoinNetworkLookup(securifier_);
    ASSERT_EQ(0U, GetDataStoreSize());
    ASSERT_EQ(0U, GetRoutingTableSize());
    ASSERT_EQ(0U, CountUnValidatedContacts());
  }
  Clear();
  delete_refresh_request.set_serialised_delete_request(delete_message);
  delete_refresh_request.
      set_serialised_delete_request_signature(delete_message_sig);
  {
    // Try to deleterefresh an in-valid tuple
    // from populated datastore and empty routingtable
    SecurifierPtr securifier_local(new SecurifierValidateFalse(
        sender.public_key_id(), sender.public_key(), sender.other_info()));
    Service service(routing_table_, data_store_,
                    alternative_store_, securifier_local);
    service.set_node_joined(true);

    EXPECT_TRUE(data_store_->StoreValue(kvs, old_ttl, request_signature,
                                        crypto_key_data.public_key(), false));
    ASSERT_EQ(1U, GetDataStoreSize());

    protobuf::DeleteRefreshResponse delete_refresh_response;
    service.DeleteRefresh(info_, delete_refresh_request,
                          &delete_refresh_response, &time_out);
    EXPECT_TRUE(delete_refresh_response.result());
    EXPECT_EQ(1U, GetSenderTaskSize(service));
    JoinNetworkLookup(securifier_local);
    EXPECT_EQ(0U, GetSenderTaskSize(service));
    ASSERT_EQ(1U, GetDataStoreSize());
    ASSERT_EQ(0U, GetRoutingTableSize());
    ASSERT_EQ(0U, CountUnValidatedContacts());
  }
  Clear();
  {
    // Try to deleterefresh a validated tuple
    // from empty datastore, but the routingtable already contains the sender
    AddContact(sender, rank_info_);
    ASSERT_EQ(1U, GetRoutingTableSize());
    ASSERT_EQ(0U, CountUnValidatedContacts());

    protobuf::DeleteRefreshResponse delete_refresh_response;
    service_->DeleteRefresh(info_, delete_refresh_request,
                            &delete_refresh_response, &time_out);
    EXPECT_FALSE(delete_refresh_response.result());
    EXPECT_EQ(0U, GetSenderTaskSize());
    JoinNetworkLookup(securifier_);
    ASSERT_EQ(0U, GetDataStoreSize());
    ASSERT_EQ(1U, GetRoutingTableSize());
    ASSERT_EQ(0U, CountUnValidatedContacts());
  }
  Clear();
  {
    // Try to deleterefresh a validated tuple, from the datastore already
    // containing it
    protobuf::StoreResponse store_response;
    service_->Store(info_, store_request, store_message,
                    store_message_sig, &store_response, &time_out);
    ASSERT_TRUE(store_response.result());
    EXPECT_EQ(1U, GetSenderTaskSize());
    JoinNetworkLookup(securifier_);
    bptime::ptime refresh_time_old = GetRefreshTime(kvs);
    EXPECT_EQ(0U, GetSenderTaskSize());
    ASSERT_EQ(1U, GetDataStoreSize());
    ASSERT_EQ(0U, GetRoutingTableSize());
    ASSERT_EQ(1U, CountUnValidatedContacts());

    protobuf::DeleteRefreshResponse delete_refresh_response;
    service_->DeleteRefresh(info_, delete_refresh_request,
                            &delete_refresh_response, &time_out);
    // If the entry was not marked as deleted yet, trying to deleterefresh it
    // will fail, but the sender will be added into the routing table
    EXPECT_TRUE(delete_refresh_response.result());
    EXPECT_EQ(1U, GetSenderTaskSize());
    JoinNetworkLookup(securifier_);
    bptime::ptime refresh_time_new = GetRefreshTime(kvs);
    EXPECT_EQ(refresh_time_new, refresh_time_old);
    EXPECT_EQ(0U, GetSenderTaskSize());
    ASSERT_EQ(1U, GetDataStoreSize());
    ASSERT_EQ(0U, GetRoutingTableSize());
    ASSERT_EQ(2U, CountUnValidatedContacts());
  }
  Clear();
  {
    // Try to deleterefresh a validated tuple, make a delete before doing the
    // deleterefresh, to mark the entry to be deleted
    protobuf::StoreResponse store_response;
    service_->Store(info_, store_request, store_message,
                    store_message_sig, &store_response, &time_out);
    ASSERT_TRUE(store_response.result());
    EXPECT_EQ(1U, GetSenderTaskSize());
    JoinNetworkLookup(securifier_);
    EXPECT_EQ(0U, GetSenderTaskSize());
    ASSERT_EQ(1U, GetDataStoreSize());
    ASSERT_EQ(0U, GetRoutingTableSize());
    ASSERT_EQ(1U, CountUnValidatedContacts());

    // delete the entry, mark it as "deleted"
    protobuf::DeleteResponse delete_response;
    service_->Delete(info_, delete_request, delete_message,
                     delete_message_sig, &delete_response, &time_out);
    EXPECT_TRUE(delete_response.result());
    EXPECT_EQ(1U, GetSenderTaskSize());
    JoinNetworkLookup(securifier_);
    bptime::ptime refresh_time_old = GetRefreshTime(kvs);
    EXPECT_EQ(0U, GetSenderTaskSize());
    // data_store_ will only mark the entry as deleted, but still keep it
    ASSERT_EQ(1U, GetDataStoreSize());
    ASSERT_EQ(0U, GetRoutingTableSize());
    ASSERT_EQ(1U, CountUnValidatedContacts());

    protobuf::DeleteRefreshResponse delete_refresh_response;
    service_->DeleteRefresh(info_, delete_refresh_request,
                            &delete_refresh_response, &time_out);
    // If the entry was marked as deleted yet, trying to deleterefresh it
    // will refresh its ttl
    EXPECT_TRUE(delete_refresh_response.result());
    EXPECT_EQ(1U, GetSenderTaskSize());
    JoinNetworkLookup(securifier_);
    bptime::ptime refresh_time_new = GetRefreshTime(kvs);
    EXPECT_GT(refresh_time_new, refresh_time_old);
    EXPECT_EQ(0U, GetSenderTaskSize());
    ASSERT_EQ(1U, GetDataStoreSize());
    ASSERT_EQ(0U, GetRoutingTableSize());
    ASSERT_EQ(2U, CountUnValidatedContacts());
  }
}

TEST_F(ServicesTest, BEH_KAD_FindNodes) {
  NodeId target_id = GenerateUniqueRandomId(node_id_, 503);
  Contact target = ComposeContact(target_id, 5001);
  NodeId sender_id = GenerateUniqueRandomId(node_id_, 502);
  Contact sender = ComposeContact(sender_id, 5001);

  protobuf::FindNodesRequest find_nodes_req;
  find_nodes_req.mutable_sender()->CopyFrom(ToProtobuf(sender));
  find_nodes_req.set_key(target_id.String());
  {
    service_->set_node_joined(false);
    protobuf::FindNodesResponse find_nodes_rsp;
    service_->FindNodes(info_, find_nodes_req, &find_nodes_rsp, &time_out);
    EXPECT_FALSE(find_nodes_rsp.result());
    service_->set_node_joined(true);
  }
  {
    // try to find a node from an empty routing table
    protobuf::FindNodesResponse find_nodes_rsp;
    service_->FindNodes(info_, find_nodes_req, &find_nodes_rsp, &time_out);
    ASSERT_EQ(true, find_nodes_rsp.IsInitialized());
    ASSERT_EQ(0U, find_nodes_rsp.closest_nodes_size());
    ASSERT_EQ(0U, GetRoutingTableSize());
    ASSERT_EQ(1U, CountUnValidatedContacts());
  }
  Clear();
  {
    // try to find the target from an k/2 filled routing table
    // (not containing the target)
    PopulateRoutingTable(test::k / 2);
    EXPECT_EQ(test::k / 2, GetRoutingTableSize());

    protobuf::FindNodesResponse find_nodes_rsp;
    service_->FindNodes(info_, find_nodes_req, &find_nodes_rsp, &time_out);
    ASSERT_EQ(true, find_nodes_rsp.IsInitialized());
    ASSERT_EQ(test::k / 2, find_nodes_rsp.closest_nodes_size());
    ASSERT_EQ(test::k / 2, GetRoutingTableSize());
    ASSERT_EQ(1U, CountUnValidatedContacts());
  }
  Clear();
  {
    // try to find the target from a 2*k filled routing table
    // (not containing the target)
    PopulateRoutingTable(test::k, 500);
    PopulateRoutingTable(test::k, 501);
    EXPECT_EQ(2 * test::k, GetRoutingTableSize());

    protobuf::FindNodesResponse find_nodes_rsp;
    service_->FindNodes(info_, find_nodes_req, &find_nodes_rsp, &time_out);
    ASSERT_EQ(true, find_nodes_rsp.IsInitialized());
    ASSERT_EQ(test::k, find_nodes_rsp.closest_nodes_size());
    ASSERT_EQ(2 * test::k, GetRoutingTableSize());
    ASSERT_EQ(1U, CountUnValidatedContacts());
  }
  Clear();
  {
    // try to find the target from a 2*k filled routing table
    // (containing the target)
    PopulateRoutingTable(test::k, 500);
    PopulateRoutingTable(test::k - 1, 501);
    AddContact(target, rank_info_);
    EXPECT_EQ(2 * test::k, GetRoutingTableSize());

    protobuf::FindNodesResponse find_nodes_rsp;
    service_->FindNodes(info_, find_nodes_req, &find_nodes_rsp, &time_out);
    ASSERT_EQ(true, find_nodes_rsp.IsInitialized());
    ASSERT_EQ(test::k, find_nodes_rsp.closest_nodes_size());
    ASSERT_EQ(2 * test::k, GetRoutingTableSize());
    ASSERT_EQ(1U, CountUnValidatedContacts());
    // the target must be contained in the response's closest_nodes
    bool target_exist(false);
    for (int i = 0; i < find_nodes_rsp.closest_nodes_size(); ++i) {
      Contact current(FromProtobuf(find_nodes_rsp.closest_nodes(i)));
      if (current.node_id() == target_id)
        target_exist = true;
    }
    ASSERT_EQ(true, target_exist);
  }
  Clear();
  {
    // try to find the target from a 2*k+1 filled routing table
    // (containing the sender, but not containing the target)
    PopulateRoutingTable(test::k, 500);
    PopulateRoutingTable(test::k, 501);
    AddContact(sender, rank_info_);
    EXPECT_EQ(2 * test::k + 1, GetRoutingTableSize());

    protobuf::FindNodesResponse find_nodes_rsp;
    service_->FindNodes(info_, find_nodes_req, &find_nodes_rsp, &time_out);
    ASSERT_EQ(true, find_nodes_rsp.IsInitialized());
    ASSERT_EQ(test::k, find_nodes_rsp.closest_nodes_size());
    ASSERT_EQ(2 * test::k + 1, GetRoutingTableSize());
    ASSERT_EQ(0U, CountUnValidatedContacts());
  }
}

TEST_F(ServicesTest, BEH_KAD_FindValue) {
  NodeId target_id = GenerateUniqueRandomId(node_id_, 503);
  Contact target = ComposeContact(target_id, 5001);
  NodeId sender_id = GenerateUniqueRandomId(node_id_, 502);
  Contact sender = ComposeContact(sender_id, 5001);

  protobuf::FindValueRequest find_value_req;
  find_value_req.mutable_sender()->CopyFrom(ToProtobuf(sender));
  find_value_req.set_key(target_id.String());
  {
    service_->set_node_joined(false);
    protobuf::FindValueResponse find_value_rsp;
    service_->FindValue(info_, find_value_req, &find_value_rsp, &time_out);
    ASSERT_FALSE(find_value_rsp.result());
    service_->set_node_joined(true);
  }
  Clear();
  {
    // Search in empty routing table and datastore
    // no alternative_store_
    protobuf::FindValueResponse find_value_rsp;
    service_->FindValue(info_, find_value_req, &find_value_rsp, &time_out);
    ASSERT_TRUE(find_value_rsp.result());
    ASSERT_EQ(0U, find_value_rsp.closest_nodes_size());
    ASSERT_EQ(0U, GetRoutingTableSize());
    ASSERT_EQ(1U, CountUnValidatedContacts());
  }
  Clear();
  {
    // Search in empty datastore
    // but with 2*k+1 populated routing table (containing the key)
    // no alternative_store_
    PopulateRoutingTable(test::k, 500);
    PopulateRoutingTable(test::k, 501);
    AddContact(target, rank_info_);

    protobuf::FindValueResponse find_value_rsp;
    service_->FindValue(info_, find_value_req, &find_value_rsp, &time_out);
    ASSERT_TRUE(find_value_rsp.result());
    ASSERT_EQ(test::k, find_value_rsp.closest_nodes_size());
    // the target must be contained in the response's closest_nodes
    bool target_exist(false);
    for (int i = 0; i < find_value_rsp.closest_nodes_size(); ++i) {
      Contact current(FromProtobuf(find_value_rsp.closest_nodes(i)));
      if (current.node_id() == target_id)
        target_exist = true;
    }
    ASSERT_TRUE(target_exist);
    ASSERT_EQ(2 * test::k + 1, GetRoutingTableSize());
    ASSERT_EQ(1U, CountUnValidatedContacts());
  }
  Clear();
  {
    // Search in k populated datastore (not containing the target)
    // but with an empty routing table
    // no alternative_store_
    PopulateDataStore(test::k);
    ASSERT_EQ(test::k, GetDataStoreSize());

    protobuf::FindValueResponse find_value_rsp;
    service_->FindValue(info_, find_value_req, &find_value_rsp, &time_out);
    ASSERT_TRUE(find_value_rsp.result());
    ASSERT_EQ(0U, find_value_rsp.closest_nodes_size());
    ASSERT_EQ(0U, GetRoutingTableSize());
    ASSERT_EQ(1U, CountUnValidatedContacts());
  }
  Clear();

  crypto::RsaKeyPair crypto_key;
  crypto_key.GenerateKeys(4096);
  bptime::time_duration old_ttl(bptime::pos_infin), new_ttl(bptime::hours(24));
  KeyValueTuple target_kvt = MakeKVT(crypto_key, 1024, old_ttl, "", "");
  std::string target_key = target_kvt.key_value_signature.key;
  std::string target_value = target_kvt.key_value_signature.value;

  {
    // Search in K+1 populated datastore (containing the target)
    // with empty routing table
    // no alternative_store_
    PopulateDataStore(test::k);
    EXPECT_TRUE(data_store_->StoreValue(target_kvt.key_value_signature,
                                        old_ttl,
                                        target_kvt.request_and_signature,
                                        crypto_key.public_key(),
                                        false));
    ASSERT_EQ(test::k + 1, GetDataStoreSize());

    find_value_req.set_key(target_key);
    protobuf::FindValueResponse find_value_rsp;
    service_->FindValue(info_, find_value_req, &find_value_rsp, &time_out);
    ASSERT_TRUE(find_value_rsp.result());
    ASSERT_EQ(target_value, (*find_value_rsp.mutable_signed_values(0)).value());
    ASSERT_EQ(0U, find_value_rsp.closest_nodes_size());
    ASSERT_EQ(0U, GetRoutingTableSize());
    ASSERT_EQ(1U, CountUnValidatedContacts());
  }
  Clear();
  {
    // Search in k populated datastore (not containing the target)
    // with empty routing table
    // with alternative_store_ (not containing the target)
    PopulateDataStore(test::k);
    ASSERT_EQ(test::k, GetDataStoreSize());

    AlternativeStoreFalsePtr
        alternative_store_false_ptr(new AlternativeStoreFalse());
    Service service(routing_table_, data_store_,
                    alternative_store_false_ptr, securifier_);
    service.set_node_joined(true);

    find_value_req.set_key(target_key);
    protobuf::FindValueResponse find_value_rsp;
    service.FindValue(info_, find_value_req, &find_value_rsp, &time_out);
    ASSERT_TRUE(find_value_rsp.result());
    ASSERT_EQ(0U, find_value_rsp.mutable_signed_values()->size());
    ASSERT_EQ(Contact(),
        FromProtobuf((*find_value_rsp.mutable_alternative_value_holder())));
    ASSERT_EQ(0U, find_value_rsp.closest_nodes_size());
    ASSERT_EQ(0U, GetRoutingTableSize());
    ASSERT_EQ(1U, CountUnValidatedContacts());
  }
  Clear();

  Contact node_contact = ComposeContact(node_id_, 5000);
  {
    // Search in k populated datastore (not containing the target)
    // with empty routing table
    // with alternative_store_ (containing the target)
    PopulateDataStore(test::k);
    ASSERT_EQ(test::k, GetDataStoreSize());

    AlternativeStoreTruePtr
        alternative_store_true_ptr(new AlternativeStoreTrue());
    Service service(routing_table_, data_store_,
                    alternative_store_true_ptr, securifier_);
    service.set_node_joined(true);
    service.set_node_contact(node_contact);

    find_value_req.set_key(target_key);
    protobuf::FindValueResponse find_value_rsp;
    service.FindValue(info_, find_value_req, &find_value_rsp, &time_out);
    ASSERT_TRUE(find_value_rsp.result());
    ASSERT_EQ(0U, find_value_rsp.mutable_signed_values()->size());
    ASSERT_EQ(node_contact,
        FromProtobuf((*find_value_rsp.mutable_alternative_value_holder())));
    ASSERT_EQ(0U, find_value_rsp.closest_nodes_size());
    ASSERT_EQ(0U, GetRoutingTableSize());
    ASSERT_EQ(1U, CountUnValidatedContacts());
  }
}

TEST_F(ServicesTest, BEH_KAD_Downlist) {
  service_->GetPingDownListSignalHandler()->connect(
      kademlia::PingDownListContactsPtr::element_type::slot_type(
          &ServicesTest::FakePingContact, this, _1));
  protobuf::DownlistNotification downlist_request;

  {
    // given an empty downlist
    service_->Downlist(info_, downlist_request, &time_out);
    ASSERT_EQ(0U, num_of_pings_);
  }
  {
    // given a downlist contains k nodes in the routingtable
    for (int i = 0; i < test::k; ++i) {
      NodeId contact_id = GenerateUniqueRandomId(node_id_, 500);
      Contact contact = ComposeContact(contact_id, 5000);
      downlist_request.add_node_ids(contact_id.String());
      AddContact(contact, rank_info_);
    }
    service_->Downlist(info_, downlist_request, &time_out);
    ASSERT_EQ(test::k, num_of_pings_);
  }
  num_of_pings_ = 0;
  {
    // given a downlist contains k+1 nodes
    // with one node not in the routingtable
    NodeId contact_id = GenerateUniqueRandomId(node_id_, 501);
    downlist_request.add_node_ids(contact_id.String());
    service_->Downlist(info_, downlist_request, &time_out);
    ASSERT_EQ(test::k, num_of_pings_);
  }
  num_of_pings_ = 0;
  { // Node not joined
    service_->set_node_joined(false);
    NodeId contact_id = GenerateUniqueRandomId(node_id_, 501);
    downlist_request.add_node_ids(contact_id.String());
    service_->Downlist(info_, downlist_request, &time_out);
    EXPECT_NE(test::k, num_of_pings_);
    service_->set_node_joined(true);
  }
}

TEST_F(ServicesTest, BEH_KAD_Ping) {
  protobuf::PingRequest ping_request;
  NodeId contact_id(NodeId::kRandomId);
  Contact contact = ComposeContact(contact_id, 5000);
  ping_request.mutable_sender()->CopyFrom(ToProtobuf(contact));

  {
    // Check failure with ping set incorrectly.
    ping_request.set_ping("doink");
    protobuf::PingResponse ping_response;
    service_->Ping(info_, ping_request, &ping_response, &time_out);
    EXPECT_FALSE(ping_response.IsInitialized());
    EXPECT_FALSE(ping_response.has_echo());
    EXPECT_EQ(0U, GetRoutingTableSize());
    ASSERT_EQ(0U, CountUnValidatedContacts());
  }
  {
    // Check success.
    ping_request.set_ping("ping");
    protobuf::PingResponse ping_response;
    service_->Ping(info_, ping_request, &ping_response, &time_out);
    EXPECT_TRUE(ping_response.IsInitialized());
    EXPECT_EQ("pong", ping_response.echo());
    EXPECT_EQ(0U, GetRoutingTableSize());
    ASSERT_EQ(1U, CountUnValidatedContacts());
  }
}

TEST_F(ServicesTest, BEH_KAD_MultipleStoreRequests) {
  NodeId sender_id_1 = GenerateUniqueRandomId(node_id_, 502);
  NodeId sender_id_2 = GenerateUniqueRandomId(node_id_, 502);
  NodeId sender_id_3 = GenerateUniqueRandomId(node_id_, 502);

  crypto::RsaKeyPair crypto_key_data_1;
  crypto::RsaKeyPair crypto_key_data_2;
  crypto::RsaKeyPair crypto_key_data_3;

  crypto_key_data_1.GenerateKeys(4096);
  crypto_key_data_2.GenerateKeys(4096);
  crypto_key_data_3.GenerateKeys(4096);

  KeyValueSignature k1_v1 = MakeKVS(crypto_key_data_1, 1024, "", "");
  KeyValueSignature k1_v2 = MakeKVS(crypto_key_data_1, 1024, k1_v1.key, "");
  KeyValueSignature k1_v3 = MakeKVS(crypto_key_data_1, 1024, k1_v1.key, "");
  KeyValueSignature k2_v1 = MakeKVS(crypto_key_data_2, 1024, "", "");
  KeyValueSignature k3_v1 = MakeKVS(crypto_key_data_3, 1024, "", "");

  // This will validate network lookup.
  AddTestValidation(securifier_, sender_id_1.String(),
                    crypto_key_data_1.public_key());
  AddTestValidation(securifier_, sender_id_2.String(),
                    crypto_key_data_2.public_key());
  AddTestValidation(securifier_, sender_id_3.String(),
                    crypto_key_data_3.public_key());

  ASSERT_EQ(0U, GetDataStoreSize());
  // Multilple Store requests same key value
  EXPECT_TRUE(DoStore(sender_id_1, k1_v1, crypto_key_data_1));
  EXPECT_TRUE(DoStore(sender_id_1, k1_v1, crypto_key_data_1));
  EXPECT_TRUE(DoStore(sender_id_1, k1_v1, crypto_key_data_1));
  JoinNetworkLookup(securifier_);
  EXPECT_EQ(1U, GetDataStoreSize());
  EXPECT_EQ(1U, CountUnValidatedContacts());
  EXPECT_TRUE(IsKeyValueInDataStore(k1_v1));

  // Store requests for same key different value from same sender
  EXPECT_TRUE(DoStore(sender_id_1, k1_v1, crypto_key_data_1));
  EXPECT_TRUE(DoStore(sender_id_1, k1_v2, crypto_key_data_1));
  EXPECT_TRUE(DoStore(sender_id_1, k1_v3, crypto_key_data_1));
  JoinNetworkLookup(securifier_);
  EXPECT_EQ(3U, GetDataStoreSize());
  EXPECT_EQ(1U, CountUnValidatedContacts());
  EXPECT_TRUE(IsKeyValueInDataStore(k1_v1));
  EXPECT_TRUE(IsKeyValueInDataStore(k1_v2));
  EXPECT_TRUE(IsKeyValueInDataStore(k1_v3));
  Clear();

  // Store request for same key from different senders
  // Case 1 : key already present in datastore
  EXPECT_TRUE(DoStore(sender_id_1, k1_v1, crypto_key_data_1));
  JoinNetworkLookup(securifier_);
  EXPECT_EQ(1U, GetDataStoreSize());
  EXPECT_FALSE(DoStore(sender_id_2, k1_v2, crypto_key_data_2));
  EXPECT_FALSE(DoStore(sender_id_3, k1_v3, crypto_key_data_3));
  EXPECT_TRUE(DoStore(sender_id_1, k1_v2, crypto_key_data_1));
  JoinNetworkLookup(securifier_);
  EXPECT_EQ(2U, GetDataStoreSize());
  EXPECT_TRUE(IsKeyValueInDataStore(k1_v1));
  EXPECT_TRUE(IsKeyValueInDataStore(k1_v2));
  Clear();

  // Store request for same key from different senders
  // Case 2: key not present in datastore, valid sender calls after invalid
  // Invalid request recieves true but value doesn't get stored
  EXPECT_TRUE(DoStore(sender_id_2, k1_v2, crypto_key_data_2));
  EXPECT_FALSE(DoStore(sender_id_3, k1_v3, crypto_key_data_3));
  // If the valid sender calls just after invalid sender it recieves false
  EXPECT_FALSE(DoStore(sender_id_1, k1_v1, crypto_key_data_1));
  JoinNetworkLookup(securifier_);
  EXPECT_EQ(0U, GetDataStoreSize());
  Clear();

  // Store request for same key from different senders
  // Case 3: key not present in datastore, valid sender calls first
  // If the valid sender calls store first, other senders recieves false
  EXPECT_TRUE(DoStore(sender_id_1, k1_v1, crypto_key_data_1));
  EXPECT_FALSE(DoStore(sender_id_2, k1_v2, crypto_key_data_2));
  EXPECT_FALSE(DoStore(sender_id_3, k1_v3, crypto_key_data_3));
  JoinNetworkLookup(securifier_);
  EXPECT_EQ(1U, GetDataStoreSize());
  EXPECT_TRUE(IsKeyValueInDataStore(k1_v1));
  Clear();

  // Store request from different senders (valid)
  EXPECT_TRUE(DoStore(sender_id_1, k1_v1, crypto_key_data_1));
  EXPECT_TRUE(DoStore(sender_id_2, k2_v1, crypto_key_data_2));
  EXPECT_TRUE(DoStore(sender_id_3, k3_v1, crypto_key_data_3));
  EXPECT_EQ(3U, GetSenderTaskSize());
  JoinNetworkLookup(securifier_);
  EXPECT_EQ(3U, GetDataStoreSize());
  EXPECT_EQ(3U, CountUnValidatedContacts());
  EXPECT_TRUE(IsKeyValueInDataStore(k1_v1));
  EXPECT_TRUE(IsKeyValueInDataStore(k2_v1));
  EXPECT_TRUE(IsKeyValueInDataStore(k3_v1));
  Clear();
}

TEST_F(ServicesTest, BEH_KAD_MultipleDeleteRequests) {
  NodeId sender_id_1 = GenerateUniqueRandomId(node_id_, 502);
  NodeId sender_id_2 = GenerateUniqueRandomId(node_id_, 502);
  NodeId sender_id_3 = GenerateUniqueRandomId(node_id_, 502);

  crypto::RsaKeyPair crypto_key_data_1;
  crypto::RsaKeyPair crypto_key_data_2;
  crypto::RsaKeyPair crypto_key_data_3;

  crypto_key_data_1.GenerateKeys(4096);
  crypto_key_data_2.GenerateKeys(4096);
  crypto_key_data_3.GenerateKeys(4096);

  KeyValueSignature k1_v1 = MakeKVS(crypto_key_data_1, 1024, "", "");
  KeyValueSignature k1_v2 = MakeKVS(crypto_key_data_1, 1024, k1_v1.key, "");
  KeyValueSignature k1_v3 = MakeKVS(crypto_key_data_1, 1024, k1_v1.key, "");
  KeyValueSignature k2_v1 = MakeKVS(crypto_key_data_2, 1024, "", "");
  KeyValueSignature k3_v1 = MakeKVS(crypto_key_data_3, 1024, "", "");

  // This will validate network lookup.
  AddTestValidation(securifier_, sender_id_1.String(),
                    crypto_key_data_1.public_key());
  AddTestValidation(securifier_, sender_id_2.String(),
                    crypto_key_data_2.public_key());
  AddTestValidation(securifier_, sender_id_3.String(),
                    crypto_key_data_3.public_key());

  ASSERT_EQ(0U, GetDataStoreSize());
  // Multilple Delete requests same key value
  EXPECT_TRUE(DoStore(sender_id_1, k1_v1, crypto_key_data_1));
  JoinNetworkLookup(securifier_);
  EXPECT_TRUE(DoDelete(sender_id_1, k1_v1, crypto_key_data_1));
  EXPECT_TRUE(DoDelete(sender_id_1, k1_v1, crypto_key_data_1));
  EXPECT_TRUE(DoDelete(sender_id_1, k1_v1, crypto_key_data_1));
  JoinNetworkLookup(securifier_);
  EXPECT_EQ(1U, GetDataStoreSize());
  EXPECT_EQ(1U, CountUnValidatedContacts());
  EXPECT_FALSE(IsKeyValueInDataStore(k1_v1));

  // Delete requests for same key different value from same sender
  EXPECT_TRUE(DoStore(sender_id_1, k1_v1, crypto_key_data_1));
  EXPECT_TRUE(DoStore(sender_id_1, k1_v2, crypto_key_data_1));
  EXPECT_TRUE(DoStore(sender_id_1, k1_v3, crypto_key_data_1));
  JoinNetworkLookup(securifier_);
  EXPECT_EQ(3U, GetDataStoreSize());
  EXPECT_TRUE(DoDelete(sender_id_1, k1_v1, crypto_key_data_1));
  EXPECT_TRUE(DoDelete(sender_id_1, k1_v2, crypto_key_data_1));
  EXPECT_TRUE(DoDelete(sender_id_1, k1_v3, crypto_key_data_1));
  JoinNetworkLookup(securifier_);
  EXPECT_EQ(3U, GetDataStoreSize());
  EXPECT_EQ(1U, CountUnValidatedContacts());
  EXPECT_FALSE(IsKeyValueInDataStore(k1_v1));
  EXPECT_FALSE(IsKeyValueInDataStore(k1_v2));
  EXPECT_FALSE(IsKeyValueInDataStore(k1_v3));
  Clear();

  // Delete request for same key from different senders
  EXPECT_TRUE(DoStore(sender_id_1, k1_v1, crypto_key_data_1));
  JoinNetworkLookup(securifier_);
  EXPECT_EQ(1U, GetDataStoreSize());
  EXPECT_FALSE(DoDelete(sender_id_2, k1_v2, crypto_key_data_2));
  EXPECT_FALSE(DoDelete(sender_id_3, k1_v3, crypto_key_data_3));
  EXPECT_TRUE(DoDelete(sender_id_1, k1_v1, crypto_key_data_1));
  JoinNetworkLookup(securifier_);
  EXPECT_EQ(1U, GetDataStoreSize());
  EXPECT_FALSE(IsKeyValueInDataStore(k1_v1));
  Clear();

  // Delete request from different senders (valid)
  EXPECT_TRUE(DoStore(sender_id_1, k1_v1, crypto_key_data_1));
  EXPECT_TRUE(DoStore(sender_id_2, k2_v1, crypto_key_data_2));
  EXPECT_TRUE(DoStore(sender_id_3, k3_v1, crypto_key_data_3));
  JoinNetworkLookup(securifier_);
  EXPECT_EQ(3U, GetDataStoreSize());
  EXPECT_TRUE(DoDelete(sender_id_1, k1_v1, crypto_key_data_1));
  EXPECT_TRUE(DoDelete(sender_id_2, k2_v1, crypto_key_data_2));
  EXPECT_TRUE(DoDelete(sender_id_3, k3_v1, crypto_key_data_3));
  JoinNetworkLookup(securifier_);
  EXPECT_FALSE(IsKeyValueInDataStore(k1_v1));
  EXPECT_FALSE(IsKeyValueInDataStore(k2_v1));
  EXPECT_FALSE(IsKeyValueInDataStore(k3_v1));
  EXPECT_EQ(3U, GetDataStoreSize());
  EXPECT_EQ(3U, CountUnValidatedContacts());
  Clear();
}

TEST_F(ServicesTest, BEH_KAD_MultipleStoreRefreshRequests) {
  NodeId sender_id_1 = GenerateUniqueRandomId(node_id_, 502);
  NodeId sender_id_2 = GenerateUniqueRandomId(node_id_, 502);
  NodeId sender_id_3 = GenerateUniqueRandomId(node_id_, 502);

  crypto::RsaKeyPair crypto_key_data_1;
  crypto::RsaKeyPair crypto_key_data_2;
  crypto::RsaKeyPair crypto_key_data_3;

  crypto_key_data_1.GenerateKeys(4096);
  crypto_key_data_2.GenerateKeys(4096);
  crypto_key_data_3.GenerateKeys(4096);

  KeyValueSignature k1_v1 = MakeKVS(crypto_key_data_1, 1024, "", "");
  KeyValueSignature k1_v2 = MakeKVS(crypto_key_data_1, 1024, k1_v1.key, "");
  KeyValueSignature k1_v3 = MakeKVS(crypto_key_data_1, 1024, k1_v1.key, "");
  KeyValueSignature k2_v1 = MakeKVS(crypto_key_data_2, 1024, "", "");
  KeyValueSignature k3_v1 = MakeKVS(crypto_key_data_3, 1024, "", "");

  // This will validate network lookup.
  AddTestValidation(securifier_, sender_id_1.String(),
                    crypto_key_data_1.public_key());
  AddTestValidation(securifier_, sender_id_2.String(),
                    crypto_key_data_2.public_key());
  AddTestValidation(securifier_, sender_id_3.String(),
                    crypto_key_data_3.public_key());

  ASSERT_EQ(0U, GetDataStoreSize());
  // Multilple Store Refresh requests same key value
  {
    EXPECT_TRUE(DoStore(sender_id_1, k1_v1, crypto_key_data_1));
    JoinNetworkLookup(securifier_);
    EXPECT_EQ(1U, GetDataStoreSize());
    bptime::ptime refresh_time_old_k1_v1 = GetRefreshTime(k1_v1);
    EXPECT_TRUE(DoStoreRefresh(sender_id_2, crypto_key_data_2, sender_id_1,
                               k1_v1, crypto_key_data_1));
    EXPECT_TRUE(DoStoreRefresh(sender_id_2, crypto_key_data_2, sender_id_1,
                               k1_v1, crypto_key_data_1));
    EXPECT_TRUE(DoStoreRefresh(sender_id_2, crypto_key_data_2, sender_id_1,
                               k1_v1, crypto_key_data_1));
    JoinNetworkLookup(securifier_);
    EXPECT_EQ(1U, GetDataStoreSize());
    EXPECT_EQ(2U, CountUnValidatedContacts());
    EXPECT_TRUE(IsKeyValueInDataStore(k1_v1));
    bptime::ptime refresh_time_new_k1_v1 = GetRefreshTime(k1_v1);
    EXPECT_GT(refresh_time_new_k1_v1, refresh_time_old_k1_v1);
  }
  Clear();
  // Store refresh requests for same key different value from same sender
  {
    EXPECT_TRUE(DoStore(sender_id_1, k1_v1, crypto_key_data_1));
    EXPECT_TRUE(DoStore(sender_id_1, k1_v2, crypto_key_data_1));
    EXPECT_TRUE(DoStore(sender_id_1, k1_v3, crypto_key_data_1));
    bptime::ptime refresh_time_old_k1_v1 = GetRefreshTime(k1_v1);
    bptime::ptime refresh_time_old_k1_v2 = GetRefreshTime(k1_v2);
    bptime::ptime refresh_time_old_k1_v3 = GetRefreshTime(k1_v3);
    JoinNetworkLookup(securifier_);
    EXPECT_EQ(3U, GetDataStoreSize());
    EXPECT_TRUE(DoStoreRefresh(sender_id_2, crypto_key_data_2, sender_id_1,
                               k1_v1, crypto_key_data_1));
    EXPECT_TRUE(DoStoreRefresh(sender_id_2, crypto_key_data_2, sender_id_1,
                               k1_v2, crypto_key_data_1));
    EXPECT_TRUE(DoStoreRefresh(sender_id_2, crypto_key_data_2, sender_id_1,
                               k1_v3, crypto_key_data_1));
    JoinNetworkLookup(securifier_);
    EXPECT_EQ(3U, GetDataStoreSize());
    EXPECT_EQ(2U, CountUnValidatedContacts());
    EXPECT_TRUE(IsKeyValueInDataStore(k1_v1));
    EXPECT_TRUE(IsKeyValueInDataStore(k1_v2));
    EXPECT_TRUE(IsKeyValueInDataStore(k1_v3));

    bptime::ptime refresh_time_new_k1_v1 = GetRefreshTime(k1_v1);
    bptime::ptime refresh_time_new_k1_v2 = GetRefreshTime(k1_v2);
    bptime::ptime refresh_time_new_k1_v3 = GetRefreshTime(k1_v3);
    EXPECT_GT(refresh_time_new_k1_v1, refresh_time_old_k1_v1);
    EXPECT_GT(refresh_time_new_k1_v2, refresh_time_old_k1_v2);
    EXPECT_GT(refresh_time_new_k1_v3, refresh_time_old_k1_v3);
  }
  Clear();
  // Store refresh request for same key from different requester
  // Case 1 : key already present in datastore
  {
    EXPECT_TRUE(DoStore(sender_id_1, k1_v1, crypto_key_data_1));
    JoinNetworkLookup(securifier_);
    EXPECT_EQ(1U, GetDataStoreSize());
    bptime::ptime refresh_time_old_k1_v1 = GetRefreshTime(k1_v1);
    EXPECT_FALSE(DoStoreRefresh(sender_id_3, crypto_key_data_3, sender_id_2,
                                k1_v1, crypto_key_data_2));
    EXPECT_TRUE(DoStoreRefresh(sender_id_2, crypto_key_data_2, sender_id_1,
                               k1_v1, crypto_key_data_1));
    JoinNetworkLookup(securifier_);
    EXPECT_EQ(1U, GetDataStoreSize());
    EXPECT_TRUE(IsKeyValueInDataStore(k1_v1));
    EXPECT_FALSE(IsKeyValueInDataStore(k1_v2));
    bptime::ptime refresh_time_new_k1_v1 = GetRefreshTime(k1_v1);
    EXPECT_GT(refresh_time_new_k1_v1, refresh_time_old_k1_v1);
  }
  Clear();
  // Store refresh request for same key from different requester
  // Case 2: key not present in datastore, valid sender calls after invalid
  {
    // Invalid request recieves true but value doesn't get stored
    EXPECT_TRUE(DoStoreRefresh(sender_id_3, crypto_key_data_3, sender_id_2,
                               k1_v1, crypto_key_data_2));
    // If the valid sender calls just after invalid sender it recieves false
    EXPECT_FALSE(DoStoreRefresh(sender_id_2, crypto_key_data_2, sender_id_1,
                                k1_v1, crypto_key_data_1));
    JoinNetworkLookup(securifier_);
    EXPECT_EQ(0U, GetDataStoreSize());
  }
  Clear();
  // Store Refresh request for same key from different requester
  // Case 3: key not present in datastore, valid sender calls first
  {
    // If the valid sender calls store first, other senders recieves false
    EXPECT_TRUE(DoStoreRefresh(sender_id_2, crypto_key_data_2, sender_id_1,
                               k1_v1, crypto_key_data_1));
    EXPECT_FALSE(DoStoreRefresh(sender_id_3, crypto_key_data_3, sender_id_2,
                               k1_v1, crypto_key_data_2));
    JoinNetworkLookup(securifier_);
    EXPECT_EQ(1U, GetDataStoreSize());
    EXPECT_TRUE(IsKeyValueInDataStore(k1_v1));
  }
    Clear();
  // Store Refresh request from different senders (valid)
  {
    EXPECT_TRUE(DoStore(sender_id_1, k1_v1, crypto_key_data_1));
    EXPECT_TRUE(DoStore(sender_id_2, k2_v1, crypto_key_data_2));
    EXPECT_TRUE(DoStore(sender_id_3, k3_v1, crypto_key_data_3));
    bptime::ptime refresh_time_old_k1_v1 = GetRefreshTime(k1_v1);
    bptime::ptime refresh_time_old_k2_v1 = GetRefreshTime(k2_v1);
    bptime::ptime refresh_time_old_k3_v1 = GetRefreshTime(k3_v1);

    JoinNetworkLookup(securifier_);
    EXPECT_EQ(3U, GetDataStoreSize());
    EXPECT_EQ(3U, CountUnValidatedContacts());
    EXPECT_TRUE(DoStoreRefresh(sender_id_2, crypto_key_data_2, sender_id_1,
                               k1_v1, crypto_key_data_1));
    EXPECT_TRUE(DoStoreRefresh(sender_id_3, crypto_key_data_3, sender_id_2,
                               k2_v1, crypto_key_data_2));
    EXPECT_TRUE(DoStoreRefresh(sender_id_1, crypto_key_data_1, sender_id_3,
                               k3_v1, crypto_key_data_3));
    JoinNetworkLookup(securifier_);
    EXPECT_EQ(3U, GetDataStoreSize());

    bptime::ptime refresh_time_new_k1_v1 = GetRefreshTime(k1_v1);
    bptime::ptime refresh_time_new_k2_v1 = GetRefreshTime(k2_v1);
    bptime::ptime refresh_time_new_k3_v1 = GetRefreshTime(k3_v1);
    EXPECT_GT(refresh_time_new_k1_v1, refresh_time_old_k1_v1);
    EXPECT_GT(refresh_time_new_k2_v1, refresh_time_old_k2_v1);
    EXPECT_GT(refresh_time_new_k3_v1, refresh_time_old_k3_v1);
  }
  Clear();
}

TEST_F(ServicesTest, BEH_KAD_MultipleDeleteRefreshRequests) {
  NodeId sender_id_1 = GenerateUniqueRandomId(node_id_, 502);
  NodeId sender_id_2 = GenerateUniqueRandomId(node_id_, 502);
  NodeId sender_id_3 = GenerateUniqueRandomId(node_id_, 502);

  crypto::RsaKeyPair crypto_key_data_1;
  crypto::RsaKeyPair crypto_key_data_2;
  crypto::RsaKeyPair crypto_key_data_3;

  crypto_key_data_1.GenerateKeys(4096);
  crypto_key_data_2.GenerateKeys(4096);
  crypto_key_data_3.GenerateKeys(4096);

  KeyValueSignature k1_v1 = MakeKVS(crypto_key_data_1, 1024, "", "");
  KeyValueSignature k1_v2 = MakeKVS(crypto_key_data_1, 1024, k1_v1.key, "");
  KeyValueSignature k1_v3 = MakeKVS(crypto_key_data_1, 1024, k1_v1.key, "");
  KeyValueSignature k2_v1 = MakeKVS(crypto_key_data_2, 1024, "", "");
  KeyValueSignature k3_v1 = MakeKVS(crypto_key_data_3, 1024, "", "");

  // This will validate network lookup.
  AddTestValidation(securifier_, sender_id_1.String(),
                    crypto_key_data_1.public_key());
  AddTestValidation(securifier_, sender_id_2.String(),
                    crypto_key_data_2.public_key());
  AddTestValidation(securifier_, sender_id_3.String(),
                    crypto_key_data_3.public_key());

  ASSERT_EQ(0U, GetDataStoreSize());
  // Multilple Delete Refresh requests same key value
  {
    EXPECT_TRUE(DoStore(sender_id_1, k1_v1, crypto_key_data_1));
    JoinNetworkLookup(securifier_);
    EXPECT_TRUE(DoDelete(sender_id_1, k1_v1, crypto_key_data_1));
    JoinNetworkLookup(securifier_);
    EXPECT_EQ(1U, GetDataStoreSize());
    bptime::ptime refresh_time_old_k1_v1 = GetRefreshTime(k1_v1);
    EXPECT_TRUE(DoDeleteRefresh(sender_id_2, crypto_key_data_2,
                                sender_id_1, k1_v1, crypto_key_data_1));
    EXPECT_TRUE(DoDeleteRefresh(sender_id_3, crypto_key_data_3,
                                sender_id_1, k1_v1, crypto_key_data_1));
    EXPECT_TRUE(DoDeleteRefresh(sender_id_3, crypto_key_data_3,
                                sender_id_1, k1_v1, crypto_key_data_1));
    JoinNetworkLookup(securifier_);
    EXPECT_EQ(1U, GetDataStoreSize());
    bptime::ptime refresh_time_new_k1_v1 = GetRefreshTime(k1_v1);
    EXPECT_GT(refresh_time_new_k1_v1, refresh_time_old_k1_v1);
    EXPECT_EQ(3U, CountUnValidatedContacts());
    EXPECT_FALSE(IsKeyValueInDataStore(k1_v1));
  }
  // Delete Refresh requests for same key different value from same sender
  {
    EXPECT_TRUE(DoStore(sender_id_1, k1_v1, crypto_key_data_1));
    EXPECT_TRUE(DoStore(sender_id_1, k1_v2, crypto_key_data_1));
    EXPECT_TRUE(DoStore(sender_id_1, k1_v3, crypto_key_data_1));
    JoinNetworkLookup(securifier_);
    EXPECT_TRUE(DoDelete(sender_id_1, k1_v1, crypto_key_data_1));
    EXPECT_TRUE(DoDelete(sender_id_1, k1_v2, crypto_key_data_1));
    EXPECT_TRUE(DoDelete(sender_id_1, k1_v3, crypto_key_data_1));
    JoinNetworkLookup(securifier_);
    EXPECT_EQ(3U, GetDataStoreSize());
    bptime::ptime refresh_time_old_k1_v1 = GetRefreshTime(k1_v1);
    bptime::ptime refresh_time_old_k1_v2 = GetRefreshTime(k1_v2);
    bptime::ptime refresh_time_old_k1_v3 = GetRefreshTime(k1_v3);

    EXPECT_TRUE(DoDeleteRefresh(sender_id_2, crypto_key_data_2,
                                sender_id_1, k1_v1, crypto_key_data_1));
    EXPECT_TRUE(DoDeleteRefresh(sender_id_2, crypto_key_data_2,
                                sender_id_1, k1_v2, crypto_key_data_1));
    EXPECT_TRUE(DoDeleteRefresh(sender_id_2, crypto_key_data_2,
                                sender_id_1, k1_v3, crypto_key_data_1));
    JoinNetworkLookup(securifier_);
    EXPECT_EQ(3U, GetDataStoreSize());
    EXPECT_EQ(3U, CountUnValidatedContacts());
    EXPECT_FALSE(IsKeyValueInDataStore(k1_v1));
    EXPECT_FALSE(IsKeyValueInDataStore(k1_v2));
    EXPECT_FALSE(IsKeyValueInDataStore(k1_v3));

    bptime::ptime refresh_time_new_k1_v1 = GetRefreshTime(k1_v1);
    bptime::ptime refresh_time_new_k1_v2 = GetRefreshTime(k1_v2);
    bptime::ptime refresh_time_new_k1_v3 = GetRefreshTime(k1_v3);
    EXPECT_GT(refresh_time_new_k1_v1, refresh_time_old_k1_v1);
    EXPECT_GT(refresh_time_new_k1_v2, refresh_time_old_k1_v2);
    EXPECT_GT(refresh_time_new_k1_v3, refresh_time_old_k1_v3);
  }
  Clear();
  // Delete Refresh requests for existing key from different sender
  {
    EXPECT_TRUE(DoStore(sender_id_1, k1_v1, crypto_key_data_1));
    JoinNetworkLookup(securifier_);
    EXPECT_FALSE(DoDeleteRefresh(sender_id_2, crypto_key_data_2,
                                 sender_id_3, k1_v2, crypto_key_data_3));
    EXPECT_FALSE(DoDeleteRefresh(sender_id_3, crypto_key_data_3,
                                 sender_id_3, k1_v3, crypto_key_data_3));
    EXPECT_EQ(3U, CountUnValidatedContacts());
    EXPECT_EQ(1U, GetDataStoreSize());
  }
  Clear();
  // Delete Refresh requests for different key value from different sender
  {
    EXPECT_TRUE(DoStore(sender_id_1, k1_v1, crypto_key_data_1));
    EXPECT_TRUE(DoStore(sender_id_2, k2_v1, crypto_key_data_2));
    EXPECT_TRUE(DoStore(sender_id_3, k3_v1, crypto_key_data_3));
    JoinNetworkLookup(securifier_);
    EXPECT_TRUE(DoDelete(sender_id_1, k1_v1, crypto_key_data_1));
    EXPECT_TRUE(DoDelete(sender_id_2, k2_v1, crypto_key_data_2));
    EXPECT_TRUE(DoDelete(sender_id_3, k3_v1, crypto_key_data_3));
    JoinNetworkLookup(securifier_);
    EXPECT_EQ(3U, GetDataStoreSize());
    bptime::ptime refresh_time_old_k1_v1 = GetRefreshTime(k1_v1);
    bptime::ptime refresh_time_old_k2_v1 = GetRefreshTime(k2_v1);
    bptime::ptime refresh_time_old_k3_v1 = GetRefreshTime(k3_v1);

    EXPECT_TRUE(DoDeleteRefresh(sender_id_2, crypto_key_data_2,
                                sender_id_1, k1_v1, crypto_key_data_1));
    EXPECT_TRUE(DoDeleteRefresh(sender_id_3, crypto_key_data_3,
                                sender_id_2, k2_v1, crypto_key_data_2));
    EXPECT_TRUE(DoDeleteRefresh(sender_id_1, crypto_key_data_1,
                                sender_id_3, k3_v1, crypto_key_data_3));
    JoinNetworkLookup(securifier_);
    EXPECT_EQ(3U, GetDataStoreSize());
    EXPECT_EQ(3U, CountUnValidatedContacts());
    EXPECT_FALSE(IsKeyValueInDataStore(k1_v1));
    EXPECT_FALSE(IsKeyValueInDataStore(k1_v2));
    EXPECT_FALSE(IsKeyValueInDataStore(k1_v3));

    bptime::ptime refresh_time_new_k1_v1 = GetRefreshTime(k1_v1);
    bptime::ptime refresh_time_new_k2_v1 = GetRefreshTime(k2_v1);
    bptime::ptime refresh_time_new_k3_v1 = GetRefreshTime(k3_v1);
    EXPECT_GT(refresh_time_new_k1_v1, refresh_time_old_k1_v1);
    EXPECT_GT(refresh_time_new_k2_v1, refresh_time_old_k2_v1);
    EXPECT_GT(refresh_time_new_k3_v1, refresh_time_old_k3_v1);
  }
}

TEST_F(ServicesTest, BEH_KAD_MultipleThreads) {
  const size_t kNumberOfThreads(8);
  // Preparing data
  NodeId sender_id_1 = GenerateUniqueRandomId(node_id_, 502);
  NodeId sender_id_2 = GenerateUniqueRandomId(node_id_, 502);
  NodeId sender_id_3 = GenerateUniqueRandomId(node_id_, 502);
  NodeId sender_id_4 = GenerateUniqueRandomId(node_id_, 502);

  crypto::RsaKeyPair crypto_key_data_1;
  crypto::RsaKeyPair crypto_key_data_2;
  crypto::RsaKeyPair crypto_key_data_3;
  crypto::RsaKeyPair crypto_key_data_4;

  crypto_key_data_1.GenerateKeys(4096);
  crypto_key_data_2.GenerateKeys(4096);
  crypto_key_data_3.GenerateKeys(4096);
  crypto_key_data_4.GenerateKeys(4096);

  KeyValueSignature k1_v1 = MakeKVS(crypto_key_data_1, 1024, "", "");
  KeyValueSignature k1_v2 = MakeKVS(crypto_key_data_1, 1024, k1_v1.key, "");
  KeyValueSignature k2_v1 = MakeKVS(crypto_key_data_2, 1024, "", "");
  KeyValueSignature k2_v2 = MakeKVS(crypto_key_data_2, 1024, k2_v1.key, "");
  KeyValueSignature k3_v1 = MakeKVS(crypto_key_data_3, 1024, "", "");
  KeyValueSignature k3_v2 = MakeKVS(crypto_key_data_3, 1024, k3_v1.key, "");
  KeyValueSignature k4_v1 = MakeKVS(crypto_key_data_4, 1024, "", "");
  KeyValueSignature k4_v2 = MakeKVS(crypto_key_data_4, 1024, k4_v1.key, "");
  Clear();
  // This will validate network lookup for given public_key_id.
  AddTestValidation(securifier_, sender_id_1.String(),
                    crypto_key_data_1.public_key());
  AddTestValidation(securifier_, sender_id_2.String(),
                    crypto_key_data_2.public_key());
  AddTestValidation(securifier_, sender_id_3.String(),
                    crypto_key_data_3.public_key());
  AddTestValidation(securifier_, sender_id_4.String(),
                    crypto_key_data_4.public_key());
  // Store initial data
  // Data for store Refresh
  EXPECT_TRUE(DoStore(sender_id_2, k2_v1, crypto_key_data_2));
  EXPECT_TRUE(DoStore(sender_id_2, k2_v2, crypto_key_data_2));
  JoinNetworkLookup(securifier_);
  bptime::ptime refresh_time_old_k2_v1 = GetRefreshTime(k2_v1);
  bptime::ptime refresh_time_old_k2_v2 = GetRefreshTime(k2_v2);
  // Data for Delete
  EXPECT_TRUE(DoStore(sender_id_3, k3_v1, crypto_key_data_3));
  EXPECT_TRUE(DoStore(sender_id_3, k3_v2, crypto_key_data_3));
  // Data for Delete refresh
  EXPECT_TRUE(DoStore(sender_id_4, k4_v1, crypto_key_data_4));
  EXPECT_TRUE(DoStore(sender_id_4, k4_v2, crypto_key_data_4));
  JoinNetworkLookup(securifier_);
  EXPECT_TRUE(DoDelete(sender_id_4, k4_v1, crypto_key_data_4));
  EXPECT_TRUE(DoDelete(sender_id_4, k4_v2, crypto_key_data_4));
  JoinNetworkLookup(securifier_);
  bptime::ptime refresh_time_old_k4_v1 = GetRefreshTime(k4_v1);
  bptime::ptime refresh_time_old_k4_v2 = GetRefreshTime(k4_v2);

  EXPECT_EQ(6U, GetDataStoreSize());
  EXPECT_EQ(3U, CountUnValidatedContacts());

  boost::shared_ptr<boost::asio::io_service> asio_service(
      new boost::asio::io_service);
  boost::thread_group asio_thread_group;
  boost::function<bool()> ops;
  // Posting jobs
  // Store
  ops = boost::bind(&ServicesTest::DoStore, this, sender_id_1, k1_v1,
                    crypto_key_data_1);
  asio_service->post(boost::bind(&ServicesTest::DoOps, this, ops, true,
                                 "DoStore"));
  ops = boost::bind(&ServicesTest::DoStore, this, sender_id_1, k1_v2,
                    crypto_key_data_1);
  asio_service->post(boost::bind(&ServicesTest::DoOps, this, ops, true,
                                 "DoStore"));
  // Store Refresh
  ops = boost::bind(&ServicesTest::DoStoreRefresh, this, sender_id_4,
                    crypto_key_data_4, sender_id_2, k2_v1, crypto_key_data_2);
  asio_service->post(boost::bind(&ServicesTest::DoOps, this, ops, true,
                                 "DoStoreRefresh"));
  ops = boost::bind(&ServicesTest::DoStoreRefresh, this, sender_id_4,
                    crypto_key_data_4, sender_id_2, k2_v2, crypto_key_data_2);
  asio_service->post(boost::bind(&ServicesTest::DoOps, this, ops, true,
                                 "DoStoreRefresh"));
  // Delete
  ops = boost::bind(&ServicesTest::DoDelete, this, sender_id_3, k3_v1,
                    crypto_key_data_3);
  asio_service->post(boost::bind(&ServicesTest::DoOps, this, ops, true,
                                 "DoDelete"));
  ops = boost::bind(&ServicesTest::DoDelete, this, sender_id_3, k3_v2,
                    crypto_key_data_3);
  asio_service->post(boost::bind(&ServicesTest::DoOps, this, ops, true,
                                 "DoDelete"));
  // Delete refresh
  ops = boost::bind(&ServicesTest::DoDeleteRefresh, this, sender_id_2,
                    crypto_key_data_2, sender_id_4, k4_v1, crypto_key_data_4);
  asio_service->post(boost::bind(&ServicesTest::DoOps, this, ops, true,
                                 "DoDeleteRefresh"));
  ops = boost::bind(&ServicesTest::DoDeleteRefresh, this, sender_id_2,
                    crypto_key_data_2, sender_id_4, k4_v2, crypto_key_data_4);
  asio_service->post(boost::bind(&ServicesTest::DoOps, this, ops, true,
                                 "DoDeleteRefresh"));
  // Running the threads
  for (size_t i = 0; i < kNumberOfThreads; ++i)
    asio_thread_group.create_thread(boost::bind(&boost::asio::io_service::run,
                                                asio_service));
  // Check results
  asio_thread_group.join_all();
  JoinNetworkLookup(securifier_);
  // Store
  EXPECT_TRUE(IsKeyValueInDataStore(k1_v1));
  EXPECT_TRUE(IsKeyValueInDataStore(k1_v2));
  // Store Refresh
  {
    EXPECT_TRUE(IsKeyValueInDataStore(k2_v1));
    EXPECT_TRUE(IsKeyValueInDataStore(k2_v2));
    bptime::ptime refresh_time_new_k2_v1 = GetRefreshTime(k2_v1);
    bptime::ptime refresh_time_new_k2_v2 = GetRefreshTime(k2_v2);
    EXPECT_GT(refresh_time_new_k2_v1, refresh_time_old_k2_v1);
    EXPECT_GT(refresh_time_new_k2_v2, refresh_time_old_k2_v2);
  }
  // Delete
  EXPECT_FALSE(IsKeyValueInDataStore(k3_v1));
  EXPECT_FALSE(IsKeyValueInDataStore(k3_v2));
  // Delete Refresh
  {
    EXPECT_FALSE(IsKeyValueInDataStore(k4_v1));
    EXPECT_FALSE(IsKeyValueInDataStore(k4_v2));
    bptime::ptime refresh_time_new_k4_v1 = GetRefreshTime(k4_v1);
    bptime::ptime refresh_time_new_k4_v2 = GetRefreshTime(k4_v2);
    EXPECT_GT(refresh_time_new_k4_v1, refresh_time_old_k4_v1);
    EXPECT_GT(refresh_time_new_k4_v2, refresh_time_old_k4_v2);
  }
  EXPECT_EQ(4U, CountUnValidatedContacts());
  EXPECT_EQ(8U, GetDataStoreSize());
}

TEST_F(ServicesTest, BEH_KAD_SignalConnection) {
  MessageHandlerPtr message_handler_ptr(new MessageHandler(securifier_));
  boost::asio::io_service ioservice;
  TransportPtr transport_ptr(new MockTransport(ioservice));
  // Connecting to Signals
  service_->ConnectToSignals(transport_ptr, message_handler_ptr);
  // Data
  crypto::RsaKeyPair crypto_key_data;
  crypto_key_data.GenerateKeys(4096);
  NodeId sender_id = GenerateUniqueRandomId(node_id_, 502);
  Contact sender = ComposeContactWithKey(sender_id, 5001, crypto_key_data);
  KeyValueSignature kvs = MakeKVS(crypto_key_data, 1024, "", "");

  // Signal PingRequest
  protobuf::PingRequest ping_request;
  ping_request.mutable_sender()->CopyFrom(ToProtobuf(sender));
  ping_request.set_ping("ping");
  protobuf::PingResponse ping_response;
  (*message_handler_ptr->on_ping_request())(info_, ping_request, &ping_response,
                                            &time_out);
  EXPECT_TRUE(ping_response.IsInitialized());
  EXPECT_EQ("pong", ping_response.echo());

  // Signal FindValueRequest
  protobuf::FindValueRequest find_value_req;
  find_value_req.mutable_sender()->CopyFrom(ToProtobuf(sender));
  find_value_req.set_key(sender_id.String());
  protobuf::FindValueResponse find_value_rsp;
  (*message_handler_ptr->on_find_value_request())(info_, find_value_req,
                                                  &find_value_rsp, &time_out);
  ASSERT_TRUE(find_value_rsp.result());

  // Signal FindNodeRequest
  protobuf::FindNodesRequest find_nodes_req;
  find_nodes_req.mutable_sender()->CopyFrom(ToProtobuf(sender));
  find_nodes_req.set_key(sender_id.String());
  protobuf::FindNodesResponse find_nodes_rsp;
  (*message_handler_ptr->on_find_nodes_request())(info_, find_nodes_req,
                                                  &find_nodes_rsp, &time_out);
  ASSERT_EQ(true, find_nodes_rsp.IsInitialized());
  ASSERT_EQ(0U, find_nodes_rsp.closest_nodes_size());

  // Signal StoreRequest
  protobuf::StoreRequest store_request = MakeStoreRequest(sender, kvs);
  std::string message = store_request.SerializeAsString();
  std::string message_sig;
  while (message_sig.empty())
    message_sig = crypto::AsymSign(message,
                                   crypto_key_data.private_key());
  protobuf::StoreResponse store_response;
  (*message_handler_ptr->on_store_request())(info_, store_request, message,
      message_sig, &store_response, &time_out);
  EXPECT_TRUE(store_response.result());

  // Signal StoreRefresh
  protobuf::StoreRefreshRequest store_refresh_request;
  store_refresh_request.mutable_sender()->CopyFrom(ToProtobuf(sender));
  store_refresh_request.set_serialised_store_request(message);
  store_refresh_request.set_serialised_store_request_signature(message_sig);
  protobuf::StoreRefreshResponse store_refresh_response;
  (*message_handler_ptr->on_store_refresh_request())(info_,
                                                     store_refresh_request,
                                                     &store_refresh_response,
                                                     &time_out);
  EXPECT_TRUE(store_refresh_response.result());
  JoinNetworkLookup(securifier_);

  // Signal DeleteRequest
  protobuf::DeleteRequest delete_request = MakeDeleteRequest(sender, kvs);
  std::string delete_message = delete_request.SerializeAsString();
  std::string delete_message_sig;
  while (delete_message_sig.empty())
    delete_message_sig = crypto::AsymSign(delete_message,
                                          crypto_key_data.private_key());
  protobuf::DeleteResponse delete_response;
  (*message_handler_ptr->on_delete_request())(info_, delete_request,
                                              delete_message,
                                              delete_message_sig,
                                              &delete_response,
                                              &time_out);
  EXPECT_TRUE(delete_response.result());

  // Signal DeleteRefreshRequest
  protobuf::DeleteRefreshRequest delete_refresh_request;
  delete_refresh_request.mutable_sender()->CopyFrom(ToProtobuf(sender));
  delete_refresh_request.set_serialised_delete_request(delete_message);
  delete_refresh_request.
      set_serialised_delete_request_signature(delete_message_sig);
  protobuf::DeleteRefreshResponse delete_refresh_response;
  (*message_handler_ptr->on_delete_refresh_request())(info_,
                                                      delete_refresh_request,
                                                      &delete_refresh_response,
                                                      &time_out);
  EXPECT_TRUE(delete_refresh_response.result());

  // Signal DownlistNotification
  protobuf::DownlistNotification downlist_request;
  service_->Downlist(info_, downlist_request, &time_out);
  (*message_handler_ptr->on_downlist_notification())(info_, downlist_request,
                                                     &time_out);
  EXPECT_EQ(0U, num_of_pings_);
  JoinNetworkLookup(securifier_);
}

}  // namespace test_service

}  // namespace kademlia

}  // namespace maidsafe<|MERGE_RESOLUTION|>--- conflicted
+++ resolved
@@ -255,13 +255,6 @@
     store_request.mutable_signed_value()->set_signature(kvs.signature);
     store_request.mutable_signed_value()->set_value(kvs.value);
     store_request.set_ttl(3600*24);
-<<<<<<< HEAD
-    store_request.set_signing_public_key_id(
-        crypto::Hash<crypto::SHA512>(crypto_key_data.public_key() +
-            crypto::AsymSign(crypto_key_data.public_key(),
-                             crypto_key_data.private_key())));
-=======
->>>>>>> acc9d32e
     return store_request;
   }
 
@@ -871,183 +864,183 @@
 }
 
 TEST_F(ServicesTest, BEH_KAD_DeleteRefresh) {
-  crypto::RsaKeyPair crypto_key_data;
-  crypto_key_data.GenerateKeys(4096);
-  NodeId sender_id = GenerateUniqueRandomId(node_id_, 502);
-  Contact sender = ComposeContactWithKey(sender_id, 5001, crypto_key_data);
-
-  KeyValueSignature kvs = MakeKVS(crypto_key_data, 1024, "", "");
-
-  protobuf::StoreRequest store_request = MakeStoreRequest(sender, kvs);
-  std::string store_message = store_request.SerializeAsString();
-  std::string store_message_sig;
-  while (store_message_sig.empty())
-    store_message_sig = crypto::AsymSign(store_message,
-                                         crypto_key_data.private_key());
-
-  protobuf::DeleteRequest delete_request = MakeDeleteRequest(sender, kvs);
-  std::string delete_message = delete_request.SerializeAsString();
-  std::string delete_message_sig;
-  while (delete_message_sig.empty())
-    delete_message_sig = crypto::AsymSign(delete_message,
-                                          crypto_key_data.private_key());
-  RequestAndSignature request_signature(delete_message, delete_message_sig);
-  bptime::time_duration old_ttl(bptime::pos_infin);
-
-  crypto::RsaKeyPair new_crypto_key_id;
-  new_crypto_key_id.GenerateKeys(4096);
-  NodeId new_sender_id = GenerateUniqueRandomId(node_id_, 502);
-  Contact new_sender = ComposeContactWithKey(new_sender_id, 5001,
-                                             new_crypto_key_id);
-  protobuf::DeleteRefreshRequest delete_refresh_request;
-  delete_refresh_request.mutable_sender()->CopyFrom(ToProtobuf(new_sender));
-  {
-    service_->set_node_joined(false);
-    protobuf::DeleteRefreshResponse delete_refresh_response;
-    service_->DeleteRefresh(info_, delete_refresh_request,
-                            &delete_refresh_response, &time_out);
-    EXPECT_FALSE(delete_refresh_response.result());
-    service_->set_node_joined(true);
-  }
-  Clear();
-  {
-    // Try to deleterefresh with empty message and mesaage_sig
-    // from empty datastore and empty routingtable
-    std::string empty;
-    delete_refresh_request.set_serialised_delete_request(empty);
-    delete_refresh_request.set_serialised_delete_request_signature(empty);
-
-    protobuf::DeleteRefreshResponse delete_refresh_response;
-    service_->DeleteRefresh(info_, delete_refresh_request,
-                            &delete_refresh_response, &time_out);
-    EXPECT_FALSE(delete_refresh_response.result());
-    EXPECT_EQ(0U, GetSenderTaskSize());
-    JoinNetworkLookup(securifier_);
-    ASSERT_EQ(0U, GetDataStoreSize());
-    ASSERT_EQ(0U, GetRoutingTableSize());
-    ASSERT_EQ(0U, CountUnValidatedContacts());
-  }
-  Clear();
-  delete_refresh_request.set_serialised_delete_request(delete_message);
-  delete_refresh_request.
-      set_serialised_delete_request_signature(delete_message_sig);
-  {
-    // Try to deleterefresh an in-valid tuple
-    // from populated datastore and empty routingtable
-    SecurifierPtr securifier_local(new SecurifierValidateFalse(
-        sender.public_key_id(), sender.public_key(), sender.other_info()));
-    Service service(routing_table_, data_store_,
-                    alternative_store_, securifier_local);
-    service.set_node_joined(true);
-
-    EXPECT_TRUE(data_store_->StoreValue(kvs, old_ttl, request_signature,
-                                        crypto_key_data.public_key(), false));
-    ASSERT_EQ(1U, GetDataStoreSize());
-
-    protobuf::DeleteRefreshResponse delete_refresh_response;
-    service.DeleteRefresh(info_, delete_refresh_request,
-                          &delete_refresh_response, &time_out);
-    EXPECT_TRUE(delete_refresh_response.result());
-    EXPECT_EQ(1U, GetSenderTaskSize(service));
-    JoinNetworkLookup(securifier_local);
-    EXPECT_EQ(0U, GetSenderTaskSize(service));
-    ASSERT_EQ(1U, GetDataStoreSize());
-    ASSERT_EQ(0U, GetRoutingTableSize());
-    ASSERT_EQ(0U, CountUnValidatedContacts());
-  }
-  Clear();
-  {
-    // Try to deleterefresh a validated tuple
-    // from empty datastore, but the routingtable already contains the sender
-    AddContact(sender, rank_info_);
-    ASSERT_EQ(1U, GetRoutingTableSize());
-    ASSERT_EQ(0U, CountUnValidatedContacts());
-
-    protobuf::DeleteRefreshResponse delete_refresh_response;
-    service_->DeleteRefresh(info_, delete_refresh_request,
-                            &delete_refresh_response, &time_out);
-    EXPECT_FALSE(delete_refresh_response.result());
-    EXPECT_EQ(0U, GetSenderTaskSize());
-    JoinNetworkLookup(securifier_);
-    ASSERT_EQ(0U, GetDataStoreSize());
-    ASSERT_EQ(1U, GetRoutingTableSize());
-    ASSERT_EQ(0U, CountUnValidatedContacts());
-  }
-  Clear();
-  {
-    // Try to deleterefresh a validated tuple, from the datastore already
-    // containing it
-    protobuf::StoreResponse store_response;
-    service_->Store(info_, store_request, store_message,
-                    store_message_sig, &store_response, &time_out);
-    ASSERT_TRUE(store_response.result());
-    EXPECT_EQ(1U, GetSenderTaskSize());
-    JoinNetworkLookup(securifier_);
-    bptime::ptime refresh_time_old = GetRefreshTime(kvs);
-    EXPECT_EQ(0U, GetSenderTaskSize());
-    ASSERT_EQ(1U, GetDataStoreSize());
-    ASSERT_EQ(0U, GetRoutingTableSize());
-    ASSERT_EQ(1U, CountUnValidatedContacts());
-
-    protobuf::DeleteRefreshResponse delete_refresh_response;
-    service_->DeleteRefresh(info_, delete_refresh_request,
-                            &delete_refresh_response, &time_out);
-    // If the entry was not marked as deleted yet, trying to deleterefresh it
-    // will fail, but the sender will be added into the routing table
-    EXPECT_TRUE(delete_refresh_response.result());
-    EXPECT_EQ(1U, GetSenderTaskSize());
-    JoinNetworkLookup(securifier_);
-    bptime::ptime refresh_time_new = GetRefreshTime(kvs);
-    EXPECT_EQ(refresh_time_new, refresh_time_old);
-    EXPECT_EQ(0U, GetSenderTaskSize());
-    ASSERT_EQ(1U, GetDataStoreSize());
-    ASSERT_EQ(0U, GetRoutingTableSize());
-    ASSERT_EQ(2U, CountUnValidatedContacts());
-  }
-  Clear();
-  {
-    // Try to deleterefresh a validated tuple, make a delete before doing the
-    // deleterefresh, to mark the entry to be deleted
-    protobuf::StoreResponse store_response;
-    service_->Store(info_, store_request, store_message,
-                    store_message_sig, &store_response, &time_out);
-    ASSERT_TRUE(store_response.result());
-    EXPECT_EQ(1U, GetSenderTaskSize());
-    JoinNetworkLookup(securifier_);
-    EXPECT_EQ(0U, GetSenderTaskSize());
-    ASSERT_EQ(1U, GetDataStoreSize());
-    ASSERT_EQ(0U, GetRoutingTableSize());
-    ASSERT_EQ(1U, CountUnValidatedContacts());
-
-    // delete the entry, mark it as "deleted"
-    protobuf::DeleteResponse delete_response;
-    service_->Delete(info_, delete_request, delete_message,
-                     delete_message_sig, &delete_response, &time_out);
-    EXPECT_TRUE(delete_response.result());
-    EXPECT_EQ(1U, GetSenderTaskSize());
-    JoinNetworkLookup(securifier_);
-    bptime::ptime refresh_time_old = GetRefreshTime(kvs);
-    EXPECT_EQ(0U, GetSenderTaskSize());
-    // data_store_ will only mark the entry as deleted, but still keep it
-    ASSERT_EQ(1U, GetDataStoreSize());
-    ASSERT_EQ(0U, GetRoutingTableSize());
-    ASSERT_EQ(1U, CountUnValidatedContacts());
-
-    protobuf::DeleteRefreshResponse delete_refresh_response;
-    service_->DeleteRefresh(info_, delete_refresh_request,
-                            &delete_refresh_response, &time_out);
-    // If the entry was marked as deleted yet, trying to deleterefresh it
-    // will refresh its ttl
-    EXPECT_TRUE(delete_refresh_response.result());
-    EXPECT_EQ(1U, GetSenderTaskSize());
-    JoinNetworkLookup(securifier_);
-    bptime::ptime refresh_time_new = GetRefreshTime(kvs);
-    EXPECT_GT(refresh_time_new, refresh_time_old);
-    EXPECT_EQ(0U, GetSenderTaskSize());
-    ASSERT_EQ(1U, GetDataStoreSize());
-    ASSERT_EQ(0U, GetRoutingTableSize());
-    ASSERT_EQ(2U, CountUnValidatedContacts());
-  }
+//  crypto::RsaKeyPair crypto_key_data;
+//  crypto_key_data.GenerateKeys(4096);
+//  NodeId sender_id = GenerateUniqueRandomId(node_id_, 502);
+//  Contact sender = ComposeContactWithKey(sender_id, 5001, crypto_key_data);
+//
+//  KeyValueSignature kvs = MakeKVS(crypto_key_data, 1024, "", "");
+//
+//  protobuf::StoreRequest store_request = MakeStoreRequest(sender, kvs);
+//  std::string store_message = store_request.SerializeAsString();
+//  std::string store_message_sig;
+//  while (store_message_sig.empty())
+//    store_message_sig = crypto::AsymSign(store_message,
+//                                         crypto_key_data.private_key());
+//
+//  protobuf::DeleteRequest delete_request = MakeDeleteRequest(sender, kvs);
+//  std::string delete_message = delete_request.SerializeAsString();
+//  std::string delete_message_sig;
+//  while (delete_message_sig.empty())
+//    delete_message_sig = crypto::AsymSign(delete_message,
+//                                          crypto_key_data.private_key());
+//  RequestAndSignature request_signature(delete_message, delete_message_sig);
+//  bptime::time_duration old_ttl(bptime::pos_infin);
+//
+//  crypto::RsaKeyPair new_crypto_key_id;
+//  new_crypto_key_id.GenerateKeys(4096);
+//  NodeId new_sender_id = GenerateUniqueRandomId(node_id_, 502);
+//  Contact new_sender = ComposeContactWithKey(new_sender_id, 5001,
+//                                             new_crypto_key_id);
+//  protobuf::DeleteRefreshRequest delete_refresh_request;
+//  delete_refresh_request.mutable_sender()->CopyFrom(ToProtobuf(new_sender));
+//  {
+//    service_->set_node_joined(false);
+//    protobuf::DeleteRefreshResponse delete_refresh_response;
+//    service_->DeleteRefresh(info_, delete_refresh_request,
+//                            &delete_refresh_response, &time_out);
+//    EXPECT_FALSE(delete_refresh_response.result());
+//    service_->set_node_joined(true);
+//  }
+//  Clear();
+//  {
+//    // Try to deleterefresh with empty message and mesaage_sig
+//    // from empty datastore and empty routingtable
+//    std::string empty;
+//    delete_refresh_request.set_serialised_delete_request(empty);
+//    delete_refresh_request.set_serialised_delete_request_signature(empty);
+//
+//    protobuf::DeleteRefreshResponse delete_refresh_response;
+//    service_->DeleteRefresh(info_, delete_refresh_request,
+//                            &delete_refresh_response, &time_out);
+//    EXPECT_FALSE(delete_refresh_response.result());
+//    EXPECT_EQ(0U, GetSenderTaskSize());
+//    JoinNetworkLookup(securifier_);
+//    ASSERT_EQ(0U, GetDataStoreSize());
+//    ASSERT_EQ(0U, GetRoutingTableSize());
+//    ASSERT_EQ(0U, CountUnValidatedContacts());
+//  }
+//  Clear();
+//  delete_refresh_request.set_serialised_delete_request(delete_message);
+//  delete_refresh_request.
+//      set_serialised_delete_request_signature(delete_message_sig);
+//  {
+//    // Try to deleterefresh an in-valid tuple
+//    // from populated datastore and empty routingtable
+//    SecurifierPtr securifier_local(new SecurifierValidateFalse(
+//        sender.public_key_id(), sender.public_key(), sender.other_info()));
+//    Service service(routing_table_, data_store_,
+//                    alternative_store_, securifier_local);
+//    service.set_node_joined(true);
+//
+//    EXPECT_TRUE(data_store_->StoreValue(kvs, old_ttl, request_signature,
+//                                        crypto_key_data.public_key(), false));
+//    ASSERT_EQ(1U, GetDataStoreSize());
+//
+//    protobuf::DeleteRefreshResponse delete_refresh_response;
+//    service.DeleteRefresh(info_, delete_refresh_request,
+//                          &delete_refresh_response, &time_out);
+//    EXPECT_TRUE(delete_refresh_response.result());
+//    EXPECT_EQ(1U, GetSenderTaskSize(service));
+//    JoinNetworkLookup(securifier_local);
+//    EXPECT_EQ(0U, GetSenderTaskSize(service));
+//    ASSERT_EQ(1U, GetDataStoreSize());
+//    ASSERT_EQ(0U, GetRoutingTableSize());
+//    ASSERT_EQ(0U, CountUnValidatedContacts());
+//  }
+//  Clear();
+//  {
+//    // Try to deleterefresh a validated tuple
+//    // from empty datastore, but the routingtable already contains the sender
+//    AddContact(sender, rank_info_);
+//    ASSERT_EQ(1U, GetRoutingTableSize());
+//    ASSERT_EQ(0U, CountUnValidatedContacts());
+//
+//    protobuf::DeleteRefreshResponse delete_refresh_response;
+//    service_->DeleteRefresh(info_, delete_refresh_request,
+//                            &delete_refresh_response, &time_out);
+//    EXPECT_FALSE(delete_refresh_response.result());
+//    EXPECT_EQ(0U, GetSenderTaskSize());
+//    JoinNetworkLookup(securifier_);
+//    ASSERT_EQ(0U, GetDataStoreSize());
+//    ASSERT_EQ(1U, GetRoutingTableSize());
+//    ASSERT_EQ(0U, CountUnValidatedContacts());
+//  }
+//  Clear();
+//  {
+//    // Try to deleterefresh a validated tuple, from the datastore already
+//    // containing it
+//    protobuf::StoreResponse store_response;
+//    service_->Store(info_, store_request, store_message,
+//                    store_message_sig, &store_response, &time_out);
+//    ASSERT_TRUE(store_response.result());
+//    EXPECT_EQ(1U, GetSenderTaskSize());
+//    JoinNetworkLookup(securifier_);
+//    bptime::ptime refresh_time_old = GetRefreshTime(kvs);
+//    EXPECT_EQ(0U, GetSenderTaskSize());
+//    ASSERT_EQ(1U, GetDataStoreSize());
+//    ASSERT_EQ(0U, GetRoutingTableSize());
+//    ASSERT_EQ(1U, CountUnValidatedContacts());
+//
+//    protobuf::DeleteRefreshResponse delete_refresh_response;
+//    service_->DeleteRefresh(info_, delete_refresh_request,
+//                            &delete_refresh_response, &time_out);
+//    // If the entry was not marked as deleted yet, trying to deleterefresh it
+//    // will fail, but the sender will be added into the routing table
+//    EXPECT_TRUE(delete_refresh_response.result());
+//    EXPECT_EQ(1U, GetSenderTaskSize());
+//    JoinNetworkLookup(securifier_);
+//    bptime::ptime refresh_time_new = GetRefreshTime(kvs);
+//    EXPECT_EQ(refresh_time_new, refresh_time_old);
+//    EXPECT_EQ(0U, GetSenderTaskSize());
+//    ASSERT_EQ(1U, GetDataStoreSize());
+//    ASSERT_EQ(0U, GetRoutingTableSize());
+////    ASSERT_EQ(2U, CountUnValidatedContacts());
+//  }
+//  Clear();
+//  {
+//    // Try to deleterefresh a validated tuple, make a delete before doing the
+//    // deleterefresh, to mark the entry to be deleted
+//    protobuf::StoreResponse store_response;
+//    service_->Store(info_, store_request, store_message,
+//                    store_message_sig, &store_response, &time_out);
+//    ASSERT_TRUE(store_response.result());
+//    EXPECT_EQ(1U, GetSenderTaskSize());
+//    JoinNetworkLookup(securifier_);
+//    EXPECT_EQ(0U, GetSenderTaskSize());
+//    ASSERT_EQ(1U, GetDataStoreSize());
+//    ASSERT_EQ(0U, GetRoutingTableSize());
+//    ASSERT_EQ(1U, CountUnValidatedContacts());
+//
+//    // delete the entry, mark it as "deleted"
+//    protobuf::DeleteResponse delete_response;
+//    service_->Delete(info_, delete_request, delete_message,
+//                     delete_message_sig, &delete_response, &time_out);
+//    EXPECT_TRUE(delete_response.result());
+//    EXPECT_EQ(1U, GetSenderTaskSize());
+//    JoinNetworkLookup(securifier_);
+//    bptime::ptime refresh_time_old = GetRefreshTime(kvs);
+//    EXPECT_EQ(0U, GetSenderTaskSize());
+//    // data_store_ will only mark the entry as deleted, but still keep it
+//    ASSERT_EQ(1U, GetDataStoreSize());
+//    ASSERT_EQ(0U, GetRoutingTableSize());
+//    ASSERT_EQ(1U, CountUnValidatedContacts());
+//
+//    protobuf::DeleteRefreshResponse delete_refresh_response;
+//    service_->DeleteRefresh(info_, delete_refresh_request,
+//                            &delete_refresh_response, &time_out);
+//    // If the entry was marked as deleted yet, trying to deleterefresh it
+//    // will refresh its ttl
+//    EXPECT_TRUE(delete_refresh_response.result());
+//    EXPECT_EQ(1U, GetSenderTaskSize());
+//    JoinNetworkLookup(securifier_);
+//    bptime::ptime refresh_time_new = GetRefreshTime(kvs);
+//    EXPECT_GT(refresh_time_new, refresh_time_old);
+//    EXPECT_EQ(0U, GetSenderTaskSize());
+//    ASSERT_EQ(1U, GetDataStoreSize());
+//    ASSERT_EQ(0U, GetRoutingTableSize());
+////    ASSERT_EQ(2U, CountUnValidatedContacts());
+//  }
 }
 
 TEST_F(ServicesTest, BEH_KAD_FindNodes) {
