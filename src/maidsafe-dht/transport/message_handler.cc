--- conflicted
+++ resolved
@@ -52,11 +52,8 @@
   SecurityType security_type = request.at(0);
   if (security_type && !securifier_)
     return;
-<<<<<<< HEAD
   std::cout<<"\nONMESS11111111111\n";
 
-=======
->>>>>>> 469cad10
   std::string serialised_message(request.substr(1));
   if (security_type & kAsymmetricEncrypt) {
     std::string aes_seed = request.substr(1, 512);
@@ -163,11 +160,8 @@
     Timeout *timeout) {
   message_response->clear();
   *timeout = kImmediateTimeout;
-<<<<<<< HEAD
   std::cout<<"\ntransport ProcessSerialisedMessage \n";
 
-=======
->>>>>>> 469cad10
   switch (message_type) {
     case kManagedEndpointMessage: {
       protobuf::ManagedEndpointMessage request;
