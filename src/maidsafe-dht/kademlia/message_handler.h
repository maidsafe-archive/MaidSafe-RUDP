--- conflicted
+++ resolved
@@ -73,10 +73,7 @@
            const protobuf::PingRequest&,
            protobuf::PingResponse*,
            transport::Timeout*)>> PingReqSigPtr;
-<<<<<<< HEAD
-=======
-
->>>>>>> 10b46967
+
   typedef std::shared_ptr<bs2::signal<  // NOLINT
       void(const transport::Info&,
            const protobuf::PingResponse&)>> PingRspSigPtr;
@@ -86,10 +83,7 @@
            const protobuf::FindValueRequest&,
            protobuf::FindValueResponse*,
            transport::Timeout*)>> FindValueReqSigPtr;
-<<<<<<< HEAD
-=======
-
->>>>>>> 10b46967
+
   typedef std::shared_ptr<bs2::signal<  // NOLINT
       void(const transport::Info&,
            const protobuf::FindValueResponse&)>> FindValueRspSigPtr;
@@ -99,10 +93,7 @@
            const protobuf::FindNodesRequest&,
            protobuf::FindNodesResponse*,
            transport::Timeout*)>> FindNodesReqSigPtr;
-<<<<<<< HEAD
-=======
-
->>>>>>> 10b46967
+
   typedef std::shared_ptr<bs2::signal<  // NOLINT
       void(const transport::Info&,
            const protobuf::FindNodesResponse&)>> FindNodesRspSigPtr;
@@ -114,10 +105,7 @@
            const std::string&,
            protobuf::StoreResponse*,
            transport::Timeout*)>> StoreReqSigPtr;
-<<<<<<< HEAD
-=======
-
->>>>>>> 10b46967
+
   typedef std::shared_ptr<bs2::signal<  // NOLINT
       void(const transport::Info&,
            const protobuf::StoreResponse&)>> StoreRspSigPtr;
@@ -127,10 +115,7 @@
            const protobuf::StoreRefreshRequest&,
            protobuf::StoreRefreshResponse*,
            transport::Timeout*)>> StoreRefreshReqSigPtr;
-<<<<<<< HEAD
-=======
-
->>>>>>> 10b46967
+
   typedef std::shared_ptr<bs2::signal<  // NOLINT
       void(const transport::Info&,
            const protobuf::StoreRefreshResponse&)>> StoreRefreshRspSigPtr;
@@ -142,10 +127,7 @@
            const std::string&,
            protobuf::DeleteResponse*,
            transport::Timeout*)>> DeleteReqSigPtr;
-<<<<<<< HEAD
-=======
-
->>>>>>> 10b46967
+
   typedef std::shared_ptr<bs2::signal<  // NOLINT
       void(const transport::Info&,
            const protobuf::DeleteResponse&)>> DeleteRspSigPtr;
@@ -155,10 +137,7 @@
            const protobuf::DeleteRefreshRequest&,
            protobuf::DeleteRefreshResponse*,
            transport::Timeout*)>> DeleteRefreshReqSigPtr;
-<<<<<<< HEAD
-=======
-
->>>>>>> 10b46967
+
   typedef std::shared_ptr<bs2::signal<  // NOLINT
       void(const transport::Info&,
            const protobuf::DeleteRefreshResponse&)>> DeleteRefreshRspSigPtr;
