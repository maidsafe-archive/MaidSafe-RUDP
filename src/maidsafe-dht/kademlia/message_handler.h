/* Copyright (c) 2010 maidsafe.net limited
All rights reserved.

Redistribution and use in source and binary forms, with or without modification,
are permitted provided that the following conditions are met:

    * Redistributions of source code must retain the above copyright notice,
    this list of conditions and the following disclaimer.
    * Redistributions in binary form must reproduce the above copyright notice,
    this list of conditions and the following disclaimer in the documentation
    and/or other materials provided with the distribution.
    * Neither the name of the maidsafe.net limited nor the names of its
    contributors may be used to endorse or promote products derived from this
    software without specific prior written permission.

THIS SOFTWARE IS PROVIDED BY THE COPYRIGHT HOLDERS AND CONTRIBUTORS "AS IS" AND
ANY EXPRESS OR IMPLIED WARRANTIES, INCLUDING, BUT NOT LIMITED TO, THE IMPLIED
WARRANTIES OF MERCHANTABILITY AND FITNESS FOR A PARTICULAR PURPOSE ARE
DISCLAIMED.  IN NO EVENT SHALL THE COPYRIGHT HOLDER OR CONTRIBUTORS BE LIABLE
FOR ANY DIRECT, INDIRECT, INCIDENTAL, SPECIAL, EXEMPLARY, OR CONSEQUENTIAL
DAMAGES (INCLUDING, BUT NOT LIMITED TO, PROCUREMENT OF SUBSTITUTE GOODS OR
SERVICES; LOSS OF USE, DATA, OR PROFITS; OR BUSINESS INTERRUPTION) HOWEVER
CAUSED AND ON ANY THEORY OF LIABILITY, WHETHER IN CONTRACT, STRICT LIABILITY, OR
TORT (INCLUDING NEGLIGENCE OR OTHERWISE) ARISING IN ANY WAY OUT OF THE USE OF
THIS SOFTWARE, EVEN IF ADVISED OF THE POSSIBILITY OF SUCH DAMAGE.
*/

#ifndef MAIDSAFE_DHT_KADEMLIA_MESSAGE_HANDLER_H_
#define MAIDSAFE_DHT_KADEMLIA_MESSAGE_HANDLER_H_

#include <memory>
#include <string>
#include "boost/function.hpp"
#include "boost/signals2/signal.hpp"
#include "maidsafe-dht/transport/message_handler.h"

namespace bs2 = boost::signals2;

namespace maidsafe {

class Securifier;

namespace kademlia {

namespace protobuf {
class PingRequest;
class PingResponse;
class FindValueRequest;
class FindValueResponse;
class FindNodesRequest;
class FindNodesResponse;
class StoreRequest;
class StoreResponse;
class StoreRefreshRequest;
class StoreRefreshResponse;
class DeleteRequest;
class DeleteResponse;
class DeleteRefreshRequest;
class DeleteRefreshResponse;
class UpdateRequest;
class UpdateResponse;
class DownlistNotification;
}  // namespace protobuf

// Highest possible message type ID, use as offset for type extensions.
const int kMaxMessageType(transport::kMaxMessageType + 1000);

class MessageHandler : public transport::MessageHandler {
 public:

<<<<<<< HEAD
  typedef std::shared_ptr <bs2::signal <
=======
  typedef std::shared_ptr<bs2::signal<  // NOLINT
>>>>>>> 0b234974
      void(const transport::Info&,
           const protobuf::PingRequest&,
           protobuf::PingResponse*,
           transport::Timeout*)>> PingReqSigPtr;
<<<<<<< HEAD
  typedef std::shared_ptr <bs2::signal <
      void(const transport::Info&,
           const protobuf::PingResponse&)>> PingRspSigPtr;

  typedef std::shared_ptr <bs2::signal <
=======
  typedef std::shared_ptr<bs2::signal<  // NOLINT
      void(const transport::Info&,
           const protobuf::PingResponse&)>> PingRspSigPtr;

  typedef std::shared_ptr<bs2::signal<  // NOLINT
>>>>>>> 0b234974
      void(const transport::Info&,
           const protobuf::FindValueRequest&,
           protobuf::FindValueResponse*,
           transport::Timeout*)>> FindValueReqSigPtr;
<<<<<<< HEAD
  typedef std::shared_ptr <bs2::signal <
      void(const transport::Info&,
           const protobuf::FindValueResponse&)>> FindValueRspSigPtr;

  typedef std::shared_ptr <bs2::signal <
=======
  typedef std::shared_ptr<bs2::signal<  // NOLINT
      void(const transport::Info&,
           const protobuf::FindValueResponse&)>> FindValueRspSigPtr;

  typedef std::shared_ptr<bs2::signal<  // NOLINT
>>>>>>> 0b234974
      void(const transport::Info&,
           const protobuf::FindNodesRequest&,
           protobuf::FindNodesResponse*,
           transport::Timeout*)>> FindNodesReqSigPtr;
<<<<<<< HEAD
  typedef std::shared_ptr <bs2::signal <
      void(const transport::Info&,
           const protobuf::FindNodesResponse&)>> FindNodesRspSigPtr;

  typedef std::shared_ptr <bs2::signal <
=======
  typedef std::shared_ptr<bs2::signal<  // NOLINT
      void(const transport::Info&,
           const protobuf::FindNodesResponse&)>> FindNodesRspSigPtr;

  typedef std::shared_ptr<bs2::signal<  // NOLINT
>>>>>>> 0b234974
      void(const transport::Info&,
           const protobuf::StoreRequest&,
           const std::string&,
           const std::string&,
           protobuf::StoreResponse*,
           transport::Timeout*)>> StoreReqSigPtr;
<<<<<<< HEAD
  typedef std::shared_ptr <bs2::signal <
      void(const transport::Info&,
           const protobuf::StoreResponse&)>> StoreRspSigPtr;

  typedef std::shared_ptr <bs2::signal <
=======
  typedef std::shared_ptr<bs2::signal<  // NOLINT
      void(const transport::Info&,
           const protobuf::StoreResponse&)>> StoreRspSigPtr;

  typedef std::shared_ptr<bs2::signal<  // NOLINT
>>>>>>> 0b234974
      void(const transport::Info&,
           const protobuf::StoreRefreshRequest&,
           protobuf::StoreRefreshResponse*,
           transport::Timeout*)>> StoreRefreshReqSigPtr;
<<<<<<< HEAD
  typedef std::shared_ptr <bs2::signal <
      void(const transport::Info&,
           const protobuf::StoreRefreshResponse&)>> StoreRefreshRspSigPtr;

  typedef std::shared_ptr <bs2::signal <
=======
  typedef std::shared_ptr<bs2::signal<  // NOLINT
      void(const transport::Info&,
           const protobuf::StoreRefreshResponse&)>> StoreRefreshRspSigPtr;

  typedef std::shared_ptr<bs2::signal<  // NOLINT
>>>>>>> 0b234974
      void(const transport::Info&,
           const protobuf::DeleteRequest&,
           const std::string&,
           const std::string&,
           protobuf::DeleteResponse*,
           transport::Timeout*)>> DeleteReqSigPtr;
<<<<<<< HEAD
  typedef std::shared_ptr <bs2::signal <
      void(const transport::Info&,
           const protobuf::DeleteResponse&)>> DeleteRspSigPtr;

  typedef std::shared_ptr <bs2::signal <
=======
  typedef std::shared_ptr<bs2::signal<  // NOLINT
      void(const transport::Info&,
           const protobuf::DeleteResponse&)>> DeleteRspSigPtr;

  typedef std::shared_ptr<bs2::signal<  // NOLINT
>>>>>>> 0b234974
      void(const transport::Info&,
           const protobuf::DeleteRefreshRequest&,
           protobuf::DeleteRefreshResponse*,
           transport::Timeout*)>> DeleteRefreshReqSigPtr;
<<<<<<< HEAD
  typedef std::shared_ptr <bs2::signal <
      void(const transport::Info&,
           const protobuf::DeleteRefreshResponse&)>> DeleteRefreshRspSigPtr;

  typedef std::shared_ptr <bs2::signal <
=======
  typedef std::shared_ptr<bs2::signal<  // NOLINT
      void(const transport::Info&,
           const protobuf::DeleteRefreshResponse&)>> DeleteRefreshRspSigPtr;

  typedef std::shared_ptr<bs2::signal<  // NOLINT
>>>>>>> 0b234974
      void(const transport::Info&,
           const protobuf::DownlistNotification&)>> DownlistNtfSigPtr;

  explicit MessageHandler(std::shared_ptr<Securifier> securifier)
    : transport::MessageHandler(securifier),
      on_ping_request_(new PingReqSigPtr::element_type),
      on_ping_response_(new PingRspSigPtr::element_type),
      on_find_value_request_(new FindValueReqSigPtr::element_type),
      on_find_value_response_(new FindValueRspSigPtr::element_type),
      on_find_nodes_request_(new FindNodesReqSigPtr::element_type),
      on_find_nodes_response_(new FindNodesRspSigPtr::element_type),
      on_store_request_(new StoreReqSigPtr::element_type),
      on_store_response_(new StoreRspSigPtr::element_type),
      on_store_refresh_request_(new StoreRefreshReqSigPtr::element_type),
      on_store_refresh_response_(new StoreRefreshRspSigPtr::element_type),
      on_delete_request_(new DeleteReqSigPtr::element_type),
      on_delete_response_(new DeleteRspSigPtr::element_type),
      on_delete_refresh_request_(new DeleteRefreshReqSigPtr::element_type),
      on_delete_refresh_response_(new DeleteRefreshRspSigPtr::element_type),
      on_downlist_notification_(new DownlistNtfSigPtr::element_type) {}
  virtual ~MessageHandler() {}

  std::string WrapMessage(const protobuf::PingRequest &msg,
                          const std::string &recipient_public_key);
  std::string WrapMessage(const protobuf::FindValueRequest &msg,
                          const std::string &recipient_public_key);
  std::string WrapMessage(const protobuf::FindNodesRequest &msg,
                          const std::string &recipient_public_key);
  std::string WrapMessage(const protobuf::StoreRequest &msg,
                          const std::string &recipient_public_key);
  std::string WrapMessage(const protobuf::StoreRefreshRequest &msg,
                          const std::string &recipient_public_key);
  std::string WrapMessage(const protobuf::DeleteRequest &msg,
                          const std::string &recipient_public_key);
  std::string WrapMessage(const protobuf::DeleteRefreshRequest &msg,
                          const std::string &recipient_public_key);
  std::string WrapMessage(const protobuf::DownlistNotification &msg,
                          const std::string &recipient_public_key);

  PingReqSigPtr on_ping_request() { return on_ping_request_; }
  PingRspSigPtr on_ping_response() { return on_ping_response_; }
  FindValueReqSigPtr on_find_value_request() { return on_find_value_request_; }
  FindValueRspSigPtr on_find_value_response() {
    return on_find_value_response_;
  }
  FindNodesReqSigPtr on_find_nodes_request() { return on_find_nodes_request_; }
  FindNodesRspSigPtr on_find_nodes_response() {
    return on_find_nodes_response_;
  }
  StoreReqSigPtr on_store_request() { return on_store_request_; }
  StoreRspSigPtr on_store_response() { return on_store_response_; }
  StoreRefreshReqSigPtr on_store_refresh_request() {
    return on_store_refresh_request_;
  }
  StoreRefreshRspSigPtr on_store_refresh_response() {
    return on_store_refresh_response_;
  }
  DeleteReqSigPtr on_delete_request() { return on_delete_request_; }
  DeleteRspSigPtr on_delete_response() { return on_delete_response_; }
  DeleteRefreshReqSigPtr on_delete_refresh_request() {
    return on_delete_refresh_request_;
  }
  DeleteRefreshRspSigPtr on_delete_refresh_response() {
    return on_delete_refresh_response_;
  }
  DownlistNtfSigPtr on_downlist_notification() {
    return on_downlist_notification_;
  }
 protected:
  virtual void ProcessSerialisedMessage(const int &message_type,
                                        const std::string &payload,
                                        const SecurityType &security_type,
                                        const std::string &message_signature,
                                        const transport::Info &info,
                                        std::string *message_response,
                                        transport::Timeout *timeout);
 private:
  MessageHandler(const MessageHandler&);
  MessageHandler& operator=(const MessageHandler&);

  std::string WrapMessage(const protobuf::PingResponse &msg,
                          const std::string &recipient_public_key);
  std::string WrapMessage(const protobuf::FindValueResponse &msg,
                          const std::string &recipient_public_key);
  std::string WrapMessage(const protobuf::FindNodesResponse &msg,
                          const std::string &recipient_public_key);
  std::string WrapMessage(const protobuf::StoreResponse &msg,
                          const std::string &recipient_public_key);
  std::string WrapMessage(const protobuf::StoreRefreshResponse &msg,
                          const std::string &recipient_public_key);
  std::string WrapMessage(const protobuf::DeleteResponse &msg,
                          const std::string &recipient_public_key);
  std::string WrapMessage(const protobuf::DeleteRefreshResponse &msg,
                          const std::string &recipient_public_key);

  PingReqSigPtr on_ping_request_;
  PingRspSigPtr on_ping_response_;
  FindValueReqSigPtr on_find_value_request_;
  FindValueRspSigPtr on_find_value_response_;
  FindNodesReqSigPtr on_find_nodes_request_;
  FindNodesRspSigPtr on_find_nodes_response_;
  StoreReqSigPtr on_store_request_;
  StoreRspSigPtr on_store_response_;
  StoreRefreshReqSigPtr on_store_refresh_request_;
  StoreRefreshRspSigPtr on_store_refresh_response_;
  DeleteReqSigPtr on_delete_request_;
  DeleteRspSigPtr on_delete_response_;
  DeleteRefreshReqSigPtr on_delete_refresh_request_;
  DeleteRefreshRspSigPtr on_delete_refresh_response_;
  DownlistNtfSigPtr on_downlist_notification_;
};

}  // namespace kademlia

}  // namespace maidsafe

#endif  // MAIDSAFE_DHT_KADEMLIA_MESSAGE_HANDLER_H_<|MERGE_RESOLUTION|>--- conflicted
+++ resolved
@@ -68,134 +68,81 @@
 class MessageHandler : public transport::MessageHandler {
  public:
 
-<<<<<<< HEAD
-  typedef std::shared_ptr <bs2::signal <
-=======
-  typedef std::shared_ptr<bs2::signal<  // NOLINT
->>>>>>> 0b234974
+  typedef std::shared_ptr<bs2::signal<  // NOLINT
       void(const transport::Info&,
            const protobuf::PingRequest&,
            protobuf::PingResponse*,
            transport::Timeout*)>> PingReqSigPtr;
-<<<<<<< HEAD
-  typedef std::shared_ptr <bs2::signal <
+
+  typedef std::shared_ptr<bs2::signal<  // NOLINT
       void(const transport::Info&,
            const protobuf::PingResponse&)>> PingRspSigPtr;
 
-  typedef std::shared_ptr <bs2::signal <
-=======
-  typedef std::shared_ptr<bs2::signal<  // NOLINT
-      void(const transport::Info&,
-           const protobuf::PingResponse&)>> PingRspSigPtr;
-
-  typedef std::shared_ptr<bs2::signal<  // NOLINT
->>>>>>> 0b234974
+  typedef std::shared_ptr<bs2::signal<  // NOLINT
       void(const transport::Info&,
            const protobuf::FindValueRequest&,
            protobuf::FindValueResponse*,
            transport::Timeout*)>> FindValueReqSigPtr;
-<<<<<<< HEAD
-  typedef std::shared_ptr <bs2::signal <
+
+  typedef std::shared_ptr<bs2::signal<  // NOLINT
       void(const transport::Info&,
            const protobuf::FindValueResponse&)>> FindValueRspSigPtr;
 
-  typedef std::shared_ptr <bs2::signal <
-=======
-  typedef std::shared_ptr<bs2::signal<  // NOLINT
-      void(const transport::Info&,
-           const protobuf::FindValueResponse&)>> FindValueRspSigPtr;
-
-  typedef std::shared_ptr<bs2::signal<  // NOLINT
->>>>>>> 0b234974
+  typedef std::shared_ptr<bs2::signal<  // NOLINT
       void(const transport::Info&,
            const protobuf::FindNodesRequest&,
            protobuf::FindNodesResponse*,
            transport::Timeout*)>> FindNodesReqSigPtr;
-<<<<<<< HEAD
-  typedef std::shared_ptr <bs2::signal <
+
+  typedef std::shared_ptr<bs2::signal<  // NOLINT
       void(const transport::Info&,
            const protobuf::FindNodesResponse&)>> FindNodesRspSigPtr;
 
-  typedef std::shared_ptr <bs2::signal <
-=======
-  typedef std::shared_ptr<bs2::signal<  // NOLINT
-      void(const transport::Info&,
-           const protobuf::FindNodesResponse&)>> FindNodesRspSigPtr;
-
-  typedef std::shared_ptr<bs2::signal<  // NOLINT
->>>>>>> 0b234974
+  typedef std::shared_ptr<bs2::signal<  // NOLINT
       void(const transport::Info&,
            const protobuf::StoreRequest&,
            const std::string&,
            const std::string&,
            protobuf::StoreResponse*,
            transport::Timeout*)>> StoreReqSigPtr;
-<<<<<<< HEAD
-  typedef std::shared_ptr <bs2::signal <
+
+  typedef std::shared_ptr<bs2::signal<  // NOLINT
       void(const transport::Info&,
            const protobuf::StoreResponse&)>> StoreRspSigPtr;
 
-  typedef std::shared_ptr <bs2::signal <
-=======
-  typedef std::shared_ptr<bs2::signal<  // NOLINT
-      void(const transport::Info&,
-           const protobuf::StoreResponse&)>> StoreRspSigPtr;
-
-  typedef std::shared_ptr<bs2::signal<  // NOLINT
->>>>>>> 0b234974
+  typedef std::shared_ptr<bs2::signal<  // NOLINT
       void(const transport::Info&,
            const protobuf::StoreRefreshRequest&,
            protobuf::StoreRefreshResponse*,
            transport::Timeout*)>> StoreRefreshReqSigPtr;
-<<<<<<< HEAD
-  typedef std::shared_ptr <bs2::signal <
+
+  typedef std::shared_ptr<bs2::signal<  // NOLINT
       void(const transport::Info&,
            const protobuf::StoreRefreshResponse&)>> StoreRefreshRspSigPtr;
 
-  typedef std::shared_ptr <bs2::signal <
-=======
-  typedef std::shared_ptr<bs2::signal<  // NOLINT
-      void(const transport::Info&,
-           const protobuf::StoreRefreshResponse&)>> StoreRefreshRspSigPtr;
-
-  typedef std::shared_ptr<bs2::signal<  // NOLINT
->>>>>>> 0b234974
+  typedef std::shared_ptr<bs2::signal<  // NOLINT
       void(const transport::Info&,
            const protobuf::DeleteRequest&,
            const std::string&,
            const std::string&,
            protobuf::DeleteResponse*,
            transport::Timeout*)>> DeleteReqSigPtr;
-<<<<<<< HEAD
-  typedef std::shared_ptr <bs2::signal <
+
+  typedef std::shared_ptr<bs2::signal<  // NOLINT
       void(const transport::Info&,
            const protobuf::DeleteResponse&)>> DeleteRspSigPtr;
 
-  typedef std::shared_ptr <bs2::signal <
-=======
-  typedef std::shared_ptr<bs2::signal<  // NOLINT
-      void(const transport::Info&,
-           const protobuf::DeleteResponse&)>> DeleteRspSigPtr;
-
-  typedef std::shared_ptr<bs2::signal<  // NOLINT
->>>>>>> 0b234974
+  typedef std::shared_ptr<bs2::signal<  // NOLINT
       void(const transport::Info&,
            const protobuf::DeleteRefreshRequest&,
            protobuf::DeleteRefreshResponse*,
            transport::Timeout*)>> DeleteRefreshReqSigPtr;
-<<<<<<< HEAD
-  typedef std::shared_ptr <bs2::signal <
+
+  typedef std::shared_ptr<bs2::signal<  // NOLINT
       void(const transport::Info&,
            const protobuf::DeleteRefreshResponse&)>> DeleteRefreshRspSigPtr;
 
-  typedef std::shared_ptr <bs2::signal <
-=======
-  typedef std::shared_ptr<bs2::signal<  // NOLINT
-      void(const transport::Info&,
-           const protobuf::DeleteRefreshResponse&)>> DeleteRefreshRspSigPtr;
-
-  typedef std::shared_ptr<bs2::signal<  // NOLINT
->>>>>>> 0b234974
+  typedef std::shared_ptr<bs2::signal<  // NOLINT
       void(const transport::Info&,
            const protobuf::DownlistNotification&)>> DownlistNtfSigPtr;
 
