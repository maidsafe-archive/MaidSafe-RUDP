/* Copyright (c) 2009 maidsafe.net limited
All rights reserved.

Redistribution and use in source and binary forms, with or without modification,
are permitted provided that the following conditions are met:

    * Redistributions of source code must retain the above copyright notice,
    this list of conditions and the following disclaimer.
    * Redistributions in binary form must reproduce the above copyright notice,
    this list of conditions and the following disclaimer in the documentation
    and/or other materials provided with the distribution.
    * Neither the name of the maidsafe.net limited nor the names of its
    contributors may be used to endorse or promote products derived from this
    software without specific prior written permission.

THIS SOFTWARE IS PROVIDED BY THE COPYRIGHT HOLDERS AND CONTRIBUTORS "AS IS" AND
ANY EXPRESS OR IMPLIED WARRANTIES, INCLUDING, BUT NOT LIMITED TO, THE IMPLIED
WARRANTIES OF MERCHANTABILITY AND FITNESS FOR A PARTICULAR PURPOSE ARE
DISCLAIMED.  IN NO EVENT SHALL THE COPYRIGHT HOLDER OR CONTRIBUTORS BE LIABLE
FOR ANY DIRECT, INDIRECT, INCIDENTAL, SPECIAL, EXEMPLARY, OR CONSEQUENTIAL
DAMAGES (INCLUDING, BUT NOT LIMITED TO, PROCUREMENT OF SUBSTITUTE GOODS OR
SERVICES; LOSS OF USE, DATA, OR PROFITS; OR BUSINESS INTERRUPTION) HOWEVER
CAUSED AND ON ANY THEORY OF LIABILITY, WHETHER IN CONTRACT, STRICT LIABILITY, OR
TORT (INCLUDING NEGLIGENCE OR OTHERWISE) ARISING IN ANY WAY OUT OF THE USE OF
THIS SOFTWARE, EVEN IF ADVISED OF THE POSSIBILITY OF SUCH DAMAGE.
*/

#ifndef MAIDSAFE_DHT_KADEMLIA_NODE_IMPL_H_
#define MAIDSAFE_DHT_KADEMLIA_NODE_IMPL_H_

#include <memory>
#include <string>
#include <vector>

#include "boost/asio/io_service.hpp"
#include "boost/cstdint.hpp"
#include "boost/date_time/posix_time/posix_time_types.hpp"
#include "boost/thread/shared_mutex.hpp"
#include "boost/thread/locks.hpp"
#include "boost/thread.hpp"
#include "boost/enable_shared_from_this.hpp"

#ifdef __MSVC__
#pragma warning(push)
#pragma warning(disable:4512)
#endif
#include "boost/signals2/connection.hpp"
#ifdef __MSVC__
#pragma warning(pop)
#endif

#include "maidsafe-dht/kademlia/node_impl_structs.h"
#include "maidsafe-dht/kademlia/config.h"
#include "maidsafe-dht/kademlia/node-api.h"
#include "maidsafe-dht/kademlia/contact.h"
#include "maidsafe-dht/kademlia/datastore.h"

namespace maidsafe {

namespace kademlia {

class DataStore;
class Service;
class RoutingTable;
class Rpcs;

namespace test {
class NodeImplTest;
class NodeImplTest_FUNC_KAD_HandleIterationStructure_Test;
class NodeImplTest_BEH_KAD_Join_Test;
<<<<<<< HEAD
class NodeImplTest_BEH_KAD_DownlistClient_Test;
class NodeImplTest_BEH_KAD_Getters_Test;
=======
class NodeImplTest_BEH_KAD_Leave_Test;
class NodeImplTest_FUNC_KAD_Downlist_Test;
>>>>>>> 8044c0d0
}  // namespace test

enum SearchMarking { kSearchDown, kSearchContacted };

typedef std::shared_ptr<boost::signals2::signal<void(const Contact&)>>
        ReportDownContactPtr;
typedef std::function<void(RankInfoPtr, const int&)> StoreRefreshFunctor;

class Node::Impl {
 public:
  Impl(IoServicePtr asio_service,
       TransportPtr listening_transport,
       MessageHandlerPtr message_handler,
       SecurifierPtr default_securifier,
       AlternativeStorePtr alternative_store,
       bool client_only_node,
       const boost::uint16_t &k,
       const boost::uint16_t &alpha,
       const boost::uint16_t &beta,
       const boost::posix_time::time_duration &mean_refresh_interval);
  // virtual destructor to allow tests to use a derived Impl and befriend it
  // rather than polluting this with friend tests.
  virtual ~Impl();
  void Join(const NodeId &node_id,
            const Port &port,
            const std::vector<Contact> &bootstrap_contacts,
            JoinFunctor callback);
  void Leave(std::vector<Contact> *bootstrap_contacts);
  /** Function to STORE data to the Kademlia network.
   *  @param[in] Key The key to find
   *  @param[in] value The value to store.
   *  @param[in] signature The signature to store.
   *  @param[in] ttl The ttl for the new data.
   *  @param[in] securifier The securifier to pass further.
   *  @param[in] callback The callback to report the results. */
  void Store(const Key &key,
             const std::string &value,
             const std::string &signature,
             const boost::posix_time::time_duration &ttl,
             SecurifierPtr securifier,
             StoreFunctor callback);
  /** Function to UPDATE the content of a <key, value> in the Kademlia network.
   *  The operation will delete the original one then store the new one.
   *  @param[in] Key The key to find
   *  @param[in] new_value The new_value to store.
   *  @param[in] new_signature The new_signature to store.
   *  @param[in] old_value The old_value to delete.
   *  @param[in] old_signature The old_signature to delete.
   *  @param[in] securifier The securifier to pass further.
   *  @param[in] ttl The ttl for the new data.
   *  @param[in] callback The callback to report the results. */
  void Delete(const Key &key,
              const std::string &value,
              const std::string &signature,
              SecurifierPtr securifier,
              DeleteFunctor callback);
  /** Function to DELETE the content of a <key, value> in the Kademlia network.
   *  The operation will delete the original one then store the new one.
   *  @param[in] Key The key to find
   *  @param[in] new_value The new_value to store.
   *  @param[in] new_signature The new_signature to store.
   *  @param[in] old_value The old_value to delete.
   *  @param[in] old_signature The old_signature to delete.
   *  @param[in] securifier The securifier to pass further.
   *  @param[in] ttl The ttl for the new data.
   *  @param[in] callback The callback to report the results. */
  void Update(const Key &key,
              const std::string &new_value,
              const std::string &new_signature,
              const std::string &old_value,
              const std::string &old_signature,
              SecurifierPtr securifier,
              const boost::posix_time::time_duration &ttl,
              UpdateFunctor callback);
  /** Function to FIND VALUES of the Key from the Kademlia network.
   *  @param[in] Key The key to find
   *  @param[in] securifier The securifier to pass further.
   *  @param[in] callback The callback to report the results. */
  void FindValue(const Key &key,
                 SecurifierPtr securifier,
                 FindValueFunctor callback);
  /** Function to FIND k-closest NODES to the Key from the Kademlia network.
   *  @param[in] Key The key to locate
   *  @param[in] callback The callback to report the results. */
  void FindNodes(const Key &key, FindNodesFunctor callback);
  /** Function to get a contact info from the Kademlia network.
   *  @param[in] node_id The node_id to locate
   *  @param[in] callback The callback to report the results. */
  void GetContact(const NodeId &node_id, GetContactFunctor callback);
  /** Function to set the contact's last_seen to now.
   *  @param[in] contact The contact to set */
  void SetLastSeenToNow(const Contact &contact);
  /** Function to set the contact's last_seen to now.
   *  @param[in] contact The contact to set */
  void IncrementFailedRpcs(const Contact &contact);
  /** Function to update the contact's rank_info.
   *  @param[in] contact The contact to update
   *  @param[in] rank_info The rank info to update */
  void UpdateRankInfo(const Contact &contact, RankInfoPtr rank_info);
  /** Get the local RankInfo of the contact
   *  @param[in] contact The contact to find
   *  @return The localRankInfo of the contact */
  RankInfoPtr GetLocalRankInfo(const Contact &contact) const;
  /** Get all contacts in the routing table
   *  @param[out] contacts All contacts in the routing table */
  void GetAllContacts(std::vector<Contact> *contacts);
  /** Get Bootstrap contacts in the routing table
   *  @param[out] contacts Bootstrap contacts in the routing table */
  void GetBootstrapContacts(std::vector<Contact> *contacts);
  /** Getter.
   *  @return The contact_ */
  Contact contact() const;
  /** Getter.
   *  @return The joined_ */
  bool joined() const;
  /** Getter.
   *  @return The asio_service_ */
  IoServicePtr asio_service();
  /** Getter.
   *  @return The alternative_store_ */
  AlternativeStorePtr alternative_store();
  /** Getter.
   *  @return The on_online_status_change_ */
  OnOnlineStatusChangePtr on_online_status_change();
  /** Getter.
   *  @return The client_only_node flag. */
  bool client_only_node() const;
  /** Getter.
   *  @return The k_ */
  boost::uint16_t k() const;
  /** Getter.
   *  @return The kAlpha_ */
  boost::uint16_t alpha() const;
  /** Getter.
   *  @return The kBeta_ */
  boost::uint16_t beta() const;
  /** Getter.
   *  @return The kMeanRefreshInterval_ */
  boost::posix_time::time_duration mean_refresh_interval() const;
  /** Setter. Will connect the signal in service as well.
   *  @param[in] service The service to connect */
  void SetService(std::shared_ptr<Service> service);
  /** Setter. Will connect the ping_oldest_contact signal in routing table. */
  void EnablePingOldestContact();
  /** Setter. Will connect the validate_contact signal in routing table. */
  void EnableValidateContact();
  bool refresh_thread_running() const;
  bool downlist_thread_running() const;

  friend class test::NodeImplTest;
  friend class test::NodeImplTest_FUNC_KAD_HandleIterationStructure_Test;
  friend class test::NodeImplTest_BEH_KAD_Join_Test;
<<<<<<< HEAD
  friend class test::NodeImplTest_BEH_KAD_DownlistClient_Test;
  friend class test::NodeImplTest_BEH_KAD_Getters_Test;
=======
  friend class test::NodeImplTest_BEH_KAD_Leave_Test;
  friend class test::NodeImplTest_FUNC_KAD_Downlist_Test;
>>>>>>> 8044c0d0

 private:
  Impl(const Impl&);
  Impl &operator=(const Impl&);

  /** Callback from the rpc->findnode request for GetContact.
   *  @param[in] result_size The number of closest contacts find.
   *  @param[in] cs the k-closest contacts to the node_id
   *  @param[in] node_id The node_id of the contact to search.
   *  @param[in] callback The callback to report the results. */
  void GetContactCallBack(int result_size,
                          const std::vector<Contact> &cs,
                          const NodeId &node_id,
                          GetContactFunctor callback);

  /** Function to add acquired closest contacts into shared struct info, during
   *  the execution of iterative search.
   *  Used by: FindNodes, FindValue
   *  @param[in] T FindNodesArgs, FindValueArgs
   *  @param[in] contacts The closest contacts.
   *  @param[in] find_args The arguments struct holding all shared info. */
  template <class T>
  void AddContactsToContainer(const std::vector<Contact> contacts,
                              std::shared_ptr<T> find_args);

  /** Function to execute iterative rpc->findnode requests.
   *  Used by: FindNodes, FindValue
   *  @param[in] T FindNodesArgs, FindValueArgs
   *  @param[in] find_args The arguments struct holding all shared info. */
  template <class T>
  void IterativeSearch(std::shared_ptr<T> find_args);

  /** Callback from the rpc->findvalue requests, during the FindValue operation.
   *  @param[in] rank_info rank info
   *  @param[in] result Indicator from the rpc->findvalue. Any negative
   *  value shall be considered as the enquired contact got some problems.
   *  @param[in] values The values of the key.
   *  @param[in] contacts The closest contacts.
   *  @param[in] alternative_store The alternative store contact.
   *  @param[in] fvrpc The arguments struct holding all shared info. */
  void IterativeSearchValueResponse(RankInfoPtr rank_info,
                                    int result,
                                    const std::vector<std::string> &values,
                                    const std::vector<Contact> &contacts,
                                    const Contact &alternative_store,
                                    std::shared_ptr<RpcArgs> fvrpc);

  /** Callback from the rpc->findnodes requests, during the FindNodes operation.
   *  @param[in] rank_info rank info
   *  @param[in] result Indicator from the rpc->findnodes. Any negative
   *  value shall be considered as the enquired contact got some problems.
   *  @param[in] contacts The closest contacts.
   *  @param[in] fnrpc The arguments struct holding all shared info. */
  void IterativeSearchNodeResponse(RankInfoPtr rank_info,
                              int result,
                              const std::vector<Contact> &contacts,
                              std::shared_ptr<RpcArgs> fnrpc);

  /** Function to handle the iteration search structure.
   *  Used by: FindNodes, FindValue
   *  @param[in] T FindNodesArgs, FindValueArgs
   *  @param[in] contact The current responding contact
   *  @param[in] fa The arguments struct holding all shared info.
   *  @param[in] mark Indicate if the current responding contact is down or not
   *  @param[out] response_code The response_code in case of search can be
   *  stopped.
   *  @param[out] closest_contacts The closest contacts in case of search can be
   *  stopped.
   *  @param[out] cur_iteration_done Indicates if a new iteration can be
   *  started.
   *  @param[out] calledback Indicates if a the search can be stopped. */
  template <class T>
  bool HandleIterationStructure(const Contact &contact,
                                std::shared_ptr<T> fa,
                                NodeSearchState mark,
                                int *response_code,
                                std::vector<Contact> *closest_contacts,
                                bool *cur_iteration_done,
                                bool *calledback);

  /** Function to be connected with the ping_oldest_contact signal in routing
   *  table. Will try to ping the report in oldest contact
   *  @param[in] oldest_contact The report in oldest_contact
   *  @param[in] replacement_contact The contact trying to replace the oldest
   *  @param[in] replacement_rank_info Rank info of the replacement contact */
  void PingOldestContact(const Contact &oldest_contact,
                         const Contact &replacement_contact,
                         RankInfoPtr replacement_rank_info);

  /** Callback Function of the PingOldestContact
   *  Will try to replace the oldest with the new one if no response from the
   *  oldest
   *  @param[in] oldest_contact The report in oldest_contact
   *  @param[in] oldest_rank_info Rank info of the oldest contact
   *  @param[in] result Result from the Ping. Any negative value indicates fail
   *  @param[in] replacement_contact The contact trying to replace the oldest
   *  @param[in] replacement_rank_info Rank info of the replacement contact */
  void PingOldestContactCallback(Contact oldest_contact,
                                 RankInfoPtr oldest_rank_info,
                                 const int &result,
                                 Contact replacement_contact,
                                 RankInfoPtr replacement_rank_info);

  /** Function to be connected with the validate_contact signal in routing
   *  table. Will try to validate the contact
   *  @param[in] contact The contact needs to be validated */
  void ValidateContact(const Contact &contact);

  /** Callback Functionof the ValidateContact
   *  @param[in] contact The contact needs to be validated
   *  @param[in] public_key The public_key of the contact
   *  @param[in] public_key_validation The contact's public_key_validation */
  void ValidateContactCallback(Contact contact,
                               std::string public_key,
                               std::string public_key_validation);

  /** Function to be connected with the ping_downlist_contact signal in service.
   *  Will try to ping the report in down contact.
   *  @param[in] contact The report in down_contact */
  void PingDownlistContact(const Contact &contact);

  /** Callback Function of the PingDownlistContact
   *  Will increase the RpcFailure of the contact by one if got no response
   *  @param[in] contact The report in down_contact
   *  @param[in] rank_info Rank info of the down contact
   *  @param[in] result Result from the Ping. Any negative value indicates a
   *             failure */
  void PingDownlistContactCallback(Contact contact,
                                   RankInfoPtr rank_info,
                                   const int &result);

  /** Template Callback from the rpc->findnode requests.
   *  Used by: Store, Delete, Update
   *  @param[in] T StoreArgs, UpdateArgs, DeleteArgs
   *  @param[in] cs the k-closest nodes to the key
   *  @param[in] Key The key to be passed further.
   *  @param[in] value The value to be passed further.
   *  @param[in] signature The signature to be passed further.
   *  @param[in] ttl The ttl to be passed further.
   *  @param[in] securifier The securifier to be passed further.
   *  @param[in] args The arguments struct holding all shared info. */
  template <class T>
  void OperationFindNodesCB(int result_size,
                            const std::vector<Contact> &cs,
                            const Key &key,
                            const std::string &value,
                            const std::string &signature,
                            const boost::posix_time::time_duration &ttl,
                            SecurifierPtr securifier,
                            std::shared_ptr<T> args);

  /** Callback from the rpc->store requests, during the Store operation.
   *  @param[in] rank_info rank info
   *  @param[in] response_code Indicator from the rpc->store. Any negative
   *  value shall be considered as the enquired contact got some problems.
   *  @param[in] srpc The arguments struct holding all shared info.
   *  @param[in] Key The key to be passed further.
   *  @param[in] value The value to be passed further.
   *  @param[in] signature The signature to be passed further.
   *  @param[in] securifier The securifier to be passed further. */
  void StoreResponse(RankInfoPtr rank_info,
                     int response_code,
                     std::shared_ptr<RpcArgs> srpc,
                     const Key &key,
                     const std::string &value,
                     const std::string &signature,
                     SecurifierPtr securifier);

  /** Callback from the rpc->store requests, during the Update operation.
   *  @param[in] rank_info rank info
   *  @param[in] response_code Indicator from the rpc->store. Any negative
   *  value shall be considered as the enquired contact got some problems.
   *  @param[in] urpc The arguments struct holding all shared info.
   *  @param[in] Key The key to be passed further.
   *  @param[in] securifier The securifier to be passed further. */
  void UpdateStoreResponse(RankInfoPtr rank_info,
                           int response_code,
                           std::shared_ptr<RpcArgs> urpc,
                           const Key &key,
                           SecurifierPtr securifier);

  /** Template Callback from the rpc->delete requests. Need to calculate number
   *  of success and report back the final result.
   *  Used by: Delete, Update
   *  @param[in] T UpdateArgs, DeleteArgs
   *  @param[in] rank_info rank info
   *  @param[in] response_code Indicator from the rpc->delete. Any negative
   *  value shall be considered as the enquired contact got some problems.
   *  @param[in] drpc The arguments struct holding all shared info. */
  template <class T>
  void DeleteResponse(RankInfoPtr rank_info,
                      int response_code,
                      std::shared_ptr<RpcArgs> drpc);

  /** Callback from the single rpc->delete request. Just report the contact as
   *  down if necessary. Nothing else needs to be undertaken.
   *  Used only during the Store process in case of failure to delete the
   *  previous stored data. */
  void SingleDeleteResponse(RankInfoPtr rank_info,
                            int response_code,
                            const Contact &contact);

  /** Function bound to the slot of report_down_contact_ to collect any
   *  emitted signal. Any down_contact captured from signals will be pushed into
   *  the down_contacts_ queue.
   *  @param[in] down_contact The contact detected as down during any operation,
   *  reported via a signal. */
  void ReportDownContact(const Contact &down_contact);

  /** Thread function keeps monitoring the down_contacts_, once detect any
   *  entries in the queue, notify the k-closest in the routingtable about
   *  the downlist */
  void MonitoringDownlistThread();

  bool SortByDistance(Contact contact_1, Contact contact_2);
  void JoinFindNodesCallback(const int &result,
                             const std::vector<Contact> &contacts,
                             std::vector<Contact> bootstrap_contacts,
                             const NodeId &node_id,
                             JoinFunctor callback);
  void RefreshDataStore();
  void StoreRefreshCallback(RankInfoPtr rank_info, const int &result);
  void PostStoreRefresh(const KeyValueTuple &key_value_tuple);

  IoServicePtr asio_service_;
  TransportPtr listening_transport_;
  MessageHandlerPtr message_handler_;
  SecurifierPtr default_securifier_;
  AlternativeStorePtr alternative_store_;
  OnOnlineStatusChangePtr on_online_status_change_;

  /** If the node is Client Only, then it shall not put anything into its local
   *  routing table. Only Vault is allowed to do so. */
  bool client_only_node_;

  /** Global K parameter */
  const boost::uint16_t k_;

  /** Global threshold to define the number of succeed required to consider a
   *  Store, Delete or Update to be success */
  int threshold_;

  /** Alpha parameter to define how many contacts to be enquired during one
   *  iteration */
  const boost::uint16_t kAlpha_;

  /** Beta parameter to define how many contacted contacts required in one
   *  iteration before starting a new iteration */
  const boost::uint16_t kBeta_;
  const boost::posix_time::seconds kMeanRefreshInterval_;
  std::shared_ptr<DataStore> data_store_;
  std::shared_ptr<Service> service_;
  std::shared_ptr<RoutingTable> routing_table_;
  std::shared_ptr<Rpcs> rpcs_;

  /** Own info of nodeid, ip and port */
  Contact contact_;
  bool joined_, refresh_routine_started_, stopping_;

  /** Signal to be fired when there is one contact detected as DOWN during any
   *  operations */
  ReportDownContactPtr report_down_contact_;

  /** Mutex lock to protect down_contacts_ */
  boost::mutex mutex_;

  /** Conditional Variable to wait/notify the thread monitoring down_contacts_*/
  boost::condition_variable condition_downlist_;

  /** The mutex queue temporally holding the down_contacts before notifying */
  std::vector<NodeId> down_contacts_;
<<<<<<< HEAD

  /** The thread group to hold all monitoring treads
   *  Used by: MonitoringDownlistThread */
  boost::thread_group thread_group_;
=======
  boost::shared_ptr<boost::thread_group> thread_group_;
>>>>>>> 8044c0d0
  bool refresh_thread_running_, downlist_thread_running_;
};

}  // namespace kademlia

}  // namespace maidsafe

#endif  // MAIDSAFE_DHT_KADEMLIA_NODE_IMPL_H_<|MERGE_RESOLUTION|>--- conflicted
+++ resolved
@@ -68,13 +68,9 @@
 class NodeImplTest;
 class NodeImplTest_FUNC_KAD_HandleIterationStructure_Test;
 class NodeImplTest_BEH_KAD_Join_Test;
-<<<<<<< HEAD
+class NodeImplTest_BEH_KAD_Getters_Test;
+class NodeImplTest_BEH_KAD_Leave_Test;
 class NodeImplTest_BEH_KAD_DownlistClient_Test;
-class NodeImplTest_BEH_KAD_Getters_Test;
-=======
-class NodeImplTest_BEH_KAD_Leave_Test;
-class NodeImplTest_FUNC_KAD_Downlist_Test;
->>>>>>> 8044c0d0
 }  // namespace test
 
 enum SearchMarking { kSearchDown, kSearchContacted };
@@ -227,13 +223,9 @@
   friend class test::NodeImplTest;
   friend class test::NodeImplTest_FUNC_KAD_HandleIterationStructure_Test;
   friend class test::NodeImplTest_BEH_KAD_Join_Test;
-<<<<<<< HEAD
+  friend class test::NodeImplTest_BEH_KAD_Getters_Test;
+  friend class test::NodeImplTest_BEH_KAD_Leave_Test;
   friend class test::NodeImplTest_BEH_KAD_DownlistClient_Test;
-  friend class test::NodeImplTest_BEH_KAD_Getters_Test;
-=======
-  friend class test::NodeImplTest_BEH_KAD_Leave_Test;
-  friend class test::NodeImplTest_FUNC_KAD_Downlist_Test;
->>>>>>> 8044c0d0
 
  private:
   Impl(const Impl&);
@@ -505,14 +497,10 @@
 
   /** The mutex queue temporally holding the down_contacts before notifying */
   std::vector<NodeId> down_contacts_;
-<<<<<<< HEAD
 
   /** The thread group to hold all monitoring treads
    *  Used by: MonitoringDownlistThread */
-  boost::thread_group thread_group_;
-=======
   boost::shared_ptr<boost::thread_group> thread_group_;
->>>>>>> 8044c0d0
   bool refresh_thread_running_, downlist_thread_running_;
 };
 
