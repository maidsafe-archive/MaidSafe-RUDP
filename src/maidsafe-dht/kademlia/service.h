/* Copyright (c) 2009 maidsafe.net limited
All rights reserved.

Redistribution and use in source and binary forms, with or without modification,
are permitted provided that the following conditions are met:

    * Redistributions of source code must retain the above copyright notice,
    this list of conditions and the following disclaimer.
    * Redistributions in binary form must reproduce the above copyright notice,
    this list of conditions and the following disclaimer in the documentation
    and/or other materials provided with the distribution.
    * Neither the name of the maidsafe.net limited nor the names of its
    contributors may be used to endorse or promote products derived from this
    software without specific prior written permission.

THIS SOFTWARE IS PROVIDED BY THE COPYRIGHT HOLDERS AND CONTRIBUTORS "AS IS" AND
ANY EXPRESS OR IMPLIED WARRANTIES, INCLUDING, BUT NOT LIMITED TO, THE IMPLIED
WARRANTIES OF MERCHANTABILITY AND FITNESS FOR A PARTICULAR PURPOSE ARE
DISCLAIMED.  IN NO EVENT SHALL THE COPYRIGHT HOLDER OR CONTRIBUTORS BE LIABLE
FOR ANY DIRECT, INDIRECT, INCIDENTAL, SPECIAL, EXEMPLARY, OR CONSEQUENTIAL
DAMAGES (INCLUDING, BUT NOT LIMITED TO, PROCUREMENT OF SUBSTITUTE GOODS OR
SERVICES; LOSS OF USE, DATA, OR PROFITS; OR BUSINESS INTERRUPTION) HOWEVER
CAUSED AND ON ANY THEORY OF LIABILITY, WHETHER IN CONTRACT, STRICT LIABILITY, OR
TORT (INCLUDING NEGLIGENCE OR OTHERWISE) ARISING IN ANY WAY OUT OF THE USE OF
THIS SOFTWARE, EVEN IF ADVISED OF THE POSSIBILITY OF SUCH DAMAGE.
*/

#ifndef MAIDSAFE_DHT_KADEMLIA_SERVICE_H_
#define MAIDSAFE_DHT_KADEMLIA_SERVICE_H_

#include <memory>
#include <string>
#include <vector>

#include "boost/cstdint.hpp"
#include "boost/enable_shared_from_this.hpp"
#include "boost/function.hpp"

#include "maidsafe-dht/kademlia/config.h"
#include "maidsafe-dht/kademlia/contact.h"
#include "maidsafe-dht/kademlia/datastore.h"

namespace maidsafe {

namespace kademlia {

class DataStore;
class RoutingTable;
class MessageHandler;

namespace protobuf {
class SignedValue;
class PingRequest;
class PingResponse;
class FindValueRequest;
class FindValueResponse;
class FindNodesRequest;
class FindNodesResponse;
class StoreRequest;
class StoreRefreshRequest;
class StoreResponse;
class StoreRefreshResponse;
class DeleteRequest;
class DeleteRefreshRequest;
class DeleteRefreshResponse;
class DeleteResponse;
class DownlistNotification;
}  // namespace protobuf

typedef std::shared_ptr<boost::signals2::signal<void(  // NOLINT
    const Contact&)>> PingDownListContactsPtr;

/** Object handling service requests on a node.
 *  Contains tables of the routing contacts and <value,sig,key> tuples
 *  @class Service */
class Service : public boost::enable_shared_from_this<Service> {
 public:
  /** Constructor.  To create a Service, in all cases the routing_table and
   * data_store must be provided.
   *  @param routing_table The routing table contains all contacts.
   *  @param data_store The data_store table contains <value,sig,key> tuples.
   *  @param alternative_store Alternative store.
   *  @param securifier Securifier for <value,sig,key> validation. */
  Service(std::shared_ptr<RoutingTable> routing_table,
          std::shared_ptr<DataStore> data_store,
          AlternativeStorePtr alternative_store,
          SecurifierPtr securifier);
  /** Constructor.  To create a Service, in all cases the routing_table and
   * data_store must be provided.
   *  @param routing_table The routing table contains all contacts.
   *  @param data_store The data_store table contains <value,sig,key> tuples.
   *  @param alternative_store Alternative store.
   *  @param securifier Securifier for <value,sig,key> validation.
   *  @param[in] k k closest contacts.*/
  Service(std::shared_ptr<RoutingTable> routing_table,
          std::shared_ptr<DataStore> data_store,
          AlternativeStorePtr alternative_store,
          SecurifierPtr securifier,
          const boost::uint16_t &k);

  /** Dstructor. */
  ~Service();

  /** Connect to Signals.
   *  @param transport The Transportor to link.
   *  @param message_handler The Message Handler to link. */
  void ConnectToSignals(TransportPtr transport,
                        MessageHandlerPtr message_handler);
  /** Handle Ping request.
   *  The request sender will be added into the routing table
   *  @param[in] info The rank info.
   *  @param[in] request The request.
   *  @param[out] response To response. */
  void Ping(const transport::Info &info,
            const protobuf::PingRequest &request,
            protobuf::PingResponse *response);
  /** Handle FindValue request.
   *  The request sender will be added into the routing table
   *  @param[in] info The rank info.
   *  @param[in] request The request.
   *  @param[out] response To response. */            
  void FindValue(const transport::Info &info,
                 const protobuf::FindValueRequest &request,
                 protobuf::FindValueResponse *response);
  /** Handle FindNodes request.
   *  The request sender will be added into the routing table
   *  @param[in] info The rank info.
   *  @param[in] request The request.
   *  @param[out] response To response. */                 
  void FindNodes(const transport::Info &info,
                 const protobuf::FindNodesRequest &request,
                 protobuf::FindNodesResponse *response);
  /** Handle Store request.
   *  The request sender will be added into the routing table
   *  @param[in] info The rank info.
   *  @param[in] request The request.
   *  @param[in] message The message to store.
   *  @param[in] message_signature The signature of the message to store.
   *  @param[out] response The response. */                 
  void Store(const transport::Info &info,
             const protobuf::StoreRequest &request,
             const std::string &message,
             const std::string &message_signature,
             protobuf::StoreResponse *response);
  /** Handle StoreRefresh request.
   *  The request sender will be added into the routing table
   *  @param[in] info The rank info.
   *  @param[in] request The request.
   *  @param[out] response The response. */                 
  void StoreRefresh(const transport::Info &info,
                    const protobuf::StoreRefreshRequest &request,
                    protobuf::StoreRefreshResponse *response);
  /** Handle Delete request.
   *  The request sender will be added into the routing table.
   *  @param[in] info The rank info.
   *  @param[in] request The request.
   *  @param[in] message The message to delete.
   *  @param[in] message_signature The signature of the message to delete.
   *  @param[out] response The response. */                 
  void Delete(const transport::Info &info,
              const protobuf::DeleteRequest &request,
              const std::string &message,
              const std::string &message_signature,
              protobuf::DeleteResponse *response);
  /** Handle DeleteRefresh request.
   *  The request sender will be added into the routing table.
   *  @param[in] info The rank info.
   *  @param[in] request The request.
   *  @param[out] response The response. */                 
  void DeleteRefresh(const transport::Info &info,
                     const protobuf::DeleteRefreshRequest &request,
                     protobuf::DeleteRefreshResponse *response);
  /** Handle Downlist request.
   *  Try to ping the contacts in the downlist and then remove those no-response
   *  contacts from the routing table
   *  @param info The rank info.
   *  @param request The request. */
  void Downlist(const transport::Info &info,
                const protobuf::DownlistNotification &request);
  /** Getter.
   *  @return The signal handler. */
  PingDownListContactsPtr GetPingDownListSignalHandler();
  /** Set the status to be joined or not joined
   *  @param joined The bool switch. */
  void set_node_joined(bool joined) { node_joined_ = joined; }
  /** Set the node contact
   *  @param contact The node contact. */
  void set_node_contact(const Contact &contact) { node_contact_ = contact; }
  /** Set the securifier
   *  @param securifier The securifier. */
  void set_securifier(SecurifierPtr securifier) { securifier_ = securifier; }
 private:
  /** Copy Constructor.
   *  @param Service The object to be copied. */   
  Service(const Service&);
  /** Assignment overload */
  Service& operator = (const Service&);
  /** Store Callback.
   *  @param[in] key_value_signature tuple of <key, value, signature>.
   *  @param[in] request The request.
   *  @param[in] info The rank info.
   *  @param[in] request_signature The request signature.
   *  @param[out] response The response.
   *  @param[in] public_key public key
   *  @param[in] public_key_validation public key validation */
  void StoreCallback(KeyValueSignature key_value_signature,
                     protobuf::StoreRequest request,
                     transport::Info info,
                     RequestAndSignature request_signature,
                     protobuf::StoreResponse *response,
                     std::string public_key,
                     std::string public_key_validation);
  /** Store Refresh Callback.
   *  @param[in] key_value_signature tuple of <key, value, signature>.
   *  @param[in] request The request.
   *  @param[in] info The rank info.
   *  @param[in] request_signature The request signature.   
   *  @param[out] response The response.
   *  @param[in] public_key public key
   *  @param[in] public_key_validation public key validation */
  void StoreRefreshCallback(KeyValueSignature key_value_signature,
                            protobuf::StoreRefreshRequest request,
                            transport::Info info,
                            RequestAndSignature request_signature,
                            protobuf::StoreRefreshResponse *response,
                            std::string public_key,
                            std::string public_key_validation);
  /** Validate the request and then store the tuple.
   *  @param[in] key_value_signature tuple of <key, value, signature>.
   *  @param[in] request The request.
   *  @param[in] info The rank info.
   *  @param[in] request_signature The request signature.
   *  @param[out] response The response.
   *  @param[in] public_key public key
   *  @param[in] public_key_validation public key validation
   *  @param[in] is_refresh Indicating a publish or a refresh
   *  @return Indicating validation succeed or not. The success of store will be
   *          reflected in response.result() */
  bool ValidateAndStore(const KeyValueSignature &key_value_signature,
                        const protobuf::StoreRequest &request,
                        const transport::Info &info,
                        const RequestAndSignature &request_signature,
                        protobuf::StoreResponse *response,
                        const std::string &public_key,
                        const std::string &public_key_validation,
                        const bool is_refresh);
  /** Delete Callback.
   *  @param[in] key_value_signature tuple of <key, value, signature>.
   *  @param[in] request The request.
   *  @param[in] info The rank info.
   *  @param[in] request_signature The request signature.
   *  @param[out] response The response.
   *  @param[in] public_key public key
   *  @param[in] public_key_validation public key validation */
  void DeleteCallback(KeyValueSignature key_value_signature,
                      protobuf::DeleteRequest request,
                      transport::Info info,
                      RequestAndSignature request_signature,
                      protobuf::DeleteResponse *response,
                      std::string public_key,
                      std::string public_key_validation);
  /** Delete Refresh Callback.
   *  @param[in] key_value_signature tuple of <key, value, signature>.
   *  @param[in] request The request.
   *  @param[in] info The rank info.
   *  @param[in] request_signature The request signature.
   *  @param[out] response The response.
   *  @param[in] public_key public key
   *  @param[in] public_key_validation public key validation */
  void DeleteRefreshCallback(KeyValueSignature key_value_signature,
                             protobuf::DeleteRefreshRequest request,
                             transport::Info info,
                             RequestAndSignature request_signature,
                             protobuf::DeleteRefreshResponse *response,
                             std::string public_key,
                             std::string public_key_validation);
  /** Validate the request and then delete the tuple.
   *  @param[in] key_value_signature tuple of <key, value, signature>.
   *  @param[in] request The request.
   *  @param[in] info The rank info.
   *  @param[in] request_signature The request signature.
   *  @param[out] response The response.
   *  @param[in] public_key public key
   *  @param[in] public_key_validation public key validation
   *  @param[in] is_refresh Indicating a publish or a refresh
   *  @return Indicating validation succeed or not. The success of delete will
   *          be reflected in response.result() */
  bool ValidateAndDelete(const KeyValueSignature &key_value_signature,
                         const protobuf::DeleteRequest &request,
                         const transport::Info &info,
                         const RequestAndSignature &request_signature,
                         protobuf::DeleteResponse *response,
                         const std::string &public_key,
                         const std::string &public_key_validation,
<<<<<<< HEAD
                         const bool is_refresh);                             
=======
                         const bool is_refresh);
>>>>>>> 9f170f28
  /** routing table */
  std::shared_ptr<RoutingTable> routing_table_;
  /** data store */
  std::shared_ptr<DataStore> datastore_;
  /** alternative store */
  AlternativeStorePtr alternative_store_;
  /** securifier */
  SecurifierPtr securifier_;
  /** bool switch of joined status */
  bool node_joined_;
  /** node contact */
  Contact node_contact_;
    /** k closest to the target */
  const boost::uint16_t k_;
  /** Singal handler */
  PingDownListContactsPtr ping_down_list_contacts_;
};

}  // namespace kademlia

}  // namespace maidsafe

#endif  // MAIDSAFE_DHT_KADEMLIA_SERVICE_H_<|MERGE_RESOLUTION|>--- conflicted
+++ resolved
@@ -292,11 +292,7 @@
                          protobuf::DeleteResponse *response,
                          const std::string &public_key,
                          const std::string &public_key_validation,
-<<<<<<< HEAD
-                         const bool is_refresh);                             
-=======
                          const bool is_refresh);
->>>>>>> 9f170f28
   /** routing table */
   std::shared_ptr<RoutingTable> routing_table_;
   /** data store */
