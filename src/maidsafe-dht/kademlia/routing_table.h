/* Copyright (c) 2009 maidsafe.net limited
All rights reserved.

Redistribution and use in source and binary forms, with or without modification,
are permitted provided that the following conditions are met:

    * Redistributions of source code must retain the above copyright notice,
    this list of conditions and the following disclaimer.
    * Redistributions in binary form must reproduce the above copyright notice,
    this list of conditions and the following disclaimer in the documentation
    and/or other materials provided with the distribution.
    * Neither the name of the maidsafe.net limited nor the names of its
    contributors may be used to endorse or promote products derived from this
    software without specific prior written permission.

THIS SOFTWARE IS PROVIDED BY THE COPYRIGHT HOLDERS AND CONTRIBUTORS "AS IS" AND
ANY EXPRESS OR IMPLIED WARRANTIES, INCLUDING, BUT NOT LIMITED TO, THE IMPLIED
WARRANTIES OF MERCHANTABILITY AND FITNESS FOR A PARTICULAR PURPOSE ARE
DISCLAIMED.  IN NO EVENT SHALL THE COPYRIGHT HOLDER OR CONTRIBUTORS BE LIABLE
FOR ANY DIRECT, INDIRECT, INCIDENTAL, SPECIAL, EXEMPLARY, OR CONSEQUENTIAL
DAMAGES (INCLUDING, BUT NOT LIMITED TO, PROCUREMENT OF SUBSTITUTE GOODS OR
SERVICES; LOSS OF USE, DATA, OR PROFITS; OR BUSINESS INTERRUPTION) HOWEVER
CAUSED AND ON ANY THEORY OF LIABILITY, WHETHER IN CONTRACT, STRICT LIABILITY, OR
TORT (INCLUDING NEGLIGENCE OR OTHERWISE) ARISING IN ANY WAY OUT OF THE USE OF
THIS SOFTWARE, EVEN IF ADVISED OF THE POSSIBILITY OF SUCH DAMAGE.
*/

#ifndef MAIDSAFE_DHT_KADEMLIA_ROUTING_TABLE_H_
#define MAIDSAFE_DHT_KADEMLIA_ROUTING_TABLE_H_

#include <map>
#include <memory>
#include <string>
#include <vector>

#include "boost/cstdint.hpp"
#include "boost/date_time/posix_time/posix_time_types.hpp"

#ifdef __MSVC__
#pragma warning(push)
#pragma warning(disable:4512)
#endif
#include "boost/signals2/signal.hpp"
#ifdef __MSVC__
#pragma warning(pop)
#endif

#include "boost/lambda/lambda.hpp"
#include "boost/lambda/bind.hpp"
#include "boost/lambda/if.hpp"
#include "boost/multi_index_container.hpp"
#include "boost/multi_index/composite_key.hpp"
#include "boost/multi_index/ordered_index.hpp"
#include "boost/multi_index/identity.hpp"
#include "boost/multi_index/member.hpp"
#include "boost/multi_index/mem_fun.hpp"
#include "boost/thread/shared_mutex.hpp"
#include "boost/thread/locks.hpp"

#include "maidsafe-dht/kademlia/contact.h"
#include "maidsafe-dht/kademlia/node_id.h"

namespace bptime = boost::posix_time;
namespace bmi = boost::multi_index;

namespace maidsafe {

namespace transport { struct Info; }

namespace kademlia {

namespace test {
class RoutingTableTest;
class RoutingTableSingleKTest;
class RoutingTableTest_BEH_KAD_GetContactsClosestToOwnId_Test;
class RoutingTableSingleKTest_FUNC_KAD_ForceKAcceptNewPeer_Test;
class ServicesTest;
}  // namespace test

class KBucket;


struct RoutingTableContact {
  RoutingTableContact(const Contact &contact,
                      const NodeId &holder_id,
                      const RankInfoPtr &rank_info,
                      boost::uint16_t common_leading_bits)
      : contact(contact),
        node_id(contact.node_id()),
        public_key(),
        num_failed_rpcs(0),
        distance_to_this_id(holder_id ^ contact.node_id()),
        common_leading_bits(common_leading_bits),
        kbucket_index(0),
        last_seen(bptime::microsec_clock::universal_time()),
        rank_info(rank_info) {}
  RoutingTableContact(const Contact &contact,
                      const NodeId &holder_id,
                      boost::uint16_t common_leading_bits)
      : contact(contact),
        node_id(contact.node_id()),
        public_key(),
        num_failed_rpcs(0),
        distance_to_this_id(holder_id ^ contact.node_id()),
        common_leading_bits(common_leading_bits),
        kbucket_index(0),
        last_seen(bptime::microsec_clock::universal_time()),
        rank_info() {}
  RoutingTableContact(const RoutingTableContact &other)
      : contact(other.contact),
        node_id(other.node_id),
        public_key(other.public_key),
        num_failed_rpcs(other.num_failed_rpcs),
        distance_to_this_id(other.distance_to_this_id),
        common_leading_bits(other.common_leading_bits),
        kbucket_index(other.kbucket_index),
        last_seen(other.last_seen),
        rank_info(other.rank_info) {}
  bool DirectConnected() const {
    return contact.IsDirectlyConnected();
  }
  bool operator<(const RoutingTableContact &other) const {
    return contact < other.contact;
  }
  Contact contact;
  NodeId node_id;
  std::string public_key;
  boost::uint16_t num_failed_rpcs;
  NodeId distance_to_this_id;
  boost::uint16_t common_leading_bits;
  // the index of the kbucket which is responsible for the contact
  boost::uint16_t kbucket_index;
  bptime::ptime last_seen;
  RankInfoPtr rank_info;
};

struct ChangeContact {
  explicit ChangeContact(const Contact &contact) : contact(contact) {}
  // Anju: use nolint to satisfy multi-indexing
  void operator()(RoutingTableContact &routing_table_contact) {  // NOLINT
    routing_table_contact.contact = contact;
  }
  Contact contact;
};

struct ChangeKBucketIndex {
  explicit ChangeKBucketIndex(const boost::uint16_t &new_kbucket_index)
      : new_kbucket_index(new_kbucket_index) {}
  // Anju: use nolint to satisfy multi-indexing
  void operator()(RoutingTableContact &routing_table_contact) {  // NOLINT
    routing_table_contact.kbucket_index = new_kbucket_index;
  }
  boost::uint16_t new_kbucket_index;
};

struct ChangePublicKey {
  explicit ChangePublicKey(const std::string &new_public_key)
      : new_public_key(new_public_key) {}
  // Anju: use nolint to satisfy multi-indexing
  void operator()(RoutingTableContact &routing_table_contact) {  // NOLINT
    routing_table_contact.public_key = new_public_key;
  }
  std::string new_public_key;
};

struct ChangeRankInfo {
  explicit ChangeRankInfo(RankInfoPtr new_rank_info)
      : new_rank_info(new_rank_info) {}
  // Anju: use nolint to satisfy multi-indexing
  void operator()(RoutingTableContact &routing_table_contact) {  // NOLINT
    routing_table_contact.rank_info = new_rank_info;
  }
  RankInfoPtr new_rank_info;
};

struct ChangeNumFailedRpc {
  explicit ChangeNumFailedRpc(const boost::uint16_t &new_num_failed_rpcs)
      : new_num_failed_rpcs(new_num_failed_rpcs) {}
  // Anju: use nolint to satisfy multi-indexing
  void operator()(RoutingTableContact &routing_table_contact) {  // NOLINT
    routing_table_contact.num_failed_rpcs = new_num_failed_rpcs;
  }
  boost::uint16_t new_num_failed_rpcs;
};

struct ChangeLastSeen {
  explicit ChangeLastSeen(const bptime::ptime &new_last_seen)
      : new_last_seen(new_last_seen) {}
  // Anju: use nolint to satisfy multi-indexing
  void operator()(RoutingTableContact &routing_table_contact) {  // NOLINT
    routing_table_contact.last_seen = new_last_seen;
    routing_table_contact.num_failed_rpcs = 0;
  }
  bptime::ptime new_last_seen;
};

struct NodeIdTag;
struct DistanceToThisIdTag;
struct KBucketTag;
struct KBucketLastSeenTag;
struct KBucketDistanceToThisIdTag;
struct TimeLastSeenTag;
struct BootstrapTag;

// Struct to allow initialisation of RoutingTableContactsContainer to accept
// this node's ID as a parameter.
struct KadCloserToThisId {
  explicit KadCloserToThisId(const NodeId &id) : this_id(id) {}
  bool operator()(const RoutingTableContact &x,
                  const RoutingTableContact &y) const {
    return NodeId::CloserToTarget(x.node_id, y.node_id, this_id);
  }
  NodeId this_id;
};

typedef boost::multi_index_container<
  RoutingTableContact,
  bmi::indexed_by<
    bmi::ordered_unique<
      bmi::tag<NodeIdTag>,
      BOOST_MULTI_INDEX_MEMBER(RoutingTableContact, NodeId, node_id)
    >,
    bmi::ordered_non_unique<
      bmi::tag<DistanceToThisIdTag>,
      BOOST_MULTI_INDEX_MEMBER(RoutingTableContact,
                               NodeId, distance_to_this_id)
    >,
    bmi::ordered_non_unique<
      bmi::tag<KBucketTag>,
      BOOST_MULTI_INDEX_MEMBER(RoutingTableContact,
                               boost::uint16_t, kbucket_index)
    >,
    bmi::ordered_non_unique<
      bmi::tag<KBucketLastSeenTag>,
      bmi::composite_key<
        RoutingTableContact,
        BOOST_MULTI_INDEX_MEMBER(RoutingTableContact,
                                 boost::uint16_t, kbucket_index),
        BOOST_MULTI_INDEX_MEMBER(RoutingTableContact,
                                 bptime::ptime, last_seen)
      >
    >,
    bmi::ordered_non_unique<
      bmi::tag<KBucketDistanceToThisIdTag>,
      bmi::composite_key<
        RoutingTableContact,
        BOOST_MULTI_INDEX_MEMBER(RoutingTableContact,
                                 boost::uint16_t, kbucket_index),
        BOOST_MULTI_INDEX_MEMBER(RoutingTableContact,
                                 NodeId, distance_to_this_id)
      >
    >,
    bmi::ordered_non_unique<
      bmi::tag<TimeLastSeenTag>,
      BOOST_MULTI_INDEX_MEMBER(RoutingTableContact, bptime::ptime, last_seen)
    >,
    bmi::ordered_non_unique<
      bmi::tag<BootstrapTag>,
      bmi::const_mem_fun<RoutingTableContact, bool,
                         &RoutingTableContact::DirectConnected>
    >
  >
> RoutingTableContactsContainer;

typedef RoutingTableContactsContainer::index<NodeIdTag>::type& ContactsById;
typedef RoutingTableContactsContainer::index<DistanceToThisIdTag>::type&
    ContactsByDistanceToThisId;

struct UnValidatedContact {
  UnValidatedContact(const Contact &contact,
                     const RankInfoPtr &rank_info)
      : contact(contact), node_id(contact.node_id()), rank_info(rank_info) {}

  Contact contact;
  NodeId node_id;
  RankInfoPtr rank_info;
};

typedef boost::multi_index_container<
  UnValidatedContact,
  bmi::indexed_by<
    bmi::ordered_unique<
      bmi::tag<NodeIdTag>,
      boost::multi_index::member<UnValidatedContact, NodeId,
          &UnValidatedContact::node_id>
    >
  >
> UnValidatedContactsContainer;

typedef UnValidatedContactsContainer::index<NodeIdTag>::type&
    UnValidatedContactsById;
<<<<<<< HEAD
    
=======

>>>>>>> 9f170f28

typedef std::shared_ptr<boost::signals2::signal<void(const Contact&,
    const Contact&, RankInfoPtr)>> PingOldestContactPtr;

typedef std::shared_ptr<boost::signals2::signal<  // NOLINT
    void(const Contact&)>> ValidateContactPtr;

/** Object containing a node's Kademlia Routing Table and all its contacts.
 *  @class RoutingTable */    
class RoutingTable {
 public:
  /** Constructor.  To create a routing table, in all cases the node ID and
   *  k closest contacts parameter must be provided.
   *  @param[in] this_id The routing table holder's Kademlia ID.
   *  @param[in] k k closest contacts. */
  RoutingTable(const NodeId &this_id, const boost::uint16_t &k);
  /** Destructor. */
  ~RoutingTable();
  /** Add the given contact to the correct k-bucket; if it already
   *  exists, its status will be updated.  If the given k-bucket is full and not
   *  splittable, the signal ping_oldest_contact_ will be fired which will
   *  ultimately resolve whether the contact is added or not. 
   *  @param[in] contact The new contact which needs to be added.
   *  @param[in] rank_info The contact's rank_info. */
  void AddContact(const Contact &contact, RankInfoPtr rank_info);
  /** Get the info of the contact based on the input Kademlia ID.
   *  @param[in] node_id The input Kademlia ID.
   *  @param[out] contact the return contact. */
  void GetContact(const NodeId &node_id, Contact *contact);
  /** Finds a number of known nodes closest to the target node in the current
   *  routing table.
   *  NOTE: unless for special purpose, the target shall be considered to be
   *  always put into the exclude_contacts list.
   *  @param[in] target_id The Kademlia ID of the target node.
   *  @param[in] count Number of closest nodes looking for.
   *  @param[in] exclude_contacts List of contacts that shall be excluded.
   *  @param[out] close_contacts Result of the find closest contacts. */
  void GetCloseContacts(const NodeId &target_id,
                        const size_t &count,
                        const std::vector<Contact> &exclude_contacts,
                        std::vector<Contact> *close_contacts);
  /** Set one node's public key.
   *  @param[in] node_id The Kademlia ID of the target node.
   *  @param[in] new_public_key The new value of the public key.
   *  @return Error code, 0 for success, -1 for failure */
  int SetPublicKey(const NodeId &node_id, const std::string &new_public_key);
  /** Update one node's rank info.
   *  @param[in] node_id The Kademlia ID of the target node.
   *  @param[in] rank_info The new value of the rank info.
   *  @return Error code, 0 for success, -1 for failure */
  int UpdateRankInfo(const NodeId &node_id, RankInfoPtr rank_info);
  /** Set one node's preferred endpoint.
   *  @param[in] node_id The Kademlia ID of the target node.
   *  @param[in] ip The new preferred endpoint. 
   *  @return Error code, 0 for success, -1 for failure */
  int SetPreferredEndpoint(const NodeId &node_id, const IP &ip);
  /** Set one node's validation status.
   *  @param[in] node_id The Kademlia ID of the target node.
   *  @param[in] validated The validation status.
   *  @return Error code, 0 for success, -1 for failure */
  int SetValidated(const NodeId &node_id, bool validated);
  /** Increase one node's failedRPC counter by one.  If the count exceeds the
   *  value of kFailedRpcTolerance, the contact is removed from the routing
   *  table.
   *  @param[in] node_id The Kademlia ID of the target node.
   *  @return The value of the contact's current failed RPC count.  If the
   *  contact has been removed, the value will be kFailedRpcTolerance + 1.  If
   *  operation fails, the value will be -1. */
  int IncrementFailedRpcCount(const NodeId &node_id);
  /** Get the routing table holder's direct-connected nodes.
   *  For a direct-connected node, there must be no rendezvous endpoint,
   *  but either of tcp443 or tcp80 may be true.
   *  @param[out] contacts The result of all directly connected contacts. */
  void GetBootstrapContacts(std::vector<Contact> *contacts);
  /** Getter.
   *  @return The ping_oldest_contact_ signal. */
  PingOldestContactPtr ping_oldest_contact();
  /** Getter.
   *  @return The validate_contact_ signal. */
  ValidateContactPtr validate_contact();

  friend class test::RoutingTableTest;
  friend class test::RoutingTableSingleKTest;
  friend class test::RoutingTableTest_BEH_KAD_GetContactsClosestToOwnId_Test;
  friend class test::RoutingTableSingleKTest_FUNC_KAD_ForceKAcceptNewPeer_Test;
  friend class test::ServicesTest;

 private:
  typedef boost::shared_lock<boost::shared_mutex> SharedLock;
  typedef boost::upgrade_lock<boost::shared_mutex> UpgradeLock;
  typedef boost::unique_lock<boost::shared_mutex> UniqueLock;
  typedef boost::upgrade_to_unique_lock<boost::shared_mutex>
      UpgradeToUniqueLock;
  /** Finds a number of known nodes closest to the holder node in the current
   *  routing table.
   *  @param[in] count Number of closest nodes looking for.
   *  @param[in] exclude_contacts List of contacts that shall be excluded.
   *  @param[out] close_contacts Result of the find closest contacts. */
  void GetContactsClosestToOwnId(const size_t &count,
                                 const std::vector<Contact> &exclude_contacts,
                                 std::vector<Contact> *close_contacts);
  /** Return the contact which is the lastseen on in the target kbucket.
   *  @param[in] kbucket_index The index of the kbucket.
   *  @return The last seend contact in the kbucket. */
  Contact GetLastSeenContact(const boost::uint16_t &kbucket_index);
  /** Calculate the index of the k-bucket which is responsible for
   *  the specified key (or ID).
   *  @param[in] key The Kademlia ID of the target node.
   *  @return The index of the k-bucket which is in responsible. */
  boost::uint16_t KBucketIndex(const NodeId &key);
  /** Calculate the index of the k-bucket which is responsible for
   *  the specified common_heading_bits.
   *  @param[in] common_heading_bits The common_heading_bits the target node.
   *  @return The index of the k-bucket which is in responsible. */
  boost::uint16_t KBucketIndex(const boost::uint16_t &common_heading_bits);
  /** Getter.
   *  @return Num of kbuckets in the routing table. */
  boost::uint16_t KBucketCount() const;
  /** Get the number of contacts in a specified kbucket
   *  @param[in] key The index of the target k-bucket.
   *  @return Num of contacts in the specified kbucket */
  boost::uint16_t KBucketSizeForKey(const boost::uint16_t &key);
  /** Insert a contact into the routing table.
   *  @param[in] contact The new contact which needs to be added
   *  @param[in] rank_info The contact's rank_info
   *  @param[in] upgrade_lock An UpgradeLock held on shared_mutex_ */
  void InsertContact(const Contact &contact,
                     RankInfoPtr rank_info,
                     std::shared_ptr<UpgradeLock> upgrade_lock);
  /** Bisect the k-bucket into two new ones.
   *  @param[in] upgrade_lock An UpgradeLock held on shared_mutex_ */
  void SplitKbucket(std::shared_ptr<UpgradeLock> upgrade_lock);
  /** Forces the brother k-bucket of the holder to accept a new contact which
   *  would normally be dropped if it is within the k closest contacts to the
   *  holder's ID.
   *  @param[in] new_contact The new contact needs to be added.
   *  @param[in] target_bucket The kbucket shall in responsible of the new
   *  contact
   *  @param[in] upgrade_lock An UpgradeLock held on shared_mutex_
   *  @return Error Code:  0   for succeed,
   *                       -1  for No brother bucket
   *                       -2  for v==0
   *                       -3  for Not in Brother Bucket
   *                       -4  for New peer isn't among the k closest */
  int ForceKAcceptNewPeer(const Contact &new_contact,
                          const boost::uint16_t &target_bucket,
                          RankInfoPtr rank_info,
                          std::shared_ptr<UpgradeLock> upgrade_lock);
  /** XOR KBucket distance between two kademlia IDs.
   *  Measured by the number of common leading bits.
   *  The less the value is, the further the distance (the wider range) is.
   *  @param[in] rhs NodeId to which this is XOR
   *  @return the number of common bits from the beginning */
  boost::uint16_t KDistanceTo(const NodeId &rhs) const;
  /** Getter.
   *  @return Num of contacts in the routing table. */
  size_t Size();
  /** Empty the routing table */
  void Clear();

  /** Holder's Kademlia ID */
  const NodeId kThisId_;
  /** Kademlia k */
  const boost::uint16_t k_;
  /** Multi_index container of all contacts */
  RoutingTableContactsContainer contacts_;
  /** Container of all un-validated contacts */
  UnValidatedContactsContainer unvalidated_contacts_;
  /** Signal to be fired when k-bucket is full and cannot be split.  In signal
   *  signature, last-seen contact is first, then new contact and new contact's
   *  rank info.  Slot should ping the old contact and if successful, should
   *  call AddContact for the old contact, or if unsuccessful, should call
   *  IncrementFailedRpcCount for the old contact.  If this removes the old
   *  contact, the slot should then call AddContact for the new contact. */
  PingOldestContactPtr ping_oldest_contact_;
  /** Signal to be fired when adding a new contact. The contact will be added
   *  into the routing table directly, but having the Validated tag to be false.
   *  The new added contact will be passed as signal signature. Slot should
   *  validate the contact (looking for its public_key and public_key_sig in
   *  KAD network, then to validate), then set the corresponding Validated tag
   *  in the routing table or to remove the contact from the routing table, if
   *  validation failed. */
  ValidateContactPtr validate_contact_;
  /** Thread safe mutex lock */
  boost::shared_mutex shared_mutex_;
  /** The index to the bucket that the holder shall sit in
   *  It shall always be the value that 1 greater than the brother bucket */
  boost::uint16_t bucket_of_holder_;
};

}  // namespace kademlia

}  // namespace maidsafe

#endif  // MAIDSAFE_DHT_KADEMLIA_ROUTING_TABLE_H_<|MERGE_RESOLUTION|>--- conflicted
+++ resolved
@@ -289,11 +289,7 @@
 
 typedef UnValidatedContactsContainer::index<NodeIdTag>::type&
     UnValidatedContactsById;
-<<<<<<< HEAD
-    
-=======
-
->>>>>>> 9f170f28
+
 
 typedef std::shared_ptr<boost::signals2::signal<void(const Contact&,
     const Contact&, RankInfoPtr)>> PingOldestContactPtr;
