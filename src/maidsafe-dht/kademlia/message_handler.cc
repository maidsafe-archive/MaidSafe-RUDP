--- conflicted
+++ resolved
@@ -39,29 +39,15 @@
 std::string MessageHandler::WrapMessage(
     const protobuf::PingRequest &msg,
     const std::string &recipient_public_key) {
-<<<<<<< HEAD
   return MakeSerialisedWrapperMessage(kPingRequest, msg.SerializeAsString(),
                                       kNone, recipient_public_key);
-=======
-  return MakeSerialisedWrapperMessage(kPingRequest,
-                                      msg.SerializeAsString(),
-                                      kAsymmetricEncrypt,
-                                      recipient_public_key);
->>>>>>> 3cda688a
 }
 
 std::string MessageHandler::WrapMessage(
     const protobuf::PingResponse &msg,
     const std::string &recipient_public_key) {
-<<<<<<< HEAD
   return MakeSerialisedWrapperMessage(kPingResponse, msg.SerializeAsString(),
                                       kNone, recipient_public_key);
-=======
-  return MakeSerialisedWrapperMessage(kPingResponse,
-                                      msg.SerializeAsString(),
-                                      kAsymmetricEncrypt,
-                                      recipient_public_key);
->>>>>>> 3cda688a
 }
 
 std::string MessageHandler::WrapMessage(
@@ -69,12 +55,7 @@
     const std::string &recipient_public_key) {
   return MakeSerialisedWrapperMessage(kFindValueRequest,
                                       msg.SerializeAsString(),
-<<<<<<< HEAD
-                                      kNone, recipient_public_key);
-=======
-                                      kAsymmetricEncrypt,
-                                      recipient_public_key);
->>>>>>> 3cda688a
+                                      kNone, recipient_public_key);
 }
 
 std::string MessageHandler::WrapMessage(
@@ -82,12 +63,7 @@
     const std::string &recipient_public_key) {
   return MakeSerialisedWrapperMessage(kFindValueResponse,
                                       msg.SerializeAsString(),
-<<<<<<< HEAD
-                                      kNone, recipient_public_key);
-=======
-                                      kAsymmetricEncrypt,
-                                      recipient_public_key);
->>>>>>> 3cda688a
+                                      kNone, recipient_public_key);
 }
 
 std::string MessageHandler::WrapMessage(
@@ -95,12 +71,7 @@
     const std::string &recipient_public_key) {
   return MakeSerialisedWrapperMessage(kFindNodesRequest,
                                       msg.SerializeAsString(),
-<<<<<<< HEAD
-                                      kNone, recipient_public_key);
-=======
-                                      kAsymmetricEncrypt,
-                                      recipient_public_key);
->>>>>>> 3cda688a
+                                      kNone, recipient_public_key);
 }
 
 std::string MessageHandler::WrapMessage(
@@ -108,40 +79,22 @@
     const std::string &recipient_public_key) {
   return MakeSerialisedWrapperMessage(kFindNodesResponse,
                                       msg.SerializeAsString(),
-<<<<<<< HEAD
-                                      kNone, recipient_public_key);
-=======
-                                      kAsymmetricEncrypt,
-                                      recipient_public_key);
->>>>>>> 3cda688a
+                                      kNone, recipient_public_key);
 }
 
 std::string MessageHandler::WrapMessage(
     const protobuf::StoreRequest &msg,
     const std::string &recipient_public_key) {
-<<<<<<< HEAD
   return MakeSerialisedWrapperMessage(kStoreRequest, msg.SerializeAsString(),
                                       kNone,
-=======
-  return MakeSerialisedWrapperMessage(kStoreRequest,
-                                      msg.SerializeAsString(),
-                                      kSign | kAsymmetricEncrypt,
->>>>>>> 3cda688a
                                       recipient_public_key);
 }
 
 std::string MessageHandler::WrapMessage(
     const protobuf::StoreResponse &msg,
     const std::string &recipient_public_key) {
-<<<<<<< HEAD
   return MakeSerialisedWrapperMessage(kStoreResponse, msg.SerializeAsString(),
                                       kNone, recipient_public_key);
-=======
-  return MakeSerialisedWrapperMessage(kStoreResponse,
-                                      msg.SerializeAsString(),
-                                      kAsymmetricEncrypt,
-                                      recipient_public_key);
->>>>>>> 3cda688a
 }
 
 std::string MessageHandler::WrapMessage(
@@ -149,12 +102,7 @@
     const std::string &recipient_public_key) {
   return MakeSerialisedWrapperMessage(kStoreRefreshRequest,
                                       msg.SerializeAsString(),
-<<<<<<< HEAD
-                                      kNone, recipient_public_key);
-=======
-                                      kAsymmetricEncrypt,
-                                      recipient_public_key);
->>>>>>> 3cda688a
+                                      kNone, recipient_public_key);
 }
 
 std::string MessageHandler::WrapMessage(
@@ -162,40 +110,22 @@
     const std::string &recipient_public_key) {
   return MakeSerialisedWrapperMessage(kStoreRefreshResponse,
                                       msg.SerializeAsString(),
-<<<<<<< HEAD
-                                      kNone, recipient_public_key);
-=======
-                                      kAsymmetricEncrypt,
-                                      recipient_public_key);
->>>>>>> 3cda688a
+                                      kNone, recipient_public_key);
 }
 
 std::string MessageHandler::WrapMessage(
     const protobuf::DeleteRequest &msg,
     const std::string &recipient_public_key) {
-<<<<<<< HEAD
   return MakeSerialisedWrapperMessage(kDeleteRequest, msg.SerializeAsString(),
                                       kNone,
-=======
-  return MakeSerialisedWrapperMessage(kDeleteRequest,
-                                      msg.SerializeAsString(),
-                                      kSign | kAsymmetricEncrypt,
->>>>>>> 3cda688a
                                       recipient_public_key);
 }
 
 std::string MessageHandler::WrapMessage(
     const protobuf::DeleteResponse &msg,
     const std::string &recipient_public_key) {
-<<<<<<< HEAD
   return MakeSerialisedWrapperMessage(kDeleteResponse, msg.SerializeAsString(),
                                       kNone, recipient_public_key);
-=======
-  return MakeSerialisedWrapperMessage(kDeleteResponse,
-                                      msg.SerializeAsString(),
-                                      kAsymmetricEncrypt,
-                                      recipient_public_key);
->>>>>>> 3cda688a
 }
 
 std::string MessageHandler::WrapMessage(
@@ -203,12 +133,7 @@
     const std::string &recipient_public_key) {
   return MakeSerialisedWrapperMessage(kDeleteRefreshRequest,
                                       msg.SerializeAsString(),
-<<<<<<< HEAD
-                                      kNone, recipient_public_key);
-=======
-                                      kAsymmetricEncrypt,
-                                      recipient_public_key);
->>>>>>> 3cda688a
+                                      kNone, recipient_public_key);
 }
 
 std::string MessageHandler::WrapMessage(
@@ -216,12 +141,7 @@
     const std::string &recipient_public_key) {
   return MakeSerialisedWrapperMessage(kDeleteRefreshResponse,
                                       msg.SerializeAsString(),
-<<<<<<< HEAD
-                                      kNone, recipient_public_key);
-=======
-                                      kAsymmetricEncrypt,
-                                      recipient_public_key);
->>>>>>> 3cda688a
+                                      kNone, recipient_public_key);
 }
 
 std::string MessageHandler::WrapMessage(
@@ -229,12 +149,7 @@
     const std::string &recipient_public_key) {
   return MakeSerialisedWrapperMessage(kDownlistNotification,
                                       msg.SerializeAsString(),
-<<<<<<< HEAD
-                                      kNone, recipient_public_key);
-=======
-                                      kAsymmetricEncrypt,
-                                      recipient_public_key);
->>>>>>> 3cda688a
+                                      kNone, recipient_public_key);
 }
 
 void MessageHandler::ProcessSerialisedMessage(
